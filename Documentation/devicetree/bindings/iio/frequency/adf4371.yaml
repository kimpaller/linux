# SPDX-License-Identifier: GPL-2.0
%YAML 1.2
---
$id: http://devicetree.org/schemas/iio/frequency/adf4371.yaml#
$schema: http://devicetree.org/meta-schemas/core.yaml#

title: Analog Devices ADF4371/ADF4372 Wideband Synthesizers

maintainers:
  - Popa Stefan <stefan.popa@analog.com>

description: |
  Analog Devices ADF4371/ADF4372 SPI Wideband Synthesizers
  https://www.analog.com/media/en/technical-documentation/data-sheets/adf4371.pdf
  https://www.analog.com/media/en/technical-documentation/data-sheets/adf4372.pdf

properties:
  compatible:
    enum:
      - adi,adf4371
      - adi,adf4372

  reg:
    maxItems: 1

  clocks:
    description:
      Definition of the external clock (see clock/clock-bindings.txt)
    maxItems: 1

  clock-names:
    description:
      Must be "clkin"
    maxItems: 1

  clock-output-names:
    maxItems: 1

  clock-scales:
    description:
      The Common Clock Framework max rate is limited by MAX of unsigned long.
      For ADF4371/ADF4372 devices this is a deficiency. If specified, this
      property allows arbitrary scales. The first element in the array should
      be the multiplier and the second element should be the divider.
    allOf:
      $ref: /schemas/types.yaml#/definitions/uint32-array
      minimum: 1

  adi,spi-3wire-enable:
    description:
      This attribute needs to be set in case the 4-wire SPI controller is
      used, and the 4 to 3 wire conversion is done with some external logic
      in between.

  adi,muxout-level-1v8-enable:
    description:
      When set the output level of the mux out pin is set to 1.8V.
      (default is 3.3V)

  adi,differential-ref-clock:
    description: Choose differential reference clock.
    type: boolean

  adi,muxout-select:
    description: |
      Select the mux out signal source. Valid values are:
      0: tristate, high impedance output
      1: digital lock detect
      2: charge pump up
      3: charge pump down
      4: RDIV2
      5: N divider output
      6: VCO test modes
      8: high
      9: VCO calibration R band/2
      10: VCO calibration N band/2
      If this field is left empty, tristate is selected.
    allOf:
      - $ref: /schemas/types.yaml#/definitions/uint32
      - enum: [0, 1, 3, 4, 5, 6, 8, 9, 10]

  adi,mute-till-lock-en:
    type: boolean
    description:
      If this property is present, then the supply current to RF8P and RF8N
      output stage will shut down until the ADF4371/ADF4372 achieves lock as
      measured by the digital lock detect circuitry.

<<<<<<< HEAD
  adi,charge-pump-microamp:
    description:
      Sets the charge pump current. If this property is not specified, then the
      charge pump current is set to the default 1750uA. The valid values are
      listed below. However, if the set value is not supported, the driver will
      look for the closest valid charge pump current.
    enum: [ 350, 700, 1050, 1400, 1750, 2100, 2450, 2800, 3150, 3500, 3850, 4200, 4550, 4900, 5250, 5600 ]

  adi,loop-filter-inverting:
    description:
      If this property is present, then the phase detector polarity will be set
      to negative because of the positive tuning of the VCO.

  spi-max-frequency: true

  '#address-cells':
    const: 1

  '#size-cells':
    const: 0

  '#clock-cells':
    const: 1

patternProperties:
  "^channel@[01]$":
    type: object
    description: Represents the external channels which are connected to the device.

    properties:
      reg:
        description: |
          The channel number. It can have up to 3 channels on adf4372
          and 4 channels on adf4371, numbered from 0 to 3.
        maxItems: 1

      adi,output-enable:
        description: |
          If this property is specified, the output channel will be enabled.
          If left empty, the driver will initialize the defaults (RF8x, channel 0
          will be the only one enabled).
        maxItems: 1

      adi,power-up-frequency:
        description: |
          Set the frequency after power up for the channel. If this property is
          specified, it has to be in sync with the power up frequency set on the
          other channels. This limitation is due to the fact that all the channel
          frequencies are derived from the VCO fundamental frequency.
        maxItems: 1

    required:
      - reg

=======
>>>>>>> cb1f2dbc
required:
  - compatible
  - reg
  - clocks
  - clock-names

allOf:
  - $ref: /schemas/spi/spi-peripheral-props.yaml#

unevaluatedProperties: false

examples:
  - |
    spi0 {
        #address-cells = <1>;
        #size-cells = <0>;

        frequency@0 {
                compatible = "adi,adf4371";
                reg = <0>;

                #address-cells = <1>;
                #size-cells = <0>;
                #clock-cells = <1>;

                spi-max-frequency = <1000000>;
                clocks = <&adf4371_clkin>;
                clock-names = "clkin";
                clock-scales = <1 10>;

                channel@0 {
                        reg = <0>;
                        adi,output-enable;
                        adi,power-up-frequency = /bits/ 64 <8000000000>;
                };

                channel@1 {
                        reg = <1>;
                        adi,output-enable;
                };

                channel@2 {
                        reg = <2>;
                        adi,output-enable;
                        adi,power-up-frequency = /bits/ 64 <16000000000>;
                };

                channel@3 {
                        reg = <3>;
                        adi,output-enable;
                        adi,power-up-frequency = /bits/ 64 <32000000000>;
                };
        };
    };
...<|MERGE_RESOLUTION|>--- conflicted
+++ resolved
@@ -86,7 +86,6 @@
       output stage will shut down until the ADF4371/ADF4372 achieves lock as
       measured by the digital lock detect circuitry.
 
-<<<<<<< HEAD
   adi,charge-pump-microamp:
     description:
       Sets the charge pump current. If this property is not specified, then the
@@ -141,8 +140,6 @@
     required:
       - reg
 
-=======
->>>>>>> cb1f2dbc
 required:
   - compatible
   - reg
