/*
 * usbmidi.c - ALSA USB MIDI driver
 *
 * Copyright (c) 2002-2009 Clemens Ladisch
 * All rights reserved.
 *
 * Based on the OSS usb-midi driver by NAGANO Daisuke,
 *          NetBSD's umidi driver by Takuya SHIOZAKI,
 *          the "USB Device Class Definition for MIDI Devices" by Roland
 *
 * Redistribution and use in source and binary forms, with or without
 * modification, are permitted provided that the following conditions
 * are met:
 * 1. Redistributions of source code must retain the above copyright
 *    notice, this list of conditions, and the following disclaimer,
 *    without modification.
 * 2. The name of the author may not be used to endorse or promote products
 *    derived from this software without specific prior written permission.
 *
 * Alternatively, this software may be distributed and/or modified under the
 * terms of the GNU General Public License as published by the Free Software
 * Foundation; either version 2 of the License, or (at your option) any later
 * version.
 *
 * THIS SOFTWARE IS PROVIDED BY THE AUTHOR AND CONTRIBUTORS ``AS IS'' AND
 * ANY EXPRESS OR IMPLIED WARRANTIES, INCLUDING, BUT NOT LIMITED TO, THE
 * IMPLIED WARRANTIES OF MERCHANTABILITY AND FITNESS FOR A PARTICULAR PURPOSE
 * ARE DISCLAIMED. IN NO EVENT SHALL THE AUTHOR OR CONTRIBUTORS BE LIABLE FOR
 * ANY DIRECT, INDIRECT, INCIDENTAL, SPECIAL, EXEMPLARY, OR CONSEQUENTIAL
 * DAMAGES (INCLUDING, BUT NOT LIMITED TO, PROCUREMENT OF SUBSTITUTE GOODS
 * OR SERVICES; LOSS OF USE, DATA, OR PROFITS; OR BUSINESS INTERRUPTION)
 * HOWEVER CAUSED AND ON ANY THEORY OF LIABILITY, WHETHER IN CONTRACT, STRICT
 * LIABILITY, OR TORT (INCLUDING NEGLIGENCE OR OTHERWISE) ARISING IN ANY WAY
 * OUT OF THE USE OF THIS SOFTWARE, EVEN IF ADVISED OF THE POSSIBILITY OF
 * SUCH DAMAGE.
 */

#include <linux/kernel.h>
#include <linux/types.h>
#include <linux/bitops.h>
#include <linux/interrupt.h>
#include <linux/spinlock.h>
#include <linux/string.h>
#include <linux/init.h>
#include <linux/slab.h>
#include <linux/timer.h>
#include <linux/usb.h>
#include <linux/wait.h>
#include <linux/usb/audio.h>
#include <linux/usb/midi.h>
#include <linux/module.h>

#include <sound/core.h>
#include <sound/control.h>
#include <sound/rawmidi.h>
#include <sound/asequencer.h>
#include "usbaudio.h"
#include "midi.h"
#include "power.h"
#include "helper.h"

/*
 * define this to log all USB packets
 */
/* #define DUMP_PACKETS */

/*
 * how long to wait after some USB errors, so that hub_wq can disconnect() us
 * without too many spurious errors
 */
#define ERROR_DELAY_JIFFIES (HZ / 10)

#define OUTPUT_URBS 7
#define INPUT_URBS 7


MODULE_AUTHOR("Clemens Ladisch <clemens@ladisch.de>");
MODULE_DESCRIPTION("USB Audio/MIDI helper module");
MODULE_LICENSE("Dual BSD/GPL");

struct snd_usb_midi_in_endpoint;
struct snd_usb_midi_out_endpoint;
struct snd_usb_midi_endpoint;

struct usb_protocol_ops {
	void (*input)(struct snd_usb_midi_in_endpoint*, uint8_t*, int);
	void (*output)(struct snd_usb_midi_out_endpoint *ep, struct urb *urb);
	void (*output_packet)(struct urb*, uint8_t, uint8_t, uint8_t, uint8_t);
	void (*init_out_endpoint)(struct snd_usb_midi_out_endpoint *);
	void (*finish_out_endpoint)(struct snd_usb_midi_out_endpoint *);
};

struct snd_usb_midi {
	struct usb_device *dev;
	struct snd_card *card;
	struct usb_interface *iface;
	const struct snd_usb_audio_quirk *quirk;
	struct snd_rawmidi *rmidi;
	const struct usb_protocol_ops *usb_protocol_ops;
	struct list_head list;
	struct timer_list error_timer;
	spinlock_t disc_lock;
	struct rw_semaphore disc_rwsem;
	struct mutex mutex;
	u32 usb_id;
	int next_midi_device;

	struct snd_usb_midi_endpoint {
		struct snd_usb_midi_out_endpoint *out;
		struct snd_usb_midi_in_endpoint *in;
	} endpoints[MIDI_MAX_ENDPOINTS];
	unsigned long input_triggered;
	unsigned int opened[2];
	unsigned char disconnected;
	unsigned char input_running;

	struct snd_kcontrol *roland_load_ctl;
};

struct snd_usb_midi_out_endpoint {
	struct snd_usb_midi *umidi;
	struct out_urb_context {
		struct urb *urb;
		struct snd_usb_midi_out_endpoint *ep;
	} urbs[OUTPUT_URBS];
	unsigned int active_urbs;
	unsigned int drain_urbs;
	int max_transfer;		/* size of urb buffer */
	struct work_struct work;
	unsigned int next_urb;
	spinlock_t buffer_lock;

	struct usbmidi_out_port {
		struct snd_usb_midi_out_endpoint *ep;
		struct snd_rawmidi_substream *substream;
		int active;
		uint8_t cable;		/* cable number << 4 */
		uint8_t state;
#define STATE_UNKNOWN	0
#define STATE_1PARAM	1
#define STATE_2PARAM_1	2
#define STATE_2PARAM_2	3
#define STATE_SYSEX_0	4
#define STATE_SYSEX_1	5
#define STATE_SYSEX_2	6
		uint8_t data[2];
	} ports[0x10];
	int current_port;

	wait_queue_head_t drain_wait;
};

struct snd_usb_midi_in_endpoint {
	struct snd_usb_midi *umidi;
	struct urb *urbs[INPUT_URBS];
	struct usbmidi_in_port {
		struct snd_rawmidi_substream *substream;
		u8 running_status_length;
	} ports[0x10];
	u8 seen_f5;
	bool in_sysex;
	u8 last_cin;
	u8 error_resubmit;
	int current_port;
};

static void snd_usbmidi_do_output(struct snd_usb_midi_out_endpoint *ep);

static const uint8_t snd_usbmidi_cin_length[] = {
	0, 0, 2, 3, 3, 1, 2, 3, 3, 3, 3, 3, 2, 2, 3, 1
};

/*
 * Submits the URB, with error handling.
 */
static int snd_usbmidi_submit_urb(struct urb *urb, gfp_t flags)
{
	int err = usb_submit_urb(urb, flags);
	if (err < 0 && err != -ENODEV)
		dev_err(&urb->dev->dev, "usb_submit_urb: %d\n", err);
	return err;
}

/*
 * Error handling for URB completion functions.
 */
static int snd_usbmidi_urb_error(const struct urb *urb)
{
	switch (urb->status) {
	/* manually unlinked, or device gone */
	case -ENOENT:
	case -ECONNRESET:
	case -ESHUTDOWN:
	case -ENODEV:
		return -ENODEV;
	/* errors that might occur during unplugging */
	case -EPROTO:
	case -ETIME:
	case -EILSEQ:
		return -EIO;
	default:
		dev_err(&urb->dev->dev, "urb status %d\n", urb->status);
		return 0; /* continue */
	}
}

/*
 * Receives a chunk of MIDI data.
 */
static void snd_usbmidi_input_data(struct snd_usb_midi_in_endpoint *ep,
				   int portidx, uint8_t *data, int length)
{
	struct usbmidi_in_port *port = &ep->ports[portidx];

	if (!port->substream) {
		dev_dbg(&ep->umidi->dev->dev, "unexpected port %d!\n", portidx);
		return;
	}
	if (!test_bit(port->substream->number, &ep->umidi->input_triggered))
		return;
	snd_rawmidi_receive(port->substream, data, length);
}

#ifdef DUMP_PACKETS
static void dump_urb(const char *type, const u8 *data, int length)
{
	snd_printk(KERN_DEBUG "%s packet: [", type);
	for (; length > 0; ++data, --length)
		printk(KERN_CONT " %02x", *data);
	printk(KERN_CONT " ]\n");
}
#else
#define dump_urb(type, data, length) /* nothing */
#endif

/*
 * Processes the data read from the device.
 */
static void snd_usbmidi_in_urb_complete(struct urb *urb)
{
	struct snd_usb_midi_in_endpoint *ep = urb->context;

	if (urb->status == 0) {
		dump_urb("received", urb->transfer_buffer, urb->actual_length);
		ep->umidi->usb_protocol_ops->input(ep, urb->transfer_buffer,
						   urb->actual_length);
	} else {
		int err = snd_usbmidi_urb_error(urb);
		if (err < 0) {
			if (err != -ENODEV) {
				ep->error_resubmit = 1;
				mod_timer(&ep->umidi->error_timer,
					  jiffies + ERROR_DELAY_JIFFIES);
			}
			return;
		}
	}

	urb->dev = ep->umidi->dev;
	snd_usbmidi_submit_urb(urb, GFP_ATOMIC);
}

static void snd_usbmidi_out_urb_complete(struct urb *urb)
{
	struct out_urb_context *context = urb->context;
	struct snd_usb_midi_out_endpoint *ep = context->ep;
	unsigned int urb_index;
	unsigned long flags;

	spin_lock_irqsave(&ep->buffer_lock, flags);
	urb_index = context - ep->urbs;
	ep->active_urbs &= ~(1 << urb_index);
	if (unlikely(ep->drain_urbs)) {
		ep->drain_urbs &= ~(1 << urb_index);
		wake_up(&ep->drain_wait);
	}
	spin_unlock_irqrestore(&ep->buffer_lock, flags);
	if (urb->status < 0) {
		int err = snd_usbmidi_urb_error(urb);
		if (err < 0) {
			if (err != -ENODEV)
				mod_timer(&ep->umidi->error_timer,
					  jiffies + ERROR_DELAY_JIFFIES);
			return;
		}
	}
	snd_usbmidi_do_output(ep);
}

/*
 * This is called when some data should be transferred to the device
 * (from one or more substreams).
 */
static void snd_usbmidi_do_output(struct snd_usb_midi_out_endpoint *ep)
{
	unsigned int urb_index;
	struct urb *urb;
	unsigned long flags;

	spin_lock_irqsave(&ep->buffer_lock, flags);
	if (ep->umidi->disconnected) {
		spin_unlock_irqrestore(&ep->buffer_lock, flags);
		return;
	}

	urb_index = ep->next_urb;
	for (;;) {
		if (!(ep->active_urbs & (1 << urb_index))) {
			urb = ep->urbs[urb_index].urb;
			urb->transfer_buffer_length = 0;
			ep->umidi->usb_protocol_ops->output(ep, urb);
			if (urb->transfer_buffer_length == 0)
				break;

			dump_urb("sending", urb->transfer_buffer,
				 urb->transfer_buffer_length);
			urb->dev = ep->umidi->dev;
			if (snd_usbmidi_submit_urb(urb, GFP_ATOMIC) < 0)
				break;
			ep->active_urbs |= 1 << urb_index;
		}
		if (++urb_index >= OUTPUT_URBS)
			urb_index = 0;
		if (urb_index == ep->next_urb)
			break;
	}
	ep->next_urb = urb_index;
	spin_unlock_irqrestore(&ep->buffer_lock, flags);
}

static void snd_usbmidi_out_work(struct work_struct *work)
{
	struct snd_usb_midi_out_endpoint *ep =
		container_of(work, struct snd_usb_midi_out_endpoint, work);

	snd_usbmidi_do_output(ep);
}

/* called after transfers had been interrupted due to some USB error */
static void snd_usbmidi_error_timer(struct timer_list *t)
{
	struct snd_usb_midi *umidi = from_timer(umidi, t, error_timer);
	unsigned int i, j;

	spin_lock(&umidi->disc_lock);
	if (umidi->disconnected) {
		spin_unlock(&umidi->disc_lock);
		return;
	}
	for (i = 0; i < MIDI_MAX_ENDPOINTS; ++i) {
		struct snd_usb_midi_in_endpoint *in = umidi->endpoints[i].in;
		if (in && in->error_resubmit) {
			in->error_resubmit = 0;
			for (j = 0; j < INPUT_URBS; ++j) {
				if (atomic_read(&in->urbs[j]->use_count))
					continue;
				in->urbs[j]->dev = umidi->dev;
				snd_usbmidi_submit_urb(in->urbs[j], GFP_ATOMIC);
			}
		}
		if (umidi->endpoints[i].out)
			snd_usbmidi_do_output(umidi->endpoints[i].out);
	}
	spin_unlock(&umidi->disc_lock);
}

/* helper function to send static data that may not DMA-able */
static int send_bulk_static_data(struct snd_usb_midi_out_endpoint *ep,
				 const void *data, int len)
{
	int err = 0;
	void *buf = kmemdup(data, len, GFP_KERNEL);
	if (!buf)
		return -ENOMEM;
	dump_urb("sending", buf, len);
	if (ep->urbs[0].urb)
		err = usb_bulk_msg(ep->umidi->dev, ep->urbs[0].urb->pipe,
				   buf, len, NULL, 250);
	kfree(buf);
	return err;
}

/*
 * Standard USB MIDI protocol: see the spec.
 * Midiman protocol: like the standard protocol, but the control byte is the
 * fourth byte in each packet, and uses length instead of CIN.
 */

static void snd_usbmidi_standard_input(struct snd_usb_midi_in_endpoint *ep,
				       uint8_t *buffer, int buffer_length)
{
	int i;

	for (i = 0; i + 3 < buffer_length; i += 4)
		if (buffer[i] != 0) {
			int cable = buffer[i] >> 4;
			int length = snd_usbmidi_cin_length[buffer[i] & 0x0f];
			snd_usbmidi_input_data(ep, cable, &buffer[i + 1],
					       length);
		}
}

static void snd_usbmidi_midiman_input(struct snd_usb_midi_in_endpoint *ep,
				      uint8_t *buffer, int buffer_length)
{
	int i;

	for (i = 0; i + 3 < buffer_length; i += 4)
		if (buffer[i + 3] != 0) {
			int port = buffer[i + 3] >> 4;
			int length = buffer[i + 3] & 3;
			snd_usbmidi_input_data(ep, port, &buffer[i], length);
		}
}

/*
 * Buggy M-Audio device: running status on input results in a packet that has
 * the data bytes but not the status byte and that is marked with CIN 4.
 */
static void snd_usbmidi_maudio_broken_running_status_input(
					struct snd_usb_midi_in_endpoint *ep,
					uint8_t *buffer, int buffer_length)
{
	int i;

	for (i = 0; i + 3 < buffer_length; i += 4)
		if (buffer[i] != 0) {
			int cable = buffer[i] >> 4;
			u8 cin = buffer[i] & 0x0f;
			struct usbmidi_in_port *port = &ep->ports[cable];
			int length;

			length = snd_usbmidi_cin_length[cin];
			if (cin == 0xf && buffer[i + 1] >= 0xf8)
				; /* realtime msg: no running status change */
			else if (cin >= 0x8 && cin <= 0xe)
				/* channel msg */
				port->running_status_length = length - 1;
			else if (cin == 0x4 &&
				 port->running_status_length != 0 &&
				 buffer[i + 1] < 0x80)
				/* CIN 4 that is not a SysEx */
				length = port->running_status_length;
			else
				/*
				 * All other msgs cannot begin running status.
				 * (A channel msg sent as two or three CIN 0xF
				 * packets could in theory, but this device
				 * doesn't use this format.)
				 */
				port->running_status_length = 0;
			snd_usbmidi_input_data(ep, cable, &buffer[i + 1],
					       length);
		}
}

/*
 * QinHeng CH345 is buggy: every second packet inside a SysEx has not CIN 4
 * but the previously seen CIN, but still with three data bytes.
 */
static void ch345_broken_sysex_input(struct snd_usb_midi_in_endpoint *ep,
				     uint8_t *buffer, int buffer_length)
{
	unsigned int i, cin, length;

	for (i = 0; i + 3 < buffer_length; i += 4) {
		if (buffer[i] == 0 && i > 0)
			break;
		cin = buffer[i] & 0x0f;
		if (ep->in_sysex &&
		    cin == ep->last_cin &&
		    (buffer[i + 1 + (cin == 0x6)] & 0x80) == 0)
			cin = 0x4;
#if 0
		if (buffer[i + 1] == 0x90) {
			/*
			 * Either a corrupted running status or a real note-on
			 * message; impossible to detect reliably.
			 */
		}
#endif
		length = snd_usbmidi_cin_length[cin];
		snd_usbmidi_input_data(ep, 0, &buffer[i + 1], length);
		ep->in_sysex = cin == 0x4;
		if (!ep->in_sysex)
			ep->last_cin = cin;
	}
}

/*
 * CME protocol: like the standard protocol, but SysEx commands are sent as a
 * single USB packet preceded by a 0x0F byte.
 */
static void snd_usbmidi_cme_input(struct snd_usb_midi_in_endpoint *ep,
				  uint8_t *buffer, int buffer_length)
{
	if (buffer_length < 2 || (buffer[0] & 0x0f) != 0x0f)
		snd_usbmidi_standard_input(ep, buffer, buffer_length);
	else
		snd_usbmidi_input_data(ep, buffer[0] >> 4,
				       &buffer[1], buffer_length - 1);
}

/*
 * Adds one USB MIDI packet to the output buffer.
 */
static void snd_usbmidi_output_standard_packet(struct urb *urb, uint8_t p0,
					       uint8_t p1, uint8_t p2,
					       uint8_t p3)
{

	uint8_t *buf =
		(uint8_t *)urb->transfer_buffer + urb->transfer_buffer_length;
	buf[0] = p0;
	buf[1] = p1;
	buf[2] = p2;
	buf[3] = p3;
	urb->transfer_buffer_length += 4;
}

/*
 * Adds one Midiman packet to the output buffer.
 */
static void snd_usbmidi_output_midiman_packet(struct urb *urb, uint8_t p0,
					      uint8_t p1, uint8_t p2,
					      uint8_t p3)
{

	uint8_t *buf =
		(uint8_t *)urb->transfer_buffer + urb->transfer_buffer_length;
	buf[0] = p1;
	buf[1] = p2;
	buf[2] = p3;
	buf[3] = (p0 & 0xf0) | snd_usbmidi_cin_length[p0 & 0x0f];
	urb->transfer_buffer_length += 4;
}

/*
 * Converts MIDI commands to USB MIDI packets.
 */
static void snd_usbmidi_transmit_byte(struct usbmidi_out_port *port,
				      uint8_t b, struct urb *urb)
{
	uint8_t p0 = port->cable;
	void (*output_packet)(struct urb*, uint8_t, uint8_t, uint8_t, uint8_t) =
		port->ep->umidi->usb_protocol_ops->output_packet;

	if (b >= 0xf8) {
		output_packet(urb, p0 | 0x0f, b, 0, 0);
	} else if (b >= 0xf0) {
		switch (b) {
		case 0xf0:
			port->data[0] = b;
			port->state = STATE_SYSEX_1;
			break;
		case 0xf1:
		case 0xf3:
			port->data[0] = b;
			port->state = STATE_1PARAM;
			break;
		case 0xf2:
			port->data[0] = b;
			port->state = STATE_2PARAM_1;
			break;
		case 0xf4:
		case 0xf5:
			port->state = STATE_UNKNOWN;
			break;
		case 0xf6:
			output_packet(urb, p0 | 0x05, 0xf6, 0, 0);
			port->state = STATE_UNKNOWN;
			break;
		case 0xf7:
			switch (port->state) {
			case STATE_SYSEX_0:
				output_packet(urb, p0 | 0x05, 0xf7, 0, 0);
				break;
			case STATE_SYSEX_1:
				output_packet(urb, p0 | 0x06, port->data[0],
					      0xf7, 0);
				break;
			case STATE_SYSEX_2:
				output_packet(urb, p0 | 0x07, port->data[0],
					      port->data[1], 0xf7);
				break;
			}
			port->state = STATE_UNKNOWN;
			break;
		}
	} else if (b >= 0x80) {
		port->data[0] = b;
		if (b >= 0xc0 && b <= 0xdf)
			port->state = STATE_1PARAM;
		else
			port->state = STATE_2PARAM_1;
	} else { /* b < 0x80 */
		switch (port->state) {
		case STATE_1PARAM:
			if (port->data[0] < 0xf0) {
				p0 |= port->data[0] >> 4;
			} else {
				p0 |= 0x02;
				port->state = STATE_UNKNOWN;
			}
			output_packet(urb, p0, port->data[0], b, 0);
			break;
		case STATE_2PARAM_1:
			port->data[1] = b;
			port->state = STATE_2PARAM_2;
			break;
		case STATE_2PARAM_2:
			if (port->data[0] < 0xf0) {
				p0 |= port->data[0] >> 4;
				port->state = STATE_2PARAM_1;
			} else {
				p0 |= 0x03;
				port->state = STATE_UNKNOWN;
			}
			output_packet(urb, p0, port->data[0], port->data[1], b);
			break;
		case STATE_SYSEX_0:
			port->data[0] = b;
			port->state = STATE_SYSEX_1;
			break;
		case STATE_SYSEX_1:
			port->data[1] = b;
			port->state = STATE_SYSEX_2;
			break;
		case STATE_SYSEX_2:
			output_packet(urb, p0 | 0x04, port->data[0],
				      port->data[1], b);
			port->state = STATE_SYSEX_0;
			break;
		}
	}
}

static void snd_usbmidi_standard_output(struct snd_usb_midi_out_endpoint *ep,
					struct urb *urb)
{
	int p;

	/* FIXME: lower-numbered ports can starve higher-numbered ports */
	for (p = 0; p < 0x10; ++p) {
		struct usbmidi_out_port *port = &ep->ports[p];
		if (!port->active)
			continue;
		while (urb->transfer_buffer_length + 3 < ep->max_transfer) {
			uint8_t b;
			if (snd_rawmidi_transmit(port->substream, &b, 1) != 1) {
				port->active = 0;
				break;
			}
			snd_usbmidi_transmit_byte(port, b, urb);
		}
	}
}

static const struct usb_protocol_ops snd_usbmidi_standard_ops = {
	.input = snd_usbmidi_standard_input,
	.output = snd_usbmidi_standard_output,
	.output_packet = snd_usbmidi_output_standard_packet,
};

static const struct usb_protocol_ops snd_usbmidi_midiman_ops = {
	.input = snd_usbmidi_midiman_input,
	.output = snd_usbmidi_standard_output,
	.output_packet = snd_usbmidi_output_midiman_packet,
};

static const
struct usb_protocol_ops snd_usbmidi_maudio_broken_running_status_ops = {
	.input = snd_usbmidi_maudio_broken_running_status_input,
	.output = snd_usbmidi_standard_output,
	.output_packet = snd_usbmidi_output_standard_packet,
};

static const struct usb_protocol_ops snd_usbmidi_cme_ops = {
	.input = snd_usbmidi_cme_input,
	.output = snd_usbmidi_standard_output,
	.output_packet = snd_usbmidi_output_standard_packet,
};

static const struct usb_protocol_ops snd_usbmidi_ch345_broken_sysex_ops = {
	.input = ch345_broken_sysex_input,
	.output = snd_usbmidi_standard_output,
	.output_packet = snd_usbmidi_output_standard_packet,
};

/*
 * AKAI MPD16 protocol:
 *
 * For control port (endpoint 1):
 * ==============================
 * One or more chunks consisting of first byte of (0x10 | msg_len) and then a
 * SysEx message (msg_len=9 bytes long).
 *
 * For data port (endpoint 2):
 * ===========================
 * One or more chunks consisting of first byte of (0x20 | msg_len) and then a
 * MIDI message (msg_len bytes long)
 *
 * Messages sent: Active Sense, Note On, Poly Pressure, Control Change.
 */
static void snd_usbmidi_akai_input(struct snd_usb_midi_in_endpoint *ep,
				   uint8_t *buffer, int buffer_length)
{
	unsigned int pos = 0;
	unsigned int len = (unsigned int)buffer_length;
	while (pos < len) {
		unsigned int port = (buffer[pos] >> 4) - 1;
		unsigned int msg_len = buffer[pos] & 0x0f;
		pos++;
		if (pos + msg_len <= len && port < 2)
			snd_usbmidi_input_data(ep, 0, &buffer[pos], msg_len);
		pos += msg_len;
	}
}

#define MAX_AKAI_SYSEX_LEN 9

static void snd_usbmidi_akai_output(struct snd_usb_midi_out_endpoint *ep,
				    struct urb *urb)
{
	uint8_t *msg;
	int pos, end, count, buf_end;
	uint8_t tmp[MAX_AKAI_SYSEX_LEN];
	struct snd_rawmidi_substream *substream = ep->ports[0].substream;

	if (!ep->ports[0].active)
		return;

	msg = urb->transfer_buffer + urb->transfer_buffer_length;
	buf_end = ep->max_transfer - MAX_AKAI_SYSEX_LEN - 1;

	/* only try adding more data when there's space for at least 1 SysEx */
	while (urb->transfer_buffer_length < buf_end) {
		count = snd_rawmidi_transmit_peek(substream,
						  tmp, MAX_AKAI_SYSEX_LEN);
		if (!count) {
			ep->ports[0].active = 0;
			return;
		}
		/* try to skip non-SysEx data */
		for (pos = 0; pos < count && tmp[pos] != 0xF0; pos++)
			;

		if (pos > 0) {
			snd_rawmidi_transmit_ack(substream, pos);
			continue;
		}

		/* look for the start or end marker */
		for (end = 1; end < count && tmp[end] < 0xF0; end++)
			;

		/* next SysEx started before the end of current one */
		if (end < count && tmp[end] == 0xF0) {
			/* it's incomplete - drop it */
			snd_rawmidi_transmit_ack(substream, end);
			continue;
		}
		/* SysEx complete */
		if (end < count && tmp[end] == 0xF7) {
			/* queue it, ack it, and get the next one */
			count = end + 1;
			msg[0] = 0x10 | count;
			memcpy(&msg[1], tmp, count);
			snd_rawmidi_transmit_ack(substream, count);
			urb->transfer_buffer_length += count + 1;
			msg += count + 1;
			continue;
		}
		/* less than 9 bytes and no end byte - wait for more */
		if (count < MAX_AKAI_SYSEX_LEN) {
			ep->ports[0].active = 0;
			return;
		}
		/* 9 bytes and no end marker in sight - malformed, skip it */
		snd_rawmidi_transmit_ack(substream, count);
	}
}

static const struct usb_protocol_ops snd_usbmidi_akai_ops = {
	.input = snd_usbmidi_akai_input,
	.output = snd_usbmidi_akai_output,
};

/*
 * Novation USB MIDI protocol: number of data bytes is in the first byte
 * (when receiving) (+1!) or in the second byte (when sending); data begins
 * at the third byte.
 */

static void snd_usbmidi_novation_input(struct snd_usb_midi_in_endpoint *ep,
				       uint8_t *buffer, int buffer_length)
{
	if (buffer_length < 2 || !buffer[0] || buffer_length < buffer[0] + 1)
		return;
	snd_usbmidi_input_data(ep, 0, &buffer[2], buffer[0] - 1);
}

static void snd_usbmidi_novation_output(struct snd_usb_midi_out_endpoint *ep,
					struct urb *urb)
{
	uint8_t *transfer_buffer;
	int count;

	if (!ep->ports[0].active)
		return;
	transfer_buffer = urb->transfer_buffer;
	count = snd_rawmidi_transmit(ep->ports[0].substream,
				     &transfer_buffer[2],
				     ep->max_transfer - 2);
	if (count < 1) {
		ep->ports[0].active = 0;
		return;
	}
	transfer_buffer[0] = 0;
	transfer_buffer[1] = count;
	urb->transfer_buffer_length = 2 + count;
}

static const struct usb_protocol_ops snd_usbmidi_novation_ops = {
	.input = snd_usbmidi_novation_input,
	.output = snd_usbmidi_novation_output,
};

/*
 * "raw" protocol: just move raw MIDI bytes from/to the endpoint
 */

static void snd_usbmidi_raw_input(struct snd_usb_midi_in_endpoint *ep,
				  uint8_t *buffer, int buffer_length)
{
	snd_usbmidi_input_data(ep, 0, buffer, buffer_length);
}

static void snd_usbmidi_raw_output(struct snd_usb_midi_out_endpoint *ep,
				   struct urb *urb)
{
	int count;

	if (!ep->ports[0].active)
		return;
	count = snd_rawmidi_transmit(ep->ports[0].substream,
				     urb->transfer_buffer,
				     ep->max_transfer);
	if (count < 1) {
		ep->ports[0].active = 0;
		return;
	}
	urb->transfer_buffer_length = count;
}

static const struct usb_protocol_ops snd_usbmidi_raw_ops = {
	.input = snd_usbmidi_raw_input,
	.output = snd_usbmidi_raw_output,
};

/*
 * FTDI protocol: raw MIDI bytes, but input packets have two modem status bytes.
 */

static void snd_usbmidi_ftdi_input(struct snd_usb_midi_in_endpoint *ep,
				   uint8_t *buffer, int buffer_length)
{
	if (buffer_length > 2)
		snd_usbmidi_input_data(ep, 0, buffer + 2, buffer_length - 2);
}

static const struct usb_protocol_ops snd_usbmidi_ftdi_ops = {
	.input = snd_usbmidi_ftdi_input,
	.output = snd_usbmidi_raw_output,
};

static void snd_usbmidi_us122l_input(struct snd_usb_midi_in_endpoint *ep,
				     uint8_t *buffer, int buffer_length)
{
	if (buffer_length != 9)
		return;
	buffer_length = 8;
	while (buffer_length && buffer[buffer_length - 1] == 0xFD)
		buffer_length--;
	if (buffer_length)
		snd_usbmidi_input_data(ep, 0, buffer, buffer_length);
}

static void snd_usbmidi_us122l_output(struct snd_usb_midi_out_endpoint *ep,
				      struct urb *urb)
{
	int count;

	if (!ep->ports[0].active)
		return;
	switch (snd_usb_get_speed(ep->umidi->dev)) {
	case USB_SPEED_HIGH:
	case USB_SPEED_SUPER:
	case USB_SPEED_SUPER_PLUS:
		count = 1;
		break;
	default:
		count = 2;
	}
	count = snd_rawmidi_transmit(ep->ports[0].substream,
				     urb->transfer_buffer,
				     count);
	if (count < 1) {
		ep->ports[0].active = 0;
		return;
	}

	memset(urb->transfer_buffer + count, 0xFD, ep->max_transfer - count);
	urb->transfer_buffer_length = ep->max_transfer;
}

static const struct usb_protocol_ops snd_usbmidi_122l_ops = {
	.input = snd_usbmidi_us122l_input,
	.output = snd_usbmidi_us122l_output,
};

/*
 * Emagic USB MIDI protocol: raw MIDI with "F5 xx" port switching.
 */

static void snd_usbmidi_emagic_init_out(struct snd_usb_midi_out_endpoint *ep)
{
	static const u8 init_data[] = {
		/* initialization magic: "get version" */
		0xf0,
		0x00, 0x20, 0x31,	/* Emagic */
		0x64,			/* Unitor8 */
		0x0b,			/* version number request */
		0x00,			/* command version */
		0x00,			/* EEPROM, box 0 */
		0xf7
	};
	send_bulk_static_data(ep, init_data, sizeof(init_data));
	/* while we're at it, pour on more magic */
	send_bulk_static_data(ep, init_data, sizeof(init_data));
}

static void snd_usbmidi_emagic_finish_out(struct snd_usb_midi_out_endpoint *ep)
{
	static const u8 finish_data[] = {
		/* switch to patch mode with last preset */
		0xf0,
		0x00, 0x20, 0x31,	/* Emagic */
		0x64,			/* Unitor8 */
		0x10,			/* patch switch command */
		0x00,			/* command version */
		0x7f,			/* to all boxes */
		0x40,			/* last preset in EEPROM */
		0xf7
	};
	send_bulk_static_data(ep, finish_data, sizeof(finish_data));
}

static void snd_usbmidi_emagic_input(struct snd_usb_midi_in_endpoint *ep,
				     uint8_t *buffer, int buffer_length)
{
	int i;

	/* FF indicates end of valid data */
	for (i = 0; i < buffer_length; ++i)
		if (buffer[i] == 0xff) {
			buffer_length = i;
			break;
		}

	/* handle F5 at end of last buffer */
	if (ep->seen_f5)
		goto switch_port;

	while (buffer_length > 0) {
		/* determine size of data until next F5 */
		for (i = 0; i < buffer_length; ++i)
			if (buffer[i] == 0xf5)
				break;
		snd_usbmidi_input_data(ep, ep->current_port, buffer, i);
		buffer += i;
		buffer_length -= i;

		if (buffer_length <= 0)
			break;
		/* assert(buffer[0] == 0xf5); */
		ep->seen_f5 = 1;
		++buffer;
		--buffer_length;

	switch_port:
		if (buffer_length <= 0)
			break;
		if (buffer[0] < 0x80) {
			ep->current_port = (buffer[0] - 1) & 15;
			++buffer;
			--buffer_length;
		}
		ep->seen_f5 = 0;
	}
}

static void snd_usbmidi_emagic_output(struct snd_usb_midi_out_endpoint *ep,
				      struct urb *urb)
{
	int port0 = ep->current_port;
	uint8_t *buf = urb->transfer_buffer;
	int buf_free = ep->max_transfer;
	int length, i;

	for (i = 0; i < 0x10; ++i) {
		/* round-robin, starting at the last current port */
		int portnum = (port0 + i) & 15;
		struct usbmidi_out_port *port = &ep->ports[portnum];

		if (!port->active)
			continue;
		if (snd_rawmidi_transmit_peek(port->substream, buf, 1) != 1) {
			port->active = 0;
			continue;
		}

		if (portnum != ep->current_port) {
			if (buf_free < 2)
				break;
			ep->current_port = portnum;
			buf[0] = 0xf5;
			buf[1] = (portnum + 1) & 15;
			buf += 2;
			buf_free -= 2;
		}

		if (buf_free < 1)
			break;
		length = snd_rawmidi_transmit(port->substream, buf, buf_free);
		if (length > 0) {
			buf += length;
			buf_free -= length;
			if (buf_free < 1)
				break;
		}
	}
	if (buf_free < ep->max_transfer && buf_free > 0) {
		*buf = 0xff;
		--buf_free;
	}
	urb->transfer_buffer_length = ep->max_transfer - buf_free;
}

static const struct usb_protocol_ops snd_usbmidi_emagic_ops = {
	.input = snd_usbmidi_emagic_input,
	.output = snd_usbmidi_emagic_output,
	.init_out_endpoint = snd_usbmidi_emagic_init_out,
	.finish_out_endpoint = snd_usbmidi_emagic_finish_out,
};


static void update_roland_altsetting(struct snd_usb_midi *umidi)
{
	struct usb_interface *intf;
	struct usb_host_interface *hostif;
	struct usb_interface_descriptor *intfd;
	int is_light_load;

	intf = umidi->iface;
	is_light_load = intf->cur_altsetting != intf->altsetting;
	if (umidi->roland_load_ctl->private_value == is_light_load)
		return;
	hostif = &intf->altsetting[umidi->roland_load_ctl->private_value];
	intfd = get_iface_desc(hostif);
	snd_usbmidi_input_stop(&umidi->list);
	usb_set_interface(umidi->dev, intfd->bInterfaceNumber,
			  intfd->bAlternateSetting);
	snd_usbmidi_input_start(&umidi->list);
}

static int substream_open(struct snd_rawmidi_substream *substream, int dir,
			  int open)
{
	struct snd_usb_midi *umidi = substream->rmidi->private_data;
	struct snd_kcontrol *ctl;

	down_read(&umidi->disc_rwsem);
	if (umidi->disconnected) {
		up_read(&umidi->disc_rwsem);
		return open ? -ENODEV : 0;
	}

	mutex_lock(&umidi->mutex);
	if (open) {
		if (!umidi->opened[0] && !umidi->opened[1]) {
			if (umidi->roland_load_ctl) {
				ctl = umidi->roland_load_ctl;
				ctl->vd[0].access |=
					SNDRV_CTL_ELEM_ACCESS_INACTIVE;
				snd_ctl_notify(umidi->card,
				       SNDRV_CTL_EVENT_MASK_INFO, &ctl->id);
				update_roland_altsetting(umidi);
			}
		}
		umidi->opened[dir]++;
		if (umidi->opened[1])
			snd_usbmidi_input_start(&umidi->list);
	} else {
		umidi->opened[dir]--;
		if (!umidi->opened[1])
			snd_usbmidi_input_stop(&umidi->list);
		if (!umidi->opened[0] && !umidi->opened[1]) {
			if (umidi->roland_load_ctl) {
				ctl = umidi->roland_load_ctl;
				ctl->vd[0].access &=
					~SNDRV_CTL_ELEM_ACCESS_INACTIVE;
				snd_ctl_notify(umidi->card,
				       SNDRV_CTL_EVENT_MASK_INFO, &ctl->id);
			}
		}
	}
	mutex_unlock(&umidi->mutex);
	up_read(&umidi->disc_rwsem);
	return 0;
}

static int snd_usbmidi_output_open(struct snd_rawmidi_substream *substream)
{
	struct snd_usb_midi *umidi = substream->rmidi->private_data;
	struct usbmidi_out_port *port = NULL;
	int i, j;

	for (i = 0; i < MIDI_MAX_ENDPOINTS; ++i)
		if (umidi->endpoints[i].out)
			for (j = 0; j < 0x10; ++j)
				if (umidi->endpoints[i].out->ports[j].substream == substream) {
					port = &umidi->endpoints[i].out->ports[j];
					break;
				}
	if (!port) {
		snd_BUG();
		return -ENXIO;
	}

	substream->runtime->private_data = port;
	port->state = STATE_UNKNOWN;
	return substream_open(substream, 0, 1);
}

static int snd_usbmidi_output_close(struct snd_rawmidi_substream *substream)
{
	return substream_open(substream, 0, 0);
}

static void snd_usbmidi_output_trigger(struct snd_rawmidi_substream *substream,
				       int up)
{
	struct usbmidi_out_port *port =
		(struct usbmidi_out_port *)substream->runtime->private_data;

	port->active = up;
	if (up) {
		if (port->ep->umidi->disconnected) {
			/* gobble up remaining bytes to prevent wait in
			 * snd_rawmidi_drain_output */
			snd_rawmidi_proceed(substream);
			return;
		}
		queue_work(system_highpri_wq, &port->ep->work);
	}
}

static void snd_usbmidi_output_drain(struct snd_rawmidi_substream *substream)
{
	struct usbmidi_out_port *port = substream->runtime->private_data;
	struct snd_usb_midi_out_endpoint *ep = port->ep;
	unsigned int drain_urbs;
	DEFINE_WAIT(wait);
	long timeout = msecs_to_jiffies(50);

	if (ep->umidi->disconnected)
		return;
	/*
	 * The substream buffer is empty, but some data might still be in the
	 * currently active URBs, so we have to wait for those to complete.
	 */
	spin_lock_irq(&ep->buffer_lock);
	drain_urbs = ep->active_urbs;
	if (drain_urbs) {
		ep->drain_urbs |= drain_urbs;
		do {
			prepare_to_wait(&ep->drain_wait, &wait,
					TASK_UNINTERRUPTIBLE);
			spin_unlock_irq(&ep->buffer_lock);
			timeout = schedule_timeout(timeout);
			spin_lock_irq(&ep->buffer_lock);
			drain_urbs &= ep->drain_urbs;
		} while (drain_urbs && timeout);
		finish_wait(&ep->drain_wait, &wait);
	}
	spin_unlock_irq(&ep->buffer_lock);
}

static int snd_usbmidi_input_open(struct snd_rawmidi_substream *substream)
{
	return substream_open(substream, 1, 1);
}

static int snd_usbmidi_input_close(struct snd_rawmidi_substream *substream)
{
	return substream_open(substream, 1, 0);
}

static void snd_usbmidi_input_trigger(struct snd_rawmidi_substream *substream,
				      int up)
{
	struct snd_usb_midi *umidi = substream->rmidi->private_data;

	if (up)
		set_bit(substream->number, &umidi->input_triggered);
	else
		clear_bit(substream->number, &umidi->input_triggered);
}

static const struct snd_rawmidi_ops snd_usbmidi_output_ops = {
	.open = snd_usbmidi_output_open,
	.close = snd_usbmidi_output_close,
	.trigger = snd_usbmidi_output_trigger,
	.drain = snd_usbmidi_output_drain,
};

static const struct snd_rawmidi_ops snd_usbmidi_input_ops = {
	.open = snd_usbmidi_input_open,
	.close = snd_usbmidi_input_close,
	.trigger = snd_usbmidi_input_trigger
};

static void free_urb_and_buffer(struct snd_usb_midi *umidi, struct urb *urb,
				unsigned int buffer_length)
{
	usb_free_coherent(umidi->dev, buffer_length,
			  urb->transfer_buffer, urb->transfer_dma);
	usb_free_urb(urb);
}

/*
 * Frees an input endpoint.
 * May be called when ep hasn't been initialized completely.
 */
static void snd_usbmidi_in_endpoint_delete(struct snd_usb_midi_in_endpoint *ep)
{
	unsigned int i;

	for (i = 0; i < INPUT_URBS; ++i)
		if (ep->urbs[i])
			free_urb_and_buffer(ep->umidi, ep->urbs[i],
					    ep->urbs[i]->transfer_buffer_length);
	kfree(ep);
}

/*
 * Creates an input endpoint.
 */
static int snd_usbmidi_in_endpoint_create(struct snd_usb_midi *umidi,
					  struct snd_usb_midi_endpoint_info *ep_info,
					  struct snd_usb_midi_endpoint *rep)
{
	struct snd_usb_midi_in_endpoint *ep;
	void *buffer;
	unsigned int pipe;
	int length;
	unsigned int i;
	int err;

	rep->in = NULL;
	ep = kzalloc(sizeof(*ep), GFP_KERNEL);
	if (!ep)
		return -ENOMEM;
	ep->umidi = umidi;

	for (i = 0; i < INPUT_URBS; ++i) {
		ep->urbs[i] = usb_alloc_urb(0, GFP_KERNEL);
		if (!ep->urbs[i]) {
			err = -ENOMEM;
			goto error;
		}
	}
	if (ep_info->in_interval)
		pipe = usb_rcvintpipe(umidi->dev, ep_info->in_ep);
	else
		pipe = usb_rcvbulkpipe(umidi->dev, ep_info->in_ep);
	length = usb_maxpacket(umidi->dev, pipe, 0);
	for (i = 0; i < INPUT_URBS; ++i) {
		buffer = usb_alloc_coherent(umidi->dev, length, GFP_KERNEL,
					    &ep->urbs[i]->transfer_dma);
		if (!buffer) {
			err = -ENOMEM;
			goto error;
		}
		if (ep_info->in_interval)
			usb_fill_int_urb(ep->urbs[i], umidi->dev,
					 pipe, buffer, length,
					 snd_usbmidi_in_urb_complete,
					 ep, ep_info->in_interval);
		else
			usb_fill_bulk_urb(ep->urbs[i], umidi->dev,
					  pipe, buffer, length,
					  snd_usbmidi_in_urb_complete, ep);
		ep->urbs[i]->transfer_flags = URB_NO_TRANSFER_DMA_MAP;
		err = usb_urb_ep_type_check(ep->urbs[i]);
		if (err < 0) {
			dev_err(&umidi->dev->dev, "invalid MIDI in EP %x\n",
				ep_info->in_ep);
			goto error;
		}
	}

	rep->in = ep;
	return 0;

 error:
	snd_usbmidi_in_endpoint_delete(ep);
	return err;
}

/*
 * Frees an output endpoint.
 * May be called when ep hasn't been initialized completely.
 */
static void snd_usbmidi_out_endpoint_clear(struct snd_usb_midi_out_endpoint *ep)
{
	unsigned int i;

	for (i = 0; i < OUTPUT_URBS; ++i)
		if (ep->urbs[i].urb) {
			free_urb_and_buffer(ep->umidi, ep->urbs[i].urb,
					    ep->max_transfer);
			ep->urbs[i].urb = NULL;
		}
}

static void snd_usbmidi_out_endpoint_delete(struct snd_usb_midi_out_endpoint *ep)
{
	snd_usbmidi_out_endpoint_clear(ep);
	kfree(ep);
}

/*
 * Creates an output endpoint, and initializes output ports.
 */
static int snd_usbmidi_out_endpoint_create(struct snd_usb_midi *umidi,
					   struct snd_usb_midi_endpoint_info *ep_info,
					   struct snd_usb_midi_endpoint *rep)
{
	struct snd_usb_midi_out_endpoint *ep;
	unsigned int i;
	unsigned int pipe;
	void *buffer;
	int err;

	rep->out = NULL;
	ep = kzalloc(sizeof(*ep), GFP_KERNEL);
	if (!ep)
		return -ENOMEM;
	ep->umidi = umidi;

	for (i = 0; i < OUTPUT_URBS; ++i) {
		ep->urbs[i].urb = usb_alloc_urb(0, GFP_KERNEL);
		if (!ep->urbs[i].urb) {
			err = -ENOMEM;
			goto error;
		}
		ep->urbs[i].ep = ep;
	}
	if (ep_info->out_interval)
		pipe = usb_sndintpipe(umidi->dev, ep_info->out_ep);
	else
		pipe = usb_sndbulkpipe(umidi->dev, ep_info->out_ep);
	switch (umidi->usb_id) {
	default:
		ep->max_transfer = usb_maxpacket(umidi->dev, pipe, 1);
		break;
		/*
		 * Various chips declare a packet size larger than 4 bytes, but
		 * do not actually work with larger packets:
		 */
	case USB_ID(0x0a67, 0x5011): /* Medeli DD305 */
	case USB_ID(0x0a92, 0x1020): /* ESI M4U */
	case USB_ID(0x1430, 0x474b): /* RedOctane GH MIDI INTERFACE */
	case USB_ID(0x15ca, 0x0101): /* Textech USB Midi Cable */
	case USB_ID(0x15ca, 0x1806): /* Textech USB Midi Cable */
	case USB_ID(0x1a86, 0x752d): /* QinHeng CH345 "USB2.0-MIDI" */
	case USB_ID(0xfc08, 0x0101): /* Unknown vendor Cable */
		ep->max_transfer = 4;
		break;
		/*
		 * Some devices only work with 9 bytes packet size:
		 */
	case USB_ID(0x0644, 0x800e): /* Tascam US-122L */
	case USB_ID(0x0644, 0x800f): /* Tascam US-144 */
		ep->max_transfer = 9;
		break;
	}
	for (i = 0; i < OUTPUT_URBS; ++i) {
		buffer = usb_alloc_coherent(umidi->dev,
					    ep->max_transfer, GFP_KERNEL,
					    &ep->urbs[i].urb->transfer_dma);
		if (!buffer) {
			err = -ENOMEM;
			goto error;
		}
		if (ep_info->out_interval)
			usb_fill_int_urb(ep->urbs[i].urb, umidi->dev,
					 pipe, buffer, ep->max_transfer,
					 snd_usbmidi_out_urb_complete,
					 &ep->urbs[i], ep_info->out_interval);
		else
			usb_fill_bulk_urb(ep->urbs[i].urb, umidi->dev,
					  pipe, buffer, ep->max_transfer,
					  snd_usbmidi_out_urb_complete,
					  &ep->urbs[i]);
		err = usb_urb_ep_type_check(ep->urbs[i].urb);
		if (err < 0) {
			dev_err(&umidi->dev->dev, "invalid MIDI out EP %x\n",
				ep_info->out_ep);
			goto error;
		}
		ep->urbs[i].urb->transfer_flags = URB_NO_TRANSFER_DMA_MAP;
	}

	spin_lock_init(&ep->buffer_lock);
	INIT_WORK(&ep->work, snd_usbmidi_out_work);
	init_waitqueue_head(&ep->drain_wait);

	for (i = 0; i < 0x10; ++i)
		if (ep_info->out_cables & (1 << i)) {
			ep->ports[i].ep = ep;
			ep->ports[i].cable = i << 4;
		}

	if (umidi->usb_protocol_ops->init_out_endpoint)
		umidi->usb_protocol_ops->init_out_endpoint(ep);

	rep->out = ep;
	return 0;

 error:
	snd_usbmidi_out_endpoint_delete(ep);
	return err;
}

/*
 * Frees everything.
 */
static void snd_usbmidi_free(struct snd_usb_midi *umidi)
{
	int i;

	for (i = 0; i < MIDI_MAX_ENDPOINTS; ++i) {
		struct snd_usb_midi_endpoint *ep = &umidi->endpoints[i];
		if (ep->out)
			snd_usbmidi_out_endpoint_delete(ep->out);
		if (ep->in)
			snd_usbmidi_in_endpoint_delete(ep->in);
	}
	mutex_destroy(&umidi->mutex);
	kfree(umidi);
}

/*
 * Unlinks all URBs (must be done before the usb_device is deleted).
 */
void snd_usbmidi_disconnect(struct list_head *p)
{
	struct snd_usb_midi *umidi;
	unsigned int i, j;

	umidi = list_entry(p, struct snd_usb_midi, list);
	/*
	 * an URB's completion handler may start the timer and
	 * a timer may submit an URB. To reliably break the cycle
	 * a flag under lock must be used
	 */
	down_write(&umidi->disc_rwsem);
	spin_lock_irq(&umidi->disc_lock);
	umidi->disconnected = 1;
	spin_unlock_irq(&umidi->disc_lock);
	up_write(&umidi->disc_rwsem);

	del_timer_sync(&umidi->error_timer);

	for (i = 0; i < MIDI_MAX_ENDPOINTS; ++i) {
		struct snd_usb_midi_endpoint *ep = &umidi->endpoints[i];
		if (ep->out)
			cancel_work_sync(&ep->out->work);
		if (ep->out) {
			for (j = 0; j < OUTPUT_URBS; ++j)
				usb_kill_urb(ep->out->urbs[j].urb);
			if (umidi->usb_protocol_ops->finish_out_endpoint)
				umidi->usb_protocol_ops->finish_out_endpoint(ep->out);
			ep->out->active_urbs = 0;
			if (ep->out->drain_urbs) {
				ep->out->drain_urbs = 0;
				wake_up(&ep->out->drain_wait);
			}
		}
		if (ep->in)
			for (j = 0; j < INPUT_URBS; ++j)
				usb_kill_urb(ep->in->urbs[j]);
		/* free endpoints here; later call can result in Oops */
		if (ep->out)
			snd_usbmidi_out_endpoint_clear(ep->out);
		if (ep->in) {
			snd_usbmidi_in_endpoint_delete(ep->in);
			ep->in = NULL;
		}
	}
}
EXPORT_SYMBOL(snd_usbmidi_disconnect);

static void snd_usbmidi_rawmidi_free(struct snd_rawmidi *rmidi)
{
	struct snd_usb_midi *umidi = rmidi->private_data;
	snd_usbmidi_free(umidi);
}

static struct snd_rawmidi_substream *snd_usbmidi_find_substream(struct snd_usb_midi *umidi,
								int stream,
								int number)
{
	struct snd_rawmidi_substream *substream;

	list_for_each_entry(substream, &umidi->rmidi->streams[stream].substreams,
			    list) {
		if (substream->number == number)
			return substream;
	}
	return NULL;
}

/*
 * This list specifies names for ports that do not fit into the standard
 * "(product) MIDI (n)" schema because they aren't external MIDI ports,
 * such as internal control or synthesizer ports.
 */
static struct port_info {
	u32 id;
	short int port;
	short int voices;
	const char *name;
	unsigned int seq_flags;
} snd_usbmidi_port_info[] = {
#define PORT_INFO(vendor, product, num, name_, voices_, flags) \
	{ .id = USB_ID(vendor, product), \
	  .port = num, .voices = voices_, \
	  .name = name_, .seq_flags = flags }
#define EXTERNAL_PORT(vendor, product, num, name) \
	PORT_INFO(vendor, product, num, name, 0, \
		  SNDRV_SEQ_PORT_TYPE_MIDI_GENERIC | \
		  SNDRV_SEQ_PORT_TYPE_HARDWARE | \
		  SNDRV_SEQ_PORT_TYPE_PORT)
#define CONTROL_PORT(vendor, product, num, name) \
	PORT_INFO(vendor, product, num, name, 0, \
		  SNDRV_SEQ_PORT_TYPE_MIDI_GENERIC | \
		  SNDRV_SEQ_PORT_TYPE_HARDWARE)
#define GM_SYNTH_PORT(vendor, product, num, name, voices) \
	PORT_INFO(vendor, product, num, name, voices, \
		  SNDRV_SEQ_PORT_TYPE_MIDI_GENERIC | \
		  SNDRV_SEQ_PORT_TYPE_MIDI_GM | \
		  SNDRV_SEQ_PORT_TYPE_HARDWARE | \
		  SNDRV_SEQ_PORT_TYPE_SYNTHESIZER)
#define ROLAND_SYNTH_PORT(vendor, product, num, name, voices) \
	PORT_INFO(vendor, product, num, name, voices, \
		  SNDRV_SEQ_PORT_TYPE_MIDI_GENERIC | \
		  SNDRV_SEQ_PORT_TYPE_MIDI_GM | \
		  SNDRV_SEQ_PORT_TYPE_MIDI_GM2 | \
		  SNDRV_SEQ_PORT_TYPE_MIDI_GS | \
		  SNDRV_SEQ_PORT_TYPE_MIDI_XG | \
		  SNDRV_SEQ_PORT_TYPE_HARDWARE | \
		  SNDRV_SEQ_PORT_TYPE_SYNTHESIZER)
#define SOUNDCANVAS_PORT(vendor, product, num, name, voices) \
	PORT_INFO(vendor, product, num, name, voices, \
		  SNDRV_SEQ_PORT_TYPE_MIDI_GENERIC | \
		  SNDRV_SEQ_PORT_TYPE_MIDI_GM | \
		  SNDRV_SEQ_PORT_TYPE_MIDI_GM2 | \
		  SNDRV_SEQ_PORT_TYPE_MIDI_GS | \
		  SNDRV_SEQ_PORT_TYPE_MIDI_XG | \
		  SNDRV_SEQ_PORT_TYPE_MIDI_MT32 | \
		  SNDRV_SEQ_PORT_TYPE_HARDWARE | \
		  SNDRV_SEQ_PORT_TYPE_SYNTHESIZER)
	/* Yamaha MOTIF XF */
	GM_SYNTH_PORT(0x0499, 0x105c, 0, "%s Tone Generator", 128),
	CONTROL_PORT(0x0499, 0x105c, 1, "%s Remote Control"),
	EXTERNAL_PORT(0x0499, 0x105c, 2, "%s Thru"),
	CONTROL_PORT(0x0499, 0x105c, 3, "%s Editor"),
	/* Roland UA-100 */
	CONTROL_PORT(0x0582, 0x0000, 2, "%s Control"),
	/* Roland SC-8850 */
	SOUNDCANVAS_PORT(0x0582, 0x0003, 0, "%s Part A", 128),
	SOUNDCANVAS_PORT(0x0582, 0x0003, 1, "%s Part B", 128),
	SOUNDCANVAS_PORT(0x0582, 0x0003, 2, "%s Part C", 128),
	SOUNDCANVAS_PORT(0x0582, 0x0003, 3, "%s Part D", 128),
	EXTERNAL_PORT(0x0582, 0x0003, 4, "%s MIDI 1"),
	EXTERNAL_PORT(0x0582, 0x0003, 5, "%s MIDI 2"),
	/* Roland U-8 */
	EXTERNAL_PORT(0x0582, 0x0004, 0, "%s MIDI"),
	CONTROL_PORT(0x0582, 0x0004, 1, "%s Control"),
	/* Roland SC-8820 */
	SOUNDCANVAS_PORT(0x0582, 0x0007, 0, "%s Part A", 64),
	SOUNDCANVAS_PORT(0x0582, 0x0007, 1, "%s Part B", 64),
	EXTERNAL_PORT(0x0582, 0x0007, 2, "%s MIDI"),
	/* Roland SK-500 */
	SOUNDCANVAS_PORT(0x0582, 0x000b, 0, "%s Part A", 64),
	SOUNDCANVAS_PORT(0x0582, 0x000b, 1, "%s Part B", 64),
	EXTERNAL_PORT(0x0582, 0x000b, 2, "%s MIDI"),
	/* Roland SC-D70 */
	SOUNDCANVAS_PORT(0x0582, 0x000c, 0, "%s Part A", 64),
	SOUNDCANVAS_PORT(0x0582, 0x000c, 1, "%s Part B", 64),
	EXTERNAL_PORT(0x0582, 0x000c, 2, "%s MIDI"),
	/* Edirol UM-880 */
	CONTROL_PORT(0x0582, 0x0014, 8, "%s Control"),
	/* Edirol SD-90 */
	ROLAND_SYNTH_PORT(0x0582, 0x0016, 0, "%s Part A", 128),
	ROLAND_SYNTH_PORT(0x0582, 0x0016, 1, "%s Part B", 128),
	EXTERNAL_PORT(0x0582, 0x0016, 2, "%s MIDI 1"),
	EXTERNAL_PORT(0x0582, 0x0016, 3, "%s MIDI 2"),
	/* Edirol UM-550 */
	CONTROL_PORT(0x0582, 0x0023, 5, "%s Control"),
	/* Edirol SD-20 */
	ROLAND_SYNTH_PORT(0x0582, 0x0027, 0, "%s Part A", 64),
	ROLAND_SYNTH_PORT(0x0582, 0x0027, 1, "%s Part B", 64),
	EXTERNAL_PORT(0x0582, 0x0027, 2, "%s MIDI"),
	/* Edirol SD-80 */
	ROLAND_SYNTH_PORT(0x0582, 0x0029, 0, "%s Part A", 128),
	ROLAND_SYNTH_PORT(0x0582, 0x0029, 1, "%s Part B", 128),
	EXTERNAL_PORT(0x0582, 0x0029, 2, "%s MIDI 1"),
	EXTERNAL_PORT(0x0582, 0x0029, 3, "%s MIDI 2"),
	/* Edirol UA-700 */
	EXTERNAL_PORT(0x0582, 0x002b, 0, "%s MIDI"),
	CONTROL_PORT(0x0582, 0x002b, 1, "%s Control"),
	/* Roland VariOS */
	EXTERNAL_PORT(0x0582, 0x002f, 0, "%s MIDI"),
	EXTERNAL_PORT(0x0582, 0x002f, 1, "%s External MIDI"),
	EXTERNAL_PORT(0x0582, 0x002f, 2, "%s Sync"),
	/* Edirol PCR */
	EXTERNAL_PORT(0x0582, 0x0033, 0, "%s MIDI"),
	EXTERNAL_PORT(0x0582, 0x0033, 1, "%s 1"),
	EXTERNAL_PORT(0x0582, 0x0033, 2, "%s 2"),
	/* BOSS GS-10 */
	EXTERNAL_PORT(0x0582, 0x003b, 0, "%s MIDI"),
	CONTROL_PORT(0x0582, 0x003b, 1, "%s Control"),
	/* Edirol UA-1000 */
	EXTERNAL_PORT(0x0582, 0x0044, 0, "%s MIDI"),
	CONTROL_PORT(0x0582, 0x0044, 1, "%s Control"),
	/* Edirol UR-80 */
	EXTERNAL_PORT(0x0582, 0x0048, 0, "%s MIDI"),
	EXTERNAL_PORT(0x0582, 0x0048, 1, "%s 1"),
	EXTERNAL_PORT(0x0582, 0x0048, 2, "%s 2"),
	/* Edirol PCR-A */
	EXTERNAL_PORT(0x0582, 0x004d, 0, "%s MIDI"),
	EXTERNAL_PORT(0x0582, 0x004d, 1, "%s 1"),
	EXTERNAL_PORT(0x0582, 0x004d, 2, "%s 2"),
	/* BOSS GT-PRO */
	CONTROL_PORT(0x0582, 0x0089, 0, "%s Control"),
	/* Edirol UM-3EX */
	CONTROL_PORT(0x0582, 0x009a, 3, "%s Control"),
	/* Roland VG-99 */
	CONTROL_PORT(0x0582, 0x00b2, 0, "%s Control"),
	EXTERNAL_PORT(0x0582, 0x00b2, 1, "%s MIDI"),
	/* Cakewalk Sonar V-Studio 100 */
	EXTERNAL_PORT(0x0582, 0x00eb, 0, "%s MIDI"),
	CONTROL_PORT(0x0582, 0x00eb, 1, "%s Control"),
	/* Roland VB-99 */
	CONTROL_PORT(0x0582, 0x0102, 0, "%s Control"),
	EXTERNAL_PORT(0x0582, 0x0102, 1, "%s MIDI"),
	/* Roland A-PRO */
	EXTERNAL_PORT(0x0582, 0x010f, 0, "%s MIDI"),
	CONTROL_PORT(0x0582, 0x010f, 1, "%s 1"),
	CONTROL_PORT(0x0582, 0x010f, 2, "%s 2"),
	/* Roland SD-50 */
	ROLAND_SYNTH_PORT(0x0582, 0x0114, 0, "%s Synth", 128),
	EXTERNAL_PORT(0x0582, 0x0114, 1, "%s MIDI"),
	CONTROL_PORT(0x0582, 0x0114, 2, "%s Control"),
	/* Roland OCTA-CAPTURE */
	EXTERNAL_PORT(0x0582, 0x0120, 0, "%s MIDI"),
	CONTROL_PORT(0x0582, 0x0120, 1, "%s Control"),
	EXTERNAL_PORT(0x0582, 0x0121, 0, "%s MIDI"),
	CONTROL_PORT(0x0582, 0x0121, 1, "%s Control"),
	/* Roland SPD-SX */
	CONTROL_PORT(0x0582, 0x0145, 0, "%s Control"),
	EXTERNAL_PORT(0x0582, 0x0145, 1, "%s MIDI"),
	/* Roland A-Series */
	CONTROL_PORT(0x0582, 0x0156, 0, "%s Keyboard"),
	EXTERNAL_PORT(0x0582, 0x0156, 1, "%s MIDI"),
	/* Roland INTEGRA-7 */
	ROLAND_SYNTH_PORT(0x0582, 0x015b, 0, "%s Synth", 128),
	CONTROL_PORT(0x0582, 0x015b, 1, "%s Control"),
	/* M-Audio MidiSport 8x8 */
	CONTROL_PORT(0x0763, 0x1031, 8, "%s Control"),
	CONTROL_PORT(0x0763, 0x1033, 8, "%s Control"),
	/* MOTU Fastlane */
	EXTERNAL_PORT(0x07fd, 0x0001, 0, "%s MIDI A"),
	EXTERNAL_PORT(0x07fd, 0x0001, 1, "%s MIDI B"),
	/* Emagic Unitor8/AMT8/MT4 */
	EXTERNAL_PORT(0x086a, 0x0001, 8, "%s Broadcast"),
	EXTERNAL_PORT(0x086a, 0x0002, 8, "%s Broadcast"),
	EXTERNAL_PORT(0x086a, 0x0003, 4, "%s Broadcast"),
	/* Akai MPD16 */
	CONTROL_PORT(0x09e8, 0x0062, 0, "%s Control"),
	PORT_INFO(0x09e8, 0x0062, 1, "%s MIDI", 0,
		SNDRV_SEQ_PORT_TYPE_MIDI_GENERIC |
		SNDRV_SEQ_PORT_TYPE_HARDWARE),
	/* Access Music Virus TI */
	EXTERNAL_PORT(0x133e, 0x0815, 0, "%s MIDI"),
	PORT_INFO(0x133e, 0x0815, 1, "%s Synth", 0,
		SNDRV_SEQ_PORT_TYPE_MIDI_GENERIC |
		SNDRV_SEQ_PORT_TYPE_HARDWARE |
		SNDRV_SEQ_PORT_TYPE_SYNTHESIZER),
};

static struct port_info *find_port_info(struct snd_usb_midi *umidi, int number)
{
	int i;

	for (i = 0; i < ARRAY_SIZE(snd_usbmidi_port_info); ++i) {
		if (snd_usbmidi_port_info[i].id == umidi->usb_id &&
		    snd_usbmidi_port_info[i].port == number)
			return &snd_usbmidi_port_info[i];
	}
	return NULL;
}

static void snd_usbmidi_get_port_info(struct snd_rawmidi *rmidi, int number,
				      struct snd_seq_port_info *seq_port_info)
{
	struct snd_usb_midi *umidi = rmidi->private_data;
	struct port_info *port_info;

	/* TODO: read port flags from descriptors */
	port_info = find_port_info(umidi, number);
	if (port_info) {
		seq_port_info->type = port_info->seq_flags;
		seq_port_info->midi_voices = port_info->voices;
	}
}

static struct usb_midi_in_jack_descriptor *find_usb_in_jack_descriptor(
					struct usb_host_interface *hostif, uint8_t jack_id)
{
	unsigned char *extra = hostif->extra;
	int extralen = hostif->extralen;

	while (extralen > 4) {
		struct usb_midi_in_jack_descriptor *injd =
				(struct usb_midi_in_jack_descriptor *)extra;

<<<<<<< HEAD
		if (injd->bLength > 4 &&
=======
		if (injd->bLength >= sizeof(*injd) &&
>>>>>>> 8e0eb2fb
		    injd->bDescriptorType == USB_DT_CS_INTERFACE &&
		    injd->bDescriptorSubtype == UAC_MIDI_IN_JACK &&
				injd->bJackID == jack_id)
			return injd;
		if (!extra[0])
			break;
		extralen -= extra[0];
		extra += extra[0];
	}
	return NULL;
}

static struct usb_midi_out_jack_descriptor *find_usb_out_jack_descriptor(
					struct usb_host_interface *hostif, uint8_t jack_id)
{
	unsigned char *extra = hostif->extra;
	int extralen = hostif->extralen;

	while (extralen > 4) {
		struct usb_midi_out_jack_descriptor *outjd =
				(struct usb_midi_out_jack_descriptor *)extra;

<<<<<<< HEAD
		if (outjd->bLength > 4 &&
=======
		if (outjd->bLength >= sizeof(*outjd) &&
>>>>>>> 8e0eb2fb
		    outjd->bDescriptorType == USB_DT_CS_INTERFACE &&
		    outjd->bDescriptorSubtype == UAC_MIDI_OUT_JACK &&
				outjd->bJackID == jack_id)
			return outjd;
		if (!extra[0])
			break;
		extralen -= extra[0];
		extra += extra[0];
	}
	return NULL;
}

static void snd_usbmidi_init_substream(struct snd_usb_midi *umidi,
				       int stream, int number, int jack_id,
				       struct snd_rawmidi_substream **rsubstream)
{
	struct port_info *port_info;
	const char *name_format;
	struct usb_interface *intf;
	struct usb_host_interface *hostif;
	struct usb_midi_in_jack_descriptor *injd;
	struct usb_midi_out_jack_descriptor *outjd;
	uint8_t jack_name_buf[32];
	uint8_t *default_jack_name = "MIDI";
	uint8_t *jack_name = default_jack_name;
	uint8_t iJack;
	size_t sz;
	int res;

	struct snd_rawmidi_substream *substream =
		snd_usbmidi_find_substream(umidi, stream, number);
	if (!substream) {
		dev_err(&umidi->dev->dev, "substream %d:%d not found\n", stream,
			number);
		return;
	}

	intf = umidi->iface;
	if (intf && jack_id >= 0) {
		hostif = intf->cur_altsetting;
		iJack = 0;
		if (stream != SNDRV_RAWMIDI_STREAM_OUTPUT) {
			/* in jacks connect to outs */
			outjd = find_usb_out_jack_descriptor(hostif, jack_id);
			if (outjd) {
				sz = USB_DT_MIDI_OUT_SIZE(outjd->bNrInputPins);
<<<<<<< HEAD
				iJack = *(((uint8_t *) outjd) + sz - sizeof(uint8_t));
=======
				if (outjd->bLength >= sz)
					iJack = *(((uint8_t *) outjd) + sz - sizeof(uint8_t));
>>>>>>> 8e0eb2fb
			}
		} else {
			/* and out jacks connect to ins */
			injd = find_usb_in_jack_descriptor(hostif, jack_id);
			if (injd)
				iJack = injd->iJack;
		}
		if (iJack != 0) {
			res = usb_string(umidi->dev, iJack, jack_name_buf,
			  ARRAY_SIZE(jack_name_buf));
			if (res)
				jack_name = jack_name_buf;
		}
	}

	port_info = find_port_info(umidi, number);
	name_format = port_info ? port_info->name :
		(jack_name != default_jack_name  ? "%s %s" : "%s %s %d");
	snprintf(substream->name, sizeof(substream->name),
		 name_format, umidi->card->shortname, jack_name, number + 1);

	*rsubstream = substream;
}

/*
 * Creates the endpoints and their ports.
 */
static int snd_usbmidi_create_endpoints(struct snd_usb_midi *umidi,
					struct snd_usb_midi_endpoint_info *endpoints)
{
	int i, j, err;
	int out_ports = 0, in_ports = 0;

	for (i = 0; i < MIDI_MAX_ENDPOINTS; ++i) {
		if (endpoints[i].out_cables) {
			err = snd_usbmidi_out_endpoint_create(umidi,
							      &endpoints[i],
							      &umidi->endpoints[i]);
			if (err < 0)
				return err;
		}
		if (endpoints[i].in_cables) {
			err = snd_usbmidi_in_endpoint_create(umidi,
							     &endpoints[i],
							     &umidi->endpoints[i]);
			if (err < 0)
				return err;
		}

		for (j = 0; j < 0x10; ++j) {
			if (endpoints[i].out_cables & (1 << j)) {
				snd_usbmidi_init_substream(umidi,
							   SNDRV_RAWMIDI_STREAM_OUTPUT,
							   out_ports,
							   endpoints[i].assoc_out_jacks[j],
							   &umidi->endpoints[i].out->ports[j].substream);
				++out_ports;
			}
			if (endpoints[i].in_cables & (1 << j)) {
				snd_usbmidi_init_substream(umidi,
							   SNDRV_RAWMIDI_STREAM_INPUT,
							   in_ports,
							   endpoints[i].assoc_in_jacks[j],
							   &umidi->endpoints[i].in->ports[j].substream);
				++in_ports;
			}
		}
	}
	dev_dbg(&umidi->dev->dev, "created %d output and %d input ports\n",
		    out_ports, in_ports);
	return 0;
}

static struct usb_ms_endpoint_descriptor *find_usb_ms_endpoint_descriptor(
					struct usb_host_endpoint *hostep)
{
	unsigned char *extra = hostep->extra;
	int extralen = hostep->extralen;

	while (extralen > 3) {
		struct usb_ms_endpoint_descriptor *ms_ep =
				(struct usb_ms_endpoint_descriptor *)extra;

		if (ms_ep->bLength > 3 &&
		    ms_ep->bDescriptorType == USB_DT_CS_ENDPOINT &&
		    ms_ep->bDescriptorSubtype == UAC_MS_GENERAL)
			return ms_ep;
		if (!extra[0])
			break;
		extralen -= extra[0];
		extra += extra[0];
	}
	return NULL;
}

/*
 * Returns MIDIStreaming device capabilities.
 */
static int snd_usbmidi_get_ms_info(struct snd_usb_midi *umidi,
				   struct snd_usb_midi_endpoint_info *endpoints)
{
	struct usb_interface *intf;
	struct usb_host_interface *hostif;
	struct usb_interface_descriptor *intfd;
	struct usb_ms_header_descriptor *ms_header;
	struct usb_host_endpoint *hostep;
	struct usb_endpoint_descriptor *ep;
	struct usb_ms_endpoint_descriptor *ms_ep;
	int i, j, epidx;

	intf = umidi->iface;
	if (!intf)
		return -ENXIO;
	hostif = &intf->altsetting[0];
	intfd = get_iface_desc(hostif);
	ms_header = (struct usb_ms_header_descriptor *)hostif->extra;
	if (hostif->extralen >= 7 &&
	    ms_header->bLength >= 7 &&
	    ms_header->bDescriptorType == USB_DT_CS_INTERFACE &&
	    ms_header->bDescriptorSubtype == UAC_HEADER)
		dev_dbg(&umidi->dev->dev, "MIDIStreaming version %02x.%02x\n",
			    ((uint8_t *)&ms_header->bcdMSC)[1], ((uint8_t *)&ms_header->bcdMSC)[0]);
	else
		dev_warn(&umidi->dev->dev,
			 "MIDIStreaming interface descriptor not found\n");

	epidx = 0;
	for (i = 0; i < intfd->bNumEndpoints; ++i) {
		hostep = &hostif->endpoint[i];
		ep = get_ep_desc(hostep);
		if (!usb_endpoint_xfer_bulk(ep) && !usb_endpoint_xfer_int(ep))
			continue;
		ms_ep = find_usb_ms_endpoint_descriptor(hostep);
		if (!ms_ep)
			continue;
		if (ms_ep->bLength <= sizeof(*ms_ep))
			continue;
		if (ms_ep->bNumEmbMIDIJack > 0x10)
			continue;
		if (ms_ep->bLength < sizeof(*ms_ep) + ms_ep->bNumEmbMIDIJack)
			continue;
		if (usb_endpoint_dir_out(ep)) {
			if (endpoints[epidx].out_ep) {
				if (++epidx >= MIDI_MAX_ENDPOINTS) {
					dev_warn(&umidi->dev->dev,
						 "too many endpoints\n");
					break;
				}
			}
			endpoints[epidx].out_ep = usb_endpoint_num(ep);
			if (usb_endpoint_xfer_int(ep))
				endpoints[epidx].out_interval = ep->bInterval;
			else if (snd_usb_get_speed(umidi->dev) == USB_SPEED_LOW)
				/*
				 * Low speed bulk transfers don't exist, so
				 * force interrupt transfers for devices like
				 * ESI MIDI Mate that try to use them anyway.
				 */
				endpoints[epidx].out_interval = 1;
			endpoints[epidx].out_cables =
				(1 << ms_ep->bNumEmbMIDIJack) - 1;
			for (j = 0; j < ms_ep->bNumEmbMIDIJack; ++j)
				endpoints[epidx].assoc_out_jacks[j] = ms_ep->baAssocJackID[j];
			for (; j < ARRAY_SIZE(endpoints[epidx].assoc_out_jacks); ++j)
				endpoints[epidx].assoc_out_jacks[j] = -1;
			dev_dbg(&umidi->dev->dev, "EP %02X: %d jack(s)\n",
				ep->bEndpointAddress, ms_ep->bNumEmbMIDIJack);
		} else {
			if (endpoints[epidx].in_ep) {
				if (++epidx >= MIDI_MAX_ENDPOINTS) {
					dev_warn(&umidi->dev->dev,
						 "too many endpoints\n");
					break;
				}
			}
			endpoints[epidx].in_ep = usb_endpoint_num(ep);
			if (usb_endpoint_xfer_int(ep))
				endpoints[epidx].in_interval = ep->bInterval;
			else if (snd_usb_get_speed(umidi->dev) == USB_SPEED_LOW)
				endpoints[epidx].in_interval = 1;
			endpoints[epidx].in_cables =
				(1 << ms_ep->bNumEmbMIDIJack) - 1;
			for (j = 0; j < ms_ep->bNumEmbMIDIJack; ++j)
				endpoints[epidx].assoc_in_jacks[j] = ms_ep->baAssocJackID[j];
			for (; j < ARRAY_SIZE(endpoints[epidx].assoc_in_jacks); ++j)
				endpoints[epidx].assoc_in_jacks[j] = -1;
			dev_dbg(&umidi->dev->dev, "EP %02X: %d jack(s)\n",
				ep->bEndpointAddress, ms_ep->bNumEmbMIDIJack);
		}
	}
	return 0;
}

static int roland_load_info(struct snd_kcontrol *kcontrol,
			    struct snd_ctl_elem_info *info)
{
	static const char *const names[] = { "High Load", "Light Load" };

	return snd_ctl_enum_info(info, 1, 2, names);
}

static int roland_load_get(struct snd_kcontrol *kcontrol,
			   struct snd_ctl_elem_value *value)
{
	value->value.enumerated.item[0] = kcontrol->private_value;
	return 0;
}

static int roland_load_put(struct snd_kcontrol *kcontrol,
			   struct snd_ctl_elem_value *value)
{
	struct snd_usb_midi *umidi = kcontrol->private_data;
	int changed;

	if (value->value.enumerated.item[0] > 1)
		return -EINVAL;
	mutex_lock(&umidi->mutex);
	changed = value->value.enumerated.item[0] != kcontrol->private_value;
	if (changed)
		kcontrol->private_value = value->value.enumerated.item[0];
	mutex_unlock(&umidi->mutex);
	return changed;
}

static const struct snd_kcontrol_new roland_load_ctl = {
	.iface = SNDRV_CTL_ELEM_IFACE_MIXER,
	.name = "MIDI Input Mode",
	.info = roland_load_info,
	.get = roland_load_get,
	.put = roland_load_put,
	.private_value = 1,
};

/*
 * On Roland devices, use the second alternate setting to be able to use
 * the interrupt input endpoint.
 */
static void snd_usbmidi_switch_roland_altsetting(struct snd_usb_midi *umidi)
{
	struct usb_interface *intf;
	struct usb_host_interface *hostif;
	struct usb_interface_descriptor *intfd;

	intf = umidi->iface;
	if (!intf || intf->num_altsetting != 2)
		return;

	hostif = &intf->altsetting[1];
	intfd = get_iface_desc(hostif);
       /* If either or both of the endpoints support interrupt transfer,
        * then use the alternate setting
        */
	if (intfd->bNumEndpoints != 2 ||
	    !((get_endpoint(hostif, 0)->bmAttributes &
	       USB_ENDPOINT_XFERTYPE_MASK) == USB_ENDPOINT_XFER_INT ||
	      (get_endpoint(hostif, 1)->bmAttributes &
	       USB_ENDPOINT_XFERTYPE_MASK) == USB_ENDPOINT_XFER_INT))
		return;

	dev_dbg(&umidi->dev->dev, "switching to altsetting %d with int ep\n",
		    intfd->bAlternateSetting);
	usb_set_interface(umidi->dev, intfd->bInterfaceNumber,
			  intfd->bAlternateSetting);

	umidi->roland_load_ctl = snd_ctl_new1(&roland_load_ctl, umidi);
	if (snd_ctl_add(umidi->card, umidi->roland_load_ctl) < 0)
		umidi->roland_load_ctl = NULL;
}

/*
 * Try to find any usable endpoints in the interface.
 */
static int snd_usbmidi_detect_endpoints(struct snd_usb_midi *umidi,
					struct snd_usb_midi_endpoint_info *endpoint,
					int max_endpoints)
{
	struct usb_interface *intf;
	struct usb_host_interface *hostif;
	struct usb_interface_descriptor *intfd;
	struct usb_endpoint_descriptor *epd;
	int i, out_eps = 0, in_eps = 0;

	if (USB_ID_VENDOR(umidi->usb_id) == 0x0582)
		snd_usbmidi_switch_roland_altsetting(umidi);

	if (endpoint[0].out_ep || endpoint[0].in_ep)
		return 0;

	intf = umidi->iface;
	if (!intf || intf->num_altsetting < 1)
		return -ENOENT;
	hostif = intf->cur_altsetting;
	intfd = get_iface_desc(hostif);

	for (i = 0; i < intfd->bNumEndpoints; ++i) {
		epd = get_endpoint(hostif, i);
		if (!usb_endpoint_xfer_bulk(epd) &&
		    !usb_endpoint_xfer_int(epd))
			continue;
		if (out_eps < max_endpoints &&
		    usb_endpoint_dir_out(epd)) {
			endpoint[out_eps].out_ep = usb_endpoint_num(epd);
			if (usb_endpoint_xfer_int(epd))
				endpoint[out_eps].out_interval = epd->bInterval;
			++out_eps;
		}
		if (in_eps < max_endpoints &&
		    usb_endpoint_dir_in(epd)) {
			endpoint[in_eps].in_ep = usb_endpoint_num(epd);
			if (usb_endpoint_xfer_int(epd))
				endpoint[in_eps].in_interval = epd->bInterval;
			++in_eps;
		}
	}
	return (out_eps || in_eps) ? 0 : -ENOENT;
}

/*
 * Detects the endpoints for one-port-per-endpoint protocols.
 */
static int snd_usbmidi_detect_per_port_endpoints(struct snd_usb_midi *umidi,
						 struct snd_usb_midi_endpoint_info *endpoints)
{
	int err, i;

	err = snd_usbmidi_detect_endpoints(umidi, endpoints, MIDI_MAX_ENDPOINTS);
	for (i = 0; i < MIDI_MAX_ENDPOINTS; ++i) {
		if (endpoints[i].out_ep)
			endpoints[i].out_cables = 0x0001;
		if (endpoints[i].in_ep)
			endpoints[i].in_cables = 0x0001;
	}
	return err;
}

/*
 * Detects the endpoints and ports of Yamaha devices.
 */
static int snd_usbmidi_detect_yamaha(struct snd_usb_midi *umidi,
				     struct snd_usb_midi_endpoint_info *endpoint)
{
	struct usb_interface *intf;
	struct usb_host_interface *hostif;
	struct usb_interface_descriptor *intfd;
	uint8_t *cs_desc;

	intf = umidi->iface;
	if (!intf)
		return -ENOENT;
	hostif = intf->altsetting;
	intfd = get_iface_desc(hostif);
	if (intfd->bNumEndpoints < 1)
		return -ENOENT;

	/*
	 * For each port there is one MIDI_IN/OUT_JACK descriptor, not
	 * necessarily with any useful contents.  So simply count 'em.
	 */
	for (cs_desc = hostif->extra;
	     cs_desc < hostif->extra + hostif->extralen && cs_desc[0] >= 2;
	     cs_desc += cs_desc[0]) {
		if (cs_desc[1] == USB_DT_CS_INTERFACE) {
			if (cs_desc[2] == UAC_MIDI_IN_JACK)
				endpoint->in_cables =
					(endpoint->in_cables << 1) | 1;
			else if (cs_desc[2] == UAC_MIDI_OUT_JACK)
				endpoint->out_cables =
					(endpoint->out_cables << 1) | 1;
		}
	}
	if (!endpoint->in_cables && !endpoint->out_cables)
		return -ENOENT;

	return snd_usbmidi_detect_endpoints(umidi, endpoint, 1);
}

/*
 * Detects the endpoints and ports of Roland devices.
 */
static int snd_usbmidi_detect_roland(struct snd_usb_midi *umidi,
				     struct snd_usb_midi_endpoint_info *endpoint)
{
	struct usb_interface *intf;
	struct usb_host_interface *hostif;
	u8 *cs_desc;

	intf = umidi->iface;
	if (!intf)
		return -ENOENT;
	hostif = intf->altsetting;
	/*
	 * Some devices have a descriptor <06 24 F1 02 <inputs> <outputs>>,
	 * some have standard class descriptors, or both kinds, or neither.
	 */
	for (cs_desc = hostif->extra;
	     cs_desc < hostif->extra + hostif->extralen && cs_desc[0] >= 2;
	     cs_desc += cs_desc[0]) {
		if (cs_desc[0] >= 6 &&
		    cs_desc[1] == USB_DT_CS_INTERFACE &&
		    cs_desc[2] == 0xf1 &&
		    cs_desc[3] == 0x02) {
			if (cs_desc[4] > 0x10 || cs_desc[5] > 0x10)
				continue;
			endpoint->in_cables  = (1 << cs_desc[4]) - 1;
			endpoint->out_cables = (1 << cs_desc[5]) - 1;
			return snd_usbmidi_detect_endpoints(umidi, endpoint, 1);
		} else if (cs_desc[0] >= 7 &&
			   cs_desc[1] == USB_DT_CS_INTERFACE &&
			   cs_desc[2] == UAC_HEADER) {
			return snd_usbmidi_get_ms_info(umidi, endpoint);
		}
	}

	return -ENODEV;
}

/*
 * Creates the endpoints and their ports for Midiman devices.
 */
static int snd_usbmidi_create_endpoints_midiman(struct snd_usb_midi *umidi,
						struct snd_usb_midi_endpoint_info *endpoint)
{
	struct snd_usb_midi_endpoint_info ep_info;
	struct usb_interface *intf;
	struct usb_host_interface *hostif;
	struct usb_interface_descriptor *intfd;
	struct usb_endpoint_descriptor *epd;
	int cable, err;

	intf = umidi->iface;
	if (!intf)
		return -ENOENT;
	hostif = intf->altsetting;
	intfd = get_iface_desc(hostif);
	/*
	 * The various MidiSport devices have more or less random endpoint
	 * numbers, so we have to identify the endpoints by their index in
	 * the descriptor array, like the driver for that other OS does.
	 *
	 * There is one interrupt input endpoint for all input ports, one
	 * bulk output endpoint for even-numbered ports, and one for odd-
	 * numbered ports.  Both bulk output endpoints have corresponding
	 * input bulk endpoints (at indices 1 and 3) which aren't used.
	 */
	if (intfd->bNumEndpoints < (endpoint->out_cables > 0x0001 ? 5 : 3)) {
		dev_dbg(&umidi->dev->dev, "not enough endpoints\n");
		return -ENOENT;
	}

	epd = get_endpoint(hostif, 0);
	if (!usb_endpoint_dir_in(epd) || !usb_endpoint_xfer_int(epd)) {
		dev_dbg(&umidi->dev->dev, "endpoint[0] isn't interrupt\n");
		return -ENXIO;
	}
	epd = get_endpoint(hostif, 2);
	if (!usb_endpoint_dir_out(epd) || !usb_endpoint_xfer_bulk(epd)) {
		dev_dbg(&umidi->dev->dev, "endpoint[2] isn't bulk output\n");
		return -ENXIO;
	}
	if (endpoint->out_cables > 0x0001) {
		epd = get_endpoint(hostif, 4);
		if (!usb_endpoint_dir_out(epd) ||
		    !usb_endpoint_xfer_bulk(epd)) {
			dev_dbg(&umidi->dev->dev,
				"endpoint[4] isn't bulk output\n");
			return -ENXIO;
		}
	}

	ep_info.out_ep = get_endpoint(hostif, 2)->bEndpointAddress &
		USB_ENDPOINT_NUMBER_MASK;
	ep_info.out_interval = 0;
	ep_info.out_cables = endpoint->out_cables & 0x5555;
	err = snd_usbmidi_out_endpoint_create(umidi, &ep_info,
					      &umidi->endpoints[0]);
	if (err < 0)
		return err;

	ep_info.in_ep = get_endpoint(hostif, 0)->bEndpointAddress &
		USB_ENDPOINT_NUMBER_MASK;
	ep_info.in_interval = get_endpoint(hostif, 0)->bInterval;
	ep_info.in_cables = endpoint->in_cables;
	err = snd_usbmidi_in_endpoint_create(umidi, &ep_info,
					     &umidi->endpoints[0]);
	if (err < 0)
		return err;

	if (endpoint->out_cables > 0x0001) {
		ep_info.out_ep = get_endpoint(hostif, 4)->bEndpointAddress &
			USB_ENDPOINT_NUMBER_MASK;
		ep_info.out_cables = endpoint->out_cables & 0xaaaa;
		err = snd_usbmidi_out_endpoint_create(umidi, &ep_info,
						      &umidi->endpoints[1]);
		if (err < 0)
			return err;
	}

	for (cable = 0; cable < 0x10; ++cable) {
		if (endpoint->out_cables & (1 << cable))
			snd_usbmidi_init_substream(umidi,
						   SNDRV_RAWMIDI_STREAM_OUTPUT,
						   cable,
						   -1 /* prevent trying to find jack */,
						   &umidi->endpoints[cable & 1].out->ports[cable].substream);
		if (endpoint->in_cables & (1 << cable))
			snd_usbmidi_init_substream(umidi,
						   SNDRV_RAWMIDI_STREAM_INPUT,
						   cable,
						   -1 /* prevent trying to find jack */,
						   &umidi->endpoints[0].in->ports[cable].substream);
	}
	return 0;
}

static const struct snd_rawmidi_global_ops snd_usbmidi_ops = {
	.get_port_info = snd_usbmidi_get_port_info,
};

static int snd_usbmidi_create_rawmidi(struct snd_usb_midi *umidi,
				      int out_ports, int in_ports)
{
	struct snd_rawmidi *rmidi;
	int err;

	err = snd_rawmidi_new(umidi->card, "USB MIDI",
			      umidi->next_midi_device++,
			      out_ports, in_ports, &rmidi);
	if (err < 0)
		return err;
	strcpy(rmidi->name, umidi->card->shortname);
	rmidi->info_flags = SNDRV_RAWMIDI_INFO_OUTPUT |
			    SNDRV_RAWMIDI_INFO_INPUT |
			    SNDRV_RAWMIDI_INFO_DUPLEX;
	rmidi->ops = &snd_usbmidi_ops;
	rmidi->private_data = umidi;
	rmidi->private_free = snd_usbmidi_rawmidi_free;
	snd_rawmidi_set_ops(rmidi, SNDRV_RAWMIDI_STREAM_OUTPUT,
			    &snd_usbmidi_output_ops);
	snd_rawmidi_set_ops(rmidi, SNDRV_RAWMIDI_STREAM_INPUT,
			    &snd_usbmidi_input_ops);

	umidi->rmidi = rmidi;
	return 0;
}

/*
 * Temporarily stop input.
 */
void snd_usbmidi_input_stop(struct list_head *p)
{
	struct snd_usb_midi *umidi;
	unsigned int i, j;

	umidi = list_entry(p, struct snd_usb_midi, list);
	if (!umidi->input_running)
		return;
	for (i = 0; i < MIDI_MAX_ENDPOINTS; ++i) {
		struct snd_usb_midi_endpoint *ep = &umidi->endpoints[i];
		if (ep->in)
			for (j = 0; j < INPUT_URBS; ++j)
				usb_kill_urb(ep->in->urbs[j]);
	}
	umidi->input_running = 0;
}
EXPORT_SYMBOL(snd_usbmidi_input_stop);

static void snd_usbmidi_input_start_ep(struct snd_usb_midi *umidi,
				       struct snd_usb_midi_in_endpoint *ep)
{
	unsigned int i;
	unsigned long flags;

	if (!ep)
		return;
	for (i = 0; i < INPUT_URBS; ++i) {
		struct urb *urb = ep->urbs[i];
		spin_lock_irqsave(&umidi->disc_lock, flags);
		if (!atomic_read(&urb->use_count)) {
			urb->dev = ep->umidi->dev;
			snd_usbmidi_submit_urb(urb, GFP_ATOMIC);
		}
		spin_unlock_irqrestore(&umidi->disc_lock, flags);
	}
}

/*
 * Resume input after a call to snd_usbmidi_input_stop().
 */
void snd_usbmidi_input_start(struct list_head *p)
{
	struct snd_usb_midi *umidi;
	int i;

	umidi = list_entry(p, struct snd_usb_midi, list);
	if (umidi->input_running || !umidi->opened[1])
		return;
	for (i = 0; i < MIDI_MAX_ENDPOINTS; ++i)
		snd_usbmidi_input_start_ep(umidi, umidi->endpoints[i].in);
	umidi->input_running = 1;
}
EXPORT_SYMBOL(snd_usbmidi_input_start);

/*
 * Prepare for suspend. Typically called from the USB suspend callback.
 */
void snd_usbmidi_suspend(struct list_head *p)
{
	struct snd_usb_midi *umidi;

	umidi = list_entry(p, struct snd_usb_midi, list);
	mutex_lock(&umidi->mutex);
	snd_usbmidi_input_stop(p);
	mutex_unlock(&umidi->mutex);
}
EXPORT_SYMBOL(snd_usbmidi_suspend);

/*
 * Resume. Typically called from the USB resume callback.
 */
void snd_usbmidi_resume(struct list_head *p)
{
	struct snd_usb_midi *umidi;

	umidi = list_entry(p, struct snd_usb_midi, list);
	mutex_lock(&umidi->mutex);
	snd_usbmidi_input_start(p);
	mutex_unlock(&umidi->mutex);
}
EXPORT_SYMBOL(snd_usbmidi_resume);

/*
 * Creates and registers everything needed for a MIDI streaming interface.
 */
int __snd_usbmidi_create(struct snd_card *card,
			 struct usb_interface *iface,
			 struct list_head *midi_list,
			 const struct snd_usb_audio_quirk *quirk,
			 unsigned int usb_id)
{
	struct snd_usb_midi *umidi;
	struct snd_usb_midi_endpoint_info endpoints[MIDI_MAX_ENDPOINTS];
	int out_ports, in_ports;
	int i, err;

	umidi = kzalloc(sizeof(*umidi), GFP_KERNEL);
	if (!umidi)
		return -ENOMEM;
	umidi->dev = interface_to_usbdev(iface);
	umidi->card = card;
	umidi->iface = iface;
	umidi->quirk = quirk;
	umidi->usb_protocol_ops = &snd_usbmidi_standard_ops;
	spin_lock_init(&umidi->disc_lock);
	init_rwsem(&umidi->disc_rwsem);
	mutex_init(&umidi->mutex);
	if (!usb_id)
		usb_id = USB_ID(le16_to_cpu(umidi->dev->descriptor.idVendor),
			       le16_to_cpu(umidi->dev->descriptor.idProduct));
	umidi->usb_id = usb_id;
	timer_setup(&umidi->error_timer, snd_usbmidi_error_timer, 0);

	/* detect the endpoint(s) to use */
	memset(endpoints, 0, sizeof(endpoints));
	switch (quirk ? quirk->type : QUIRK_MIDI_STANDARD_INTERFACE) {
	case QUIRK_MIDI_STANDARD_INTERFACE:
		err = snd_usbmidi_get_ms_info(umidi, endpoints);
		if (umidi->usb_id == USB_ID(0x0763, 0x0150)) /* M-Audio Uno */
			umidi->usb_protocol_ops =
				&snd_usbmidi_maudio_broken_running_status_ops;
		break;
	case QUIRK_MIDI_US122L:
		umidi->usb_protocol_ops = &snd_usbmidi_122l_ops;
		fallthrough;
	case QUIRK_MIDI_FIXED_ENDPOINT:
		memcpy(&endpoints[0], quirk->data,
		       sizeof(struct snd_usb_midi_endpoint_info));
		err = snd_usbmidi_detect_endpoints(umidi, &endpoints[0], 1);
		break;
	case QUIRK_MIDI_YAMAHA:
		err = snd_usbmidi_detect_yamaha(umidi, &endpoints[0]);
		break;
	case QUIRK_MIDI_ROLAND:
		err = snd_usbmidi_detect_roland(umidi, &endpoints[0]);
		break;
	case QUIRK_MIDI_MIDIMAN:
		umidi->usb_protocol_ops = &snd_usbmidi_midiman_ops;
		memcpy(&endpoints[0], quirk->data,
		       sizeof(struct snd_usb_midi_endpoint_info));
		err = 0;
		break;
	case QUIRK_MIDI_NOVATION:
		umidi->usb_protocol_ops = &snd_usbmidi_novation_ops;
		err = snd_usbmidi_detect_per_port_endpoints(umidi, endpoints);
		break;
	case QUIRK_MIDI_RAW_BYTES:
		umidi->usb_protocol_ops = &snd_usbmidi_raw_ops;
		/*
		 * Interface 1 contains isochronous endpoints, but with the same
		 * numbers as in interface 0.  Since it is interface 1 that the
		 * USB core has most recently seen, these descriptors are now
		 * associated with the endpoint numbers.  This will foul up our
		 * attempts to submit bulk/interrupt URBs to the endpoints in
		 * interface 0, so we have to make sure that the USB core looks
		 * again at interface 0 by calling usb_set_interface() on it.
		 */
		if (umidi->usb_id == USB_ID(0x07fd, 0x0001)) /* MOTU Fastlane */
			usb_set_interface(umidi->dev, 0, 0);
		err = snd_usbmidi_detect_per_port_endpoints(umidi, endpoints);
		break;
	case QUIRK_MIDI_EMAGIC:
		umidi->usb_protocol_ops = &snd_usbmidi_emagic_ops;
		memcpy(&endpoints[0], quirk->data,
		       sizeof(struct snd_usb_midi_endpoint_info));
		err = snd_usbmidi_detect_endpoints(umidi, &endpoints[0], 1);
		break;
	case QUIRK_MIDI_CME:
		umidi->usb_protocol_ops = &snd_usbmidi_cme_ops;
		err = snd_usbmidi_detect_per_port_endpoints(umidi, endpoints);
		break;
	case QUIRK_MIDI_AKAI:
		umidi->usb_protocol_ops = &snd_usbmidi_akai_ops;
		err = snd_usbmidi_detect_per_port_endpoints(umidi, endpoints);
		/* endpoint 1 is input-only */
		endpoints[1].out_cables = 0;
		break;
	case QUIRK_MIDI_FTDI:
		umidi->usb_protocol_ops = &snd_usbmidi_ftdi_ops;

		/* set baud rate to 31250 (48 MHz / 16 / 96) */
		err = usb_control_msg(umidi->dev, usb_sndctrlpipe(umidi->dev, 0),
				      3, 0x40, 0x60, 0, NULL, 0, 1000);
		if (err < 0)
			break;

		err = snd_usbmidi_detect_per_port_endpoints(umidi, endpoints);
		break;
	case QUIRK_MIDI_CH345:
		umidi->usb_protocol_ops = &snd_usbmidi_ch345_broken_sysex_ops;
		err = snd_usbmidi_detect_per_port_endpoints(umidi, endpoints);
		break;
	default:
		dev_err(&umidi->dev->dev, "invalid quirk type %d\n",
			quirk->type);
		err = -ENXIO;
		break;
	}
	if (err < 0)
		goto free_midi;

	/* create rawmidi device */
	out_ports = 0;
	in_ports = 0;
	for (i = 0; i < MIDI_MAX_ENDPOINTS; ++i) {
		out_ports += hweight16(endpoints[i].out_cables);
		in_ports += hweight16(endpoints[i].in_cables);
	}
	err = snd_usbmidi_create_rawmidi(umidi, out_ports, in_ports);
	if (err < 0)
		goto free_midi;

	/* create endpoint/port structures */
	if (quirk && quirk->type == QUIRK_MIDI_MIDIMAN)
		err = snd_usbmidi_create_endpoints_midiman(umidi, &endpoints[0]);
	else
		err = snd_usbmidi_create_endpoints(umidi, endpoints);
	if (err < 0)
		goto exit;

	usb_autopm_get_interface_no_resume(umidi->iface);

	list_add_tail(&umidi->list, midi_list);
	return 0;

free_midi:
	kfree(umidi);
exit:
	return err;
}
EXPORT_SYMBOL(__snd_usbmidi_create);<|MERGE_RESOLUTION|>--- conflicted
+++ resolved
@@ -1750,11 +1750,7 @@
 		struct usb_midi_in_jack_descriptor *injd =
 				(struct usb_midi_in_jack_descriptor *)extra;
 
-<<<<<<< HEAD
-		if (injd->bLength > 4 &&
-=======
 		if (injd->bLength >= sizeof(*injd) &&
->>>>>>> 8e0eb2fb
 		    injd->bDescriptorType == USB_DT_CS_INTERFACE &&
 		    injd->bDescriptorSubtype == UAC_MIDI_IN_JACK &&
 				injd->bJackID == jack_id)
@@ -1777,11 +1773,7 @@
 		struct usb_midi_out_jack_descriptor *outjd =
 				(struct usb_midi_out_jack_descriptor *)extra;
 
-<<<<<<< HEAD
-		if (outjd->bLength > 4 &&
-=======
 		if (outjd->bLength >= sizeof(*outjd) &&
->>>>>>> 8e0eb2fb
 		    outjd->bDescriptorType == USB_DT_CS_INTERFACE &&
 		    outjd->bDescriptorSubtype == UAC_MIDI_OUT_JACK &&
 				outjd->bJackID == jack_id)
@@ -1828,12 +1820,8 @@
 			outjd = find_usb_out_jack_descriptor(hostif, jack_id);
 			if (outjd) {
 				sz = USB_DT_MIDI_OUT_SIZE(outjd->bNrInputPins);
-<<<<<<< HEAD
-				iJack = *(((uint8_t *) outjd) + sz - sizeof(uint8_t));
-=======
 				if (outjd->bLength >= sz)
 					iJack = *(((uint8_t *) outjd) + sz - sizeof(uint8_t));
->>>>>>> 8e0eb2fb
 			}
 		} else {
 			/* and out jacks connect to ins */
