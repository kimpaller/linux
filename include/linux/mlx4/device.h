--- conflicted
+++ resolved
@@ -621,10 +621,7 @@
 int mlx4_replace_mac(struct mlx4_dev *dev, u8 port, int qpn, u64 new_mac);
 int mlx4_get_eth_qp(struct mlx4_dev *dev, u8 port, u64 mac, int *qpn);
 void mlx4_put_eth_qp(struct mlx4_dev *dev, u8 port, u64 mac, int qpn);
-<<<<<<< HEAD
-=======
 void mlx4_set_stats_bitmap(struct mlx4_dev *dev, u64 *stats_bitmap);
->>>>>>> e2920638
 
 int mlx4_find_cached_vlan(struct mlx4_dev *dev, u8 port, u16 vid, int *idx);
 int mlx4_register_vlan(struct mlx4_dev *dev, u8 port, u16 vlan, int *index);
