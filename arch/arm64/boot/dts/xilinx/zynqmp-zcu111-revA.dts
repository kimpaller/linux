--- conflicted
+++ resolved
@@ -420,56 +420,32 @@
 				si5341_0: out@0 {
 					/* refclk0 for PS-GT, used for DP */
 					reg = <0>;
-<<<<<<< HEAD
-					always-on; /* assigned-clocks does not enable, so do it here */
-=======
 					always-on;
->>>>>>> a4adc2c2
 				};
 				si5341_2: out@2 {
 					/* refclk2 for PS-GT, used for USB3 */
 					reg = <2>;
-<<<<<<< HEAD
-					always-on; /* assigned-clocks does not enable, so do it here */
-=======
 					always-on;
->>>>>>> a4adc2c2
 				};
 				si5341_3: out@3 {
 					/* refclk3 for PS-GT, used for SATA */
 					reg = <3>;
-<<<<<<< HEAD
-					always-on; /* assigned-clocks does not enable, so do it here */
-=======
 					always-on;
->>>>>>> a4adc2c2
 				};
 				si5341_5: out@5 {
 					/* refclk5 PL CLK100 */
 					reg = <5>;
-<<<<<<< HEAD
-					always-on; /* assigned-clocks does not enable, so do it here */
-=======
 					always-on;
->>>>>>> a4adc2c2
 				};
 				si5341_6: out@6 {
 					/* refclk6 PL CLK125 */
 					reg = <6>;
-<<<<<<< HEAD
-					always-on; /* assigned-clocks does not enable, so do it here */
-=======
 					always-on;
->>>>>>> a4adc2c2
 				};
 				si5341_9: out@9 {
 					/* refclk9 used for PS_REF_CLK 33.3 MHz */
 					reg = <9>;
-<<<<<<< HEAD
-					always-on; /* assigned-clocks does not enable, so do it here */
-=======
 					always-on;
->>>>>>> a4adc2c2
 				};
 			};
 		};
@@ -827,8 +803,6 @@
 	};
 };
 
-<<<<<<< HEAD
-=======
 &psgtr {
 	status = "okay";
 	/* nc, sata, usb3, dp */
@@ -836,7 +810,6 @@
 	clock-names = "ref1", "ref2", "ref3";
 };
 
->>>>>>> a4adc2c2
 &rtc {
 	status = "okay";
 };
@@ -853,11 +826,7 @@
 	ceva,p1-burst-params = /bits/ 8 <0x13 0x08 0x4A 0x06>;
 	ceva,p1-retry-params = /bits/ 16 <0x96A4 0x3FFC>;
 	phy-names = "sata-phy";
-<<<<<<< HEAD
-	phys = <&lane3 PHY_TYPE_SATA 1 3 125000000>;
-=======
 	phys = <&psgtr 3 PHY_TYPE_SATA 1 3>;
->>>>>>> a4adc2c2
 };
 
 /* SD1 with level shifter */
@@ -871,13 +840,6 @@
 	 */
 	no-1-8-v;
 	xlnx,mio-bank = <1>;
-<<<<<<< HEAD
-};
-
-&serdes {
-	status = "okay";
-=======
->>>>>>> a4adc2c2
 };
 
 &uart0 {
@@ -898,26 +860,18 @@
 	dr_mode = "host";
 	snps,usb3_lpm_capable;
 	phy-names = "usb3-phy";
-<<<<<<< HEAD
-	phys = <&lane2 PHY_TYPE_USB3 0 2 26000000>;
-=======
 	phys = <&psgtr 2 PHY_TYPE_USB3 0 2>;
 };
 
 &zynqmp_dpdma {
 	status = "okay";
->>>>>>> a4adc2c2
 };
 
 &zynqmp_dpsub {
 	status = "okay";
 	phy-names = "dp-phy0", "dp-phy1";
-<<<<<<< HEAD
-	phys = <&lane1 PHY_TYPE_DP 0 1 27000000>, <&lane0 PHY_TYPE_DP 1 1 27000000>;
-=======
 	phys = <&psgtr 1 PHY_TYPE_DP 0 1>,
 	       <&psgtr 0 PHY_TYPE_DP 1 1>;
->>>>>>> a4adc2c2
 };
 
 &zynqmp_dp_snd_pcm0 {
@@ -934,11 +888,4 @@
 
 &zynqmp_dp_snd_codec0 {
 	status = "okay";
-<<<<<<< HEAD
-};
-
-&xlnx_dpdma {
-	status = "okay";
-=======
->>>>>>> a4adc2c2
 };