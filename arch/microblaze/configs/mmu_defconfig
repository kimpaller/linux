CONFIG_EXPERIMENTAL=y
CONFIG_SYSVIPC=y
<<<<<<< HEAD
CONFIG_SYSVIPC_SYSCTL=y
CONFIG_POSIX_MQUEUE=y
CONFIG_POSIX_MQUEUE_SYSCTL=y
CONFIG_BSD_PROCESS_ACCT=y
CONFIG_BSD_PROCESS_ACCT_V3=y
# CONFIG_TASKSTATS is not set
CONFIG_AUDIT=y

#
# RCU Subsystem
#
CONFIG_TREE_RCU=y
# CONFIG_TREE_PREEMPT_RCU is not set
# CONFIG_TINY_RCU is not set
# CONFIG_RCU_TRACE is not set
CONFIG_RCU_FANOUT=32
# CONFIG_RCU_FANOUT_EXACT is not set
# CONFIG_TREE_RCU_TRACE is not set
=======
>>>>>>> 3c0eee3f
CONFIG_IKCONFIG=y
CONFIG_IKCONFIG_PROC=y
CONFIG_SYSFS_DEPRECATED_V2=y
CONFIG_BLK_DEV_INITRD=y
CONFIG_INITRAMFS_SOURCE="rootfs.cpio"
CONFIG_INITRAMFS_COMPRESSION_GZIP=y
# CONFIG_CC_OPTIMIZE_FOR_SIZE is not set
CONFIG_EMBEDDED=y
CONFIG_KALLSYMS_ALL=y
CONFIG_KALLSYMS_EXTRA_PASS=y
# CONFIG_HOTPLUG is not set
# CONFIG_BASE_FULL is not set
<<<<<<< HEAD
CONFIG_FUTEX=y
CONFIG_EPOLL=y
CONFIG_SIGNALFD=y
CONFIG_TIMERFD=y
CONFIG_EVENTFD=y
CONFIG_SHMEM=y
CONFIG_AIO=y

#
# Kernel Performance Events And Counters
#
CONFIG_VM_EVENT_COUNTERS=y
CONFIG_COMPAT_BRK=y
CONFIG_SLAB=y
# CONFIG_SLUB is not set
# CONFIG_SLOB is not set
# CONFIG_PROFILING is not set
CONFIG_HAVE_OPROFILE=y
CONFIG_HAVE_DMA_ATTRS=y
CONFIG_HAVE_DMA_API_DEBUG=y

#
# GCOV-based kernel profiling
#
CONFIG_SLOW_WORK=y
# CONFIG_HAVE_GENERIC_DMA_COHERENT is not set
CONFIG_SLABINFO=y
CONFIG_RT_MUTEXES=y
CONFIG_BASE_SMALL=1
=======
# CONFIG_FUTEX is not set
# CONFIG_EPOLL is not set
# CONFIG_SIGNALFD is not set
# CONFIG_SHMEM is not set
CONFIG_SLAB=y
>>>>>>> 3c0eee3f
CONFIG_MODULES=y
CONFIG_MODULE_UNLOAD=y
# CONFIG_BLK_DEV_BSG is not set
CONFIG_OPT_LIB_ASM=y
CONFIG_XILINX_MICROBLAZE0_USE_MSR_INSTR=1
CONFIG_XILINX_MICROBLAZE0_USE_PCMP_INSTR=1
CONFIG_XILINX_MICROBLAZE0_USE_BARREL=1
CONFIG_XILINX_MICROBLAZE0_USE_DIV=1
CONFIG_XILINX_MICROBLAZE0_USE_HW_MUL=2
CONFIG_XILINX_MICROBLAZE0_USE_FPU=2
CONFIG_HZ_100=y
CONFIG_MMU=y
CONFIG_CMDLINE_BOOL=y
CONFIG_CMDLINE_FORCE=y
CONFIG_NET=y
CONFIG_PACKET=y
CONFIG_UNIX=y
CONFIG_INET=y
# CONFIG_INET_LRO is not set
# CONFIG_IPV6 is not set
CONFIG_PROC_DEVICETREE=y
CONFIG_BLK_DEV_RAM=y
CONFIG_BLK_DEV_RAM_SIZE=8192
CONFIG_NETDEVICES=y
CONFIG_NET_ETHERNET=y
CONFIG_XILINX_EMACLITE=y
<<<<<<< HEAD
CONFIG_NETDEV_1000=y
CONFIG_XILINX_LLTEMAC=y
# CONFIG_XILINX_LLTEMAC_MARVELL_88E1111_RGMII is not set
CONFIG_XILINX_LLTEMAC_MARVELL_88E1111_GMII=y
# CONFIG_XILINX_LLTEMAC_MARVELL_88E1111_MII is not set
CONFIG_NETDEV_10000=y
CONFIG_WLAN=y
# CONFIG_HOSTAP is not set

#
# Enable WiMAX (Networking options) to see the WiMAX drivers
#
# CONFIG_WAN is not set
# CONFIG_PPP is not set
# CONFIG_SLIP is not set
# CONFIG_NETCONSOLE is not set
# CONFIG_NETPOLL is not set
# CONFIG_NET_POLL_CONTROLLER is not set
# CONFIG_ISDN is not set
# CONFIG_PHONE is not set

#
# Input device support
#
=======
>>>>>>> 3c0eee3f
# CONFIG_INPUT is not set
# CONFIG_SERIO is not set
# CONFIG_VT is not set
CONFIG_SERIAL_UARTLITE=y
CONFIG_SERIAL_UARTLITE_CONSOLE=y
# CONFIG_HW_RANDOM is not set
# CONFIG_HWMON is not set
# CONFIG_USB_SUPPORT is not set
<<<<<<< HEAD
CONFIG_USB_ARCH_HAS_EHCI=y
# CONFIG_MMC is not set
# CONFIG_MEMSTICK is not set
# CONFIG_NEW_LEDS is not set
# CONFIG_ACCESSIBILITY is not set
# CONFIG_RTC_CLASS is not set
# CONFIG_DMADEVICES is not set
# CONFIG_AUXDISPLAY is not set
CONFIG_XILINX_EDK=y
# CONFIG_XILINX_LLDMA_USE_DCR is not set
CONFIG_XILINX_DRIVERS=y
CONFIG_NEED_XILINX_LLDMA=y
CONFIG_NEED_XILINX_IPIF=y
# CONFIG_UIO is not set

#
# TI VLYNQ
#
# CONFIG_STAGING is not set

#
# File systems
#
=======
>>>>>>> 3c0eee3f
CONFIG_EXT2_FS=y
# CONFIG_DNOTIFY is not set
CONFIG_NFS_FS=y
CONFIG_NFS_V3=y
CONFIG_CIFS=y
CONFIG_CIFS_STATS=y
CONFIG_CIFS_STATS2=y
CONFIG_PARTITION_ADVANCED=y
CONFIG_DEBUG_KERNEL=y
CONFIG_DETECT_HUNG_TASK=y
CONFIG_DEBUG_SLAB=y
CONFIG_DEBUG_SPINLOCK=y
CONFIG_DEBUG_INFO=y
# CONFIG_RCU_CPU_STALL_DETECTOR is not set
CONFIG_EARLY_PRINTK=y
CONFIG_DEBUG_BOOTMEM=y
<<<<<<< HEAD

#
# Security options
#
# CONFIG_KEYS is not set
# CONFIG_SECURITY is not set
# CONFIG_SECURITYFS is not set
# CONFIG_DEFAULT_SECURITY_SELINUX is not set
# CONFIG_DEFAULT_SECURITY_SMACK is not set
# CONFIG_DEFAULT_SECURITY_TOMOYO is not set
CONFIG_DEFAULT_SECURITY_DAC=y
CONFIG_DEFAULT_SECURITY=""
CONFIG_CRYPTO=y

#
# Crypto core or helper
#
# CONFIG_CRYPTO_MANAGER is not set
# CONFIG_CRYPTO_MANAGER2 is not set
# CONFIG_CRYPTO_GF128MUL is not set
# CONFIG_CRYPTO_NULL is not set
# CONFIG_CRYPTO_CRYPTD is not set
# CONFIG_CRYPTO_AUTHENC is not set
# CONFIG_CRYPTO_TEST is not set

#
# Authenticated Encryption with Associated Data
#
# CONFIG_CRYPTO_CCM is not set
# CONFIG_CRYPTO_GCM is not set
# CONFIG_CRYPTO_SEQIV is not set

#
# Block modes
#
# CONFIG_CRYPTO_CBC is not set
# CONFIG_CRYPTO_CTR is not set
# CONFIG_CRYPTO_CTS is not set
# CONFIG_CRYPTO_ECB is not set
# CONFIG_CRYPTO_LRW is not set
# CONFIG_CRYPTO_PCBC is not set
# CONFIG_CRYPTO_XTS is not set

#
# Hash modes
#
# CONFIG_CRYPTO_HMAC is not set
# CONFIG_CRYPTO_XCBC is not set
# CONFIG_CRYPTO_VMAC is not set

#
# Digest
#
# CONFIG_CRYPTO_CRC32C is not set
# CONFIG_CRYPTO_GHASH is not set
# CONFIG_CRYPTO_MD4 is not set
# CONFIG_CRYPTO_MD5 is not set
# CONFIG_CRYPTO_MICHAEL_MIC is not set
# CONFIG_CRYPTO_RMD128 is not set
# CONFIG_CRYPTO_RMD160 is not set
# CONFIG_CRYPTO_RMD256 is not set
# CONFIG_CRYPTO_RMD320 is not set
# CONFIG_CRYPTO_SHA1 is not set
# CONFIG_CRYPTO_SHA256 is not set
# CONFIG_CRYPTO_SHA512 is not set
# CONFIG_CRYPTO_TGR192 is not set
# CONFIG_CRYPTO_WP512 is not set

#
# Ciphers
#
# CONFIG_CRYPTO_AES is not set
# CONFIG_CRYPTO_ANUBIS is not set
# CONFIG_CRYPTO_ARC4 is not set
# CONFIG_CRYPTO_BLOWFISH is not set
# CONFIG_CRYPTO_CAMELLIA is not set
# CONFIG_CRYPTO_CAST5 is not set
# CONFIG_CRYPTO_CAST6 is not set
# CONFIG_CRYPTO_DES is not set
# CONFIG_CRYPTO_FCRYPT is not set
# CONFIG_CRYPTO_KHAZAD is not set
# CONFIG_CRYPTO_SALSA20 is not set
# CONFIG_CRYPTO_SEED is not set
# CONFIG_CRYPTO_SERPENT is not set
# CONFIG_CRYPTO_TEA is not set
# CONFIG_CRYPTO_TWOFISH is not set

#
# Compression
#
# CONFIG_CRYPTO_DEFLATE is not set
# CONFIG_CRYPTO_ZLIB is not set
# CONFIG_CRYPTO_LZO is not set

#
# Random Number Generation
#
# CONFIG_CRYPTO_ANSI_CPRNG is not set
CONFIG_CRYPTO_HW=y
# CONFIG_BINARY_PRINTF is not set

#
# Library routines
#
CONFIG_BITREVERSE=y
CONFIG_GENERIC_FIND_LAST_BIT=y
# CONFIG_CRC_CCITT is not set
# CONFIG_CRC16 is not set
# CONFIG_CRC_T10DIF is not set
# CONFIG_CRC_ITU_T is not set
CONFIG_CRC32=y
# CONFIG_CRC7 is not set
# CONFIG_LIBCRC32C is not set
CONFIG_AUDIT_GENERIC=y
CONFIG_ZLIB_INFLATE=y
CONFIG_DECOMPRESS_GZIP=y
CONFIG_HAS_IOMEM=y
CONFIG_HAS_IOPORT=y
CONFIG_HAS_DMA=y
CONFIG_HAVE_LMB=y
CONFIG_NLATTR=y
=======
# CONFIG_CRYPTO_ANSI_CPRNG is not set
>>>>>>> 3c0eee3f
<|MERGE_RESOLUTION|>--- conflicted
+++ resolved
@@ -1,26 +1,5 @@
 CONFIG_EXPERIMENTAL=y
 CONFIG_SYSVIPC=y
-<<<<<<< HEAD
-CONFIG_SYSVIPC_SYSCTL=y
-CONFIG_POSIX_MQUEUE=y
-CONFIG_POSIX_MQUEUE_SYSCTL=y
-CONFIG_BSD_PROCESS_ACCT=y
-CONFIG_BSD_PROCESS_ACCT_V3=y
-# CONFIG_TASKSTATS is not set
-CONFIG_AUDIT=y
-
-#
-# RCU Subsystem
-#
-CONFIG_TREE_RCU=y
-# CONFIG_TREE_PREEMPT_RCU is not set
-# CONFIG_TINY_RCU is not set
-# CONFIG_RCU_TRACE is not set
-CONFIG_RCU_FANOUT=32
-# CONFIG_RCU_FANOUT_EXACT is not set
-# CONFIG_TREE_RCU_TRACE is not set
-=======
->>>>>>> 3c0eee3f
 CONFIG_IKCONFIG=y
 CONFIG_IKCONFIG_PROC=y
 CONFIG_SYSFS_DEPRECATED_V2=y
@@ -33,43 +12,11 @@
 CONFIG_KALLSYMS_EXTRA_PASS=y
 # CONFIG_HOTPLUG is not set
 # CONFIG_BASE_FULL is not set
-<<<<<<< HEAD
-CONFIG_FUTEX=y
-CONFIG_EPOLL=y
-CONFIG_SIGNALFD=y
-CONFIG_TIMERFD=y
-CONFIG_EVENTFD=y
-CONFIG_SHMEM=y
-CONFIG_AIO=y
-
-#
-# Kernel Performance Events And Counters
-#
-CONFIG_VM_EVENT_COUNTERS=y
-CONFIG_COMPAT_BRK=y
-CONFIG_SLAB=y
-# CONFIG_SLUB is not set
-# CONFIG_SLOB is not set
-# CONFIG_PROFILING is not set
-CONFIG_HAVE_OPROFILE=y
-CONFIG_HAVE_DMA_ATTRS=y
-CONFIG_HAVE_DMA_API_DEBUG=y
-
-#
-# GCOV-based kernel profiling
-#
-CONFIG_SLOW_WORK=y
-# CONFIG_HAVE_GENERIC_DMA_COHERENT is not set
-CONFIG_SLABINFO=y
-CONFIG_RT_MUTEXES=y
-CONFIG_BASE_SMALL=1
-=======
 # CONFIG_FUTEX is not set
 # CONFIG_EPOLL is not set
 # CONFIG_SIGNALFD is not set
 # CONFIG_SHMEM is not set
 CONFIG_SLAB=y
->>>>>>> 3c0eee3f
 CONFIG_MODULES=y
 CONFIG_MODULE_UNLOAD=y
 # CONFIG_BLK_DEV_BSG is not set
@@ -96,33 +43,6 @@
 CONFIG_NETDEVICES=y
 CONFIG_NET_ETHERNET=y
 CONFIG_XILINX_EMACLITE=y
-<<<<<<< HEAD
-CONFIG_NETDEV_1000=y
-CONFIG_XILINX_LLTEMAC=y
-# CONFIG_XILINX_LLTEMAC_MARVELL_88E1111_RGMII is not set
-CONFIG_XILINX_LLTEMAC_MARVELL_88E1111_GMII=y
-# CONFIG_XILINX_LLTEMAC_MARVELL_88E1111_MII is not set
-CONFIG_NETDEV_10000=y
-CONFIG_WLAN=y
-# CONFIG_HOSTAP is not set
-
-#
-# Enable WiMAX (Networking options) to see the WiMAX drivers
-#
-# CONFIG_WAN is not set
-# CONFIG_PPP is not set
-# CONFIG_SLIP is not set
-# CONFIG_NETCONSOLE is not set
-# CONFIG_NETPOLL is not set
-# CONFIG_NET_POLL_CONTROLLER is not set
-# CONFIG_ISDN is not set
-# CONFIG_PHONE is not set
-
-#
-# Input device support
-#
-=======
->>>>>>> 3c0eee3f
 # CONFIG_INPUT is not set
 # CONFIG_SERIO is not set
 # CONFIG_VT is not set
@@ -131,32 +51,6 @@
 # CONFIG_HW_RANDOM is not set
 # CONFIG_HWMON is not set
 # CONFIG_USB_SUPPORT is not set
-<<<<<<< HEAD
-CONFIG_USB_ARCH_HAS_EHCI=y
-# CONFIG_MMC is not set
-# CONFIG_MEMSTICK is not set
-# CONFIG_NEW_LEDS is not set
-# CONFIG_ACCESSIBILITY is not set
-# CONFIG_RTC_CLASS is not set
-# CONFIG_DMADEVICES is not set
-# CONFIG_AUXDISPLAY is not set
-CONFIG_XILINX_EDK=y
-# CONFIG_XILINX_LLDMA_USE_DCR is not set
-CONFIG_XILINX_DRIVERS=y
-CONFIG_NEED_XILINX_LLDMA=y
-CONFIG_NEED_XILINX_IPIF=y
-# CONFIG_UIO is not set
-
-#
-# TI VLYNQ
-#
-# CONFIG_STAGING is not set
-
-#
-# File systems
-#
-=======
->>>>>>> 3c0eee3f
 CONFIG_EXT2_FS=y
 # CONFIG_DNOTIFY is not set
 CONFIG_NFS_FS=y
@@ -173,128 +67,4 @@
 # CONFIG_RCU_CPU_STALL_DETECTOR is not set
 CONFIG_EARLY_PRINTK=y
 CONFIG_DEBUG_BOOTMEM=y
-<<<<<<< HEAD
-
-#
-# Security options
-#
-# CONFIG_KEYS is not set
-# CONFIG_SECURITY is not set
-# CONFIG_SECURITYFS is not set
-# CONFIG_DEFAULT_SECURITY_SELINUX is not set
-# CONFIG_DEFAULT_SECURITY_SMACK is not set
-# CONFIG_DEFAULT_SECURITY_TOMOYO is not set
-CONFIG_DEFAULT_SECURITY_DAC=y
-CONFIG_DEFAULT_SECURITY=""
-CONFIG_CRYPTO=y
-
-#
-# Crypto core or helper
-#
-# CONFIG_CRYPTO_MANAGER is not set
-# CONFIG_CRYPTO_MANAGER2 is not set
-# CONFIG_CRYPTO_GF128MUL is not set
-# CONFIG_CRYPTO_NULL is not set
-# CONFIG_CRYPTO_CRYPTD is not set
-# CONFIG_CRYPTO_AUTHENC is not set
-# CONFIG_CRYPTO_TEST is not set
-
-#
-# Authenticated Encryption with Associated Data
-#
-# CONFIG_CRYPTO_CCM is not set
-# CONFIG_CRYPTO_GCM is not set
-# CONFIG_CRYPTO_SEQIV is not set
-
-#
-# Block modes
-#
-# CONFIG_CRYPTO_CBC is not set
-# CONFIG_CRYPTO_CTR is not set
-# CONFIG_CRYPTO_CTS is not set
-# CONFIG_CRYPTO_ECB is not set
-# CONFIG_CRYPTO_LRW is not set
-# CONFIG_CRYPTO_PCBC is not set
-# CONFIG_CRYPTO_XTS is not set
-
-#
-# Hash modes
-#
-# CONFIG_CRYPTO_HMAC is not set
-# CONFIG_CRYPTO_XCBC is not set
-# CONFIG_CRYPTO_VMAC is not set
-
-#
-# Digest
-#
-# CONFIG_CRYPTO_CRC32C is not set
-# CONFIG_CRYPTO_GHASH is not set
-# CONFIG_CRYPTO_MD4 is not set
-# CONFIG_CRYPTO_MD5 is not set
-# CONFIG_CRYPTO_MICHAEL_MIC is not set
-# CONFIG_CRYPTO_RMD128 is not set
-# CONFIG_CRYPTO_RMD160 is not set
-# CONFIG_CRYPTO_RMD256 is not set
-# CONFIG_CRYPTO_RMD320 is not set
-# CONFIG_CRYPTO_SHA1 is not set
-# CONFIG_CRYPTO_SHA256 is not set
-# CONFIG_CRYPTO_SHA512 is not set
-# CONFIG_CRYPTO_TGR192 is not set
-# CONFIG_CRYPTO_WP512 is not set
-
-#
-# Ciphers
-#
-# CONFIG_CRYPTO_AES is not set
-# CONFIG_CRYPTO_ANUBIS is not set
-# CONFIG_CRYPTO_ARC4 is not set
-# CONFIG_CRYPTO_BLOWFISH is not set
-# CONFIG_CRYPTO_CAMELLIA is not set
-# CONFIG_CRYPTO_CAST5 is not set
-# CONFIG_CRYPTO_CAST6 is not set
-# CONFIG_CRYPTO_DES is not set
-# CONFIG_CRYPTO_FCRYPT is not set
-# CONFIG_CRYPTO_KHAZAD is not set
-# CONFIG_CRYPTO_SALSA20 is not set
-# CONFIG_CRYPTO_SEED is not set
-# CONFIG_CRYPTO_SERPENT is not set
-# CONFIG_CRYPTO_TEA is not set
-# CONFIG_CRYPTO_TWOFISH is not set
-
-#
-# Compression
-#
-# CONFIG_CRYPTO_DEFLATE is not set
-# CONFIG_CRYPTO_ZLIB is not set
-# CONFIG_CRYPTO_LZO is not set
-
-#
-# Random Number Generation
-#
-# CONFIG_CRYPTO_ANSI_CPRNG is not set
-CONFIG_CRYPTO_HW=y
-# CONFIG_BINARY_PRINTF is not set
-
-#
-# Library routines
-#
-CONFIG_BITREVERSE=y
-CONFIG_GENERIC_FIND_LAST_BIT=y
-# CONFIG_CRC_CCITT is not set
-# CONFIG_CRC16 is not set
-# CONFIG_CRC_T10DIF is not set
-# CONFIG_CRC_ITU_T is not set
-CONFIG_CRC32=y
-# CONFIG_CRC7 is not set
-# CONFIG_LIBCRC32C is not set
-CONFIG_AUDIT_GENERIC=y
-CONFIG_ZLIB_INFLATE=y
-CONFIG_DECOMPRESS_GZIP=y
-CONFIG_HAS_IOMEM=y
-CONFIG_HAS_IOPORT=y
-CONFIG_HAS_DMA=y
-CONFIG_HAVE_LMB=y
-CONFIG_NLATTR=y
-=======
-# CONFIG_CRYPTO_ANSI_CPRNG is not set
->>>>>>> 3c0eee3f
+# CONFIG_CRYPTO_ANSI_CPRNG is not set