--- conflicted
+++ resolved
@@ -3749,11 +3749,7 @@
 		     kvm_event_needs_reinjection(vcpu)))
 		return false;
 
-<<<<<<< HEAD
-	if (is_guest_mode(vcpu))
-=======
 	if (!vcpu->arch.apf.delivery_as_pf_vmexit && is_guest_mode(vcpu))
->>>>>>> a2054256
 		return false;
 
 	return kvm_x86_ops->interrupt_allowed(vcpu);
