# x86 configuration
mainmenu "Linux Kernel Configuration for x86"

# Select 32 or 64 bit
config 64BIT
	bool "64-bit kernel" if ARCH = "x86"
	default ARCH = "x86_64"
	help
	  Say yes to build a 64-bit kernel - formerly known as x86_64
	  Say no to build a 32-bit kernel - formerly known as i386

config X86_32
	def_bool !64BIT

config X86_64
	def_bool 64BIT

### Arch settings
config X86
	def_bool y
	select HAVE_UNSTABLE_SCHED_CLOCK
	select HAVE_IDE
	select HAVE_OPROFILE
	select HAVE_KPROBES
	select HAVE_KRETPROBES
	select HAVE_DYNAMIC_FTRACE
	select HAVE_FTRACE
	select HAVE_KVM if ((X86_32 && !X86_VOYAGER && !X86_VISWS && !X86_NUMAQ) || X86_64)
	select HAVE_ARCH_KGDB if !X86_VOYAGER

config ARCH_DEFCONFIG
	string
	default "arch/x86/configs/i386_defconfig" if X86_32
	default "arch/x86/configs/x86_64_defconfig" if X86_64


config GENERIC_LOCKBREAK
	def_bool n

config GENERIC_TIME
	def_bool y

config GENERIC_CMOS_UPDATE
	def_bool y

config CLOCKSOURCE_WATCHDOG
	def_bool y

config GENERIC_CLOCKEVENTS
	def_bool y

config GENERIC_CLOCKEVENTS_BROADCAST
	def_bool y
	depends on X86_64 || (X86_32 && X86_LOCAL_APIC)

config LOCKDEP_SUPPORT
	def_bool y

config STACKTRACE_SUPPORT
	def_bool y

config HAVE_LATENCYTOP_SUPPORT
	def_bool y

config FAST_CMPXCHG_LOCAL
	bool
	default y

config MMU
	def_bool y

config ZONE_DMA
	def_bool y

config SBUS
	bool

config GENERIC_ISA_DMA
	def_bool y

config GENERIC_IOMAP
	def_bool y

config GENERIC_BUG
	def_bool y
	depends on BUG

config GENERIC_HWEIGHT
	def_bool y

config GENERIC_GPIO
	def_bool n

config ARCH_MAY_HAVE_PC_FDC
	def_bool y

config RWSEM_GENERIC_SPINLOCK
	def_bool !X86_XADD

config RWSEM_XCHGADD_ALGORITHM
	def_bool X86_XADD

config ARCH_HAS_ILOG2_U32
	def_bool n

config ARCH_HAS_ILOG2_U64
	def_bool n

config ARCH_HAS_CPU_IDLE_WAIT
	def_bool y

config GENERIC_CALIBRATE_DELAY
	def_bool y

config GENERIC_TIME_VSYSCALL
	bool
	default X86_64

config ARCH_HAS_CPU_RELAX
	def_bool y

config ARCH_HAS_CACHE_LINE_SIZE
	def_bool y

config HAVE_SETUP_PER_CPU_AREA
	def_bool X86_64_SMP || (X86_SMP && !X86_VOYAGER)

config HAVE_CPUMASK_OF_CPU_MAP
	def_bool X86_64_SMP

config ARCH_HIBERNATION_POSSIBLE
	def_bool y
	depends on !SMP || !X86_VOYAGER

config ARCH_SUSPEND_POSSIBLE
	def_bool y
	depends on !X86_VOYAGER

config ZONE_DMA32
	bool
	default X86_64

config ARCH_POPULATES_NODE_MAP
	def_bool y

config AUDIT_ARCH
	bool
	default X86_64

config ARCH_SUPPORTS_AOUT
	def_bool y

config ARCH_SUPPORTS_OPTIMIZED_INLINING
	def_bool y

# Use the generic interrupt handling code in kernel/irq/:
config GENERIC_HARDIRQS
	bool
	default y

config GENERIC_IRQ_PROBE
	bool
	default y

config GENERIC_PENDING_IRQ
	bool
	depends on GENERIC_HARDIRQS && SMP
	default y

config X86_SMP
	bool
	depends on SMP && ((X86_32 && !X86_VOYAGER) || X86_64)
	select USE_GENERIC_SMP_HELPERS
	default y

config X86_32_SMP
	def_bool y
	depends on X86_32 && SMP

config X86_64_SMP
	def_bool y
	depends on X86_64 && SMP

config X86_HT
	bool
	depends on SMP
	depends on (X86_32 && !X86_VOYAGER) || X86_64
	default y

config X86_BIOS_REBOOT
	bool
	depends on !X86_VOYAGER
	default y

config X86_TRAMPOLINE
	bool
	depends on X86_SMP || (X86_VOYAGER && SMP) || (64BIT && ACPI_SLEEP)
	default y

config KTIME_SCALAR
	def_bool X86_32
source "init/Kconfig"

menu "Processor type and features"

source "kernel/time/Kconfig"

config SMP
	bool "Symmetric multi-processing support"
	---help---
	  This enables support for systems with more than one CPU. If you have
	  a system with only one CPU, like most personal computers, say N. If
	  you have a system with more than one CPU, say Y.

	  If you say N here, the kernel will run on single and multiprocessor
	  machines, but will use only one CPU of a multiprocessor machine. If
	  you say Y here, the kernel will run on many, but not all,
	  singleprocessor machines. On a singleprocessor machine, the kernel
	  will run faster if you say N here.

	  Note that if you say Y here and choose architecture "586" or
	  "Pentium" under "Processor family", the kernel will not work on 486
	  architectures. Similarly, multiprocessor kernels for the "PPro"
	  architecture may not work on all Pentium based boards.

	  People using multiprocessor machines who say Y here should also say
	  Y to "Enhanced Real Time Clock Support", below. The "Advanced Power
	  Management" code will be disabled if you say Y here.

	  See also <file:Documentation/i386/IO-APIC.txt>,
	  <file:Documentation/nmi_watchdog.txt> and the SMP-HOWTO available at
	  <http://www.tldp.org/docs.html#howto>.

	  If you don't know what to do here, say N.

config X86_FIND_SMP_CONFIG
	def_bool y
<<<<<<< HEAD
	depends on X86_MPPARSE || X86_VOYAGER || X86_VISWS
=======
	depends on X86_MPPARSE || X86_VOYAGER
>>>>>>> 5b664cb2

if ACPI
config X86_MPPARSE
	def_bool y
	bool "Enable MPS table"
<<<<<<< HEAD
	depends on X86_LOCAL_APIC && !X86_VISWS
=======
	depends on X86_LOCAL_APIC
>>>>>>> 5b664cb2
	help
	  For old smp systems that do not have proper acpi support. Newer systems
	  (esp with 64bit cpus) with acpi support, MADT and DSDT will override it
endif

if !ACPI
config X86_MPPARSE
	def_bool y
<<<<<<< HEAD
	depends on X86_LOCAL_APIC && !X86_VISWS
=======
	depends on X86_LOCAL_APIC
>>>>>>> 5b664cb2
endif

choice
	prompt "Subarchitecture Type"
	default X86_PC

config X86_PC
	bool "PC-compatible"
	help
	  Choose this option if your computer is a standard PC or compatible.

config X86_ELAN
	bool "AMD Elan"
	depends on X86_32
	help
	  Select this for an AMD Elan processor.

	  Do not use this option for K6/Athlon/Opteron processors!

	  If unsure, choose "PC-compatible" instead.

config X86_VOYAGER
	bool "Voyager (NCR)"
	depends on X86_32 && (SMP || BROKEN) && !PCI
	help
	  Voyager is an MCA-based 32-way capable SMP architecture proprietary
	  to NCR Corp.  Machine classes 345x/35xx/4100/51xx are Voyager-based.

	  *** WARNING ***

	  If you do not specifically know you have a Voyager based machine,
	  say N here, otherwise the kernel you build will not be bootable.

<<<<<<< HEAD
config X86_VISWS
	bool "SGI 320/540 (Visual Workstation)"
	depends on X86_32 && !PCI
	help
	  The SGI Visual Workstation series is an IA32-based workstation
	  based on SGI systems chips with some legacy PC hardware attached.

	  Say Y here to create a kernel to run on the SGI 320 or 540.

	  A kernel compiled for the Visual Workstation will not run on PCs
	  and vice versa. See <file:Documentation/sgi-visws.txt> for details.

=======
>>>>>>> 5b664cb2
config X86_GENERICARCH
       bool "Generic architecture"
	depends on X86_32
       help
          This option compiles in the NUMAQ, Summit, bigsmp, ES7000, default
	  subarchitectures.  It is intended for a generic binary kernel.
	  if you select them all, kernel will probe it one by one. and will
	  fallback to default.

if X86_GENERICARCH

config X86_NUMAQ
	bool "NUMAQ (IBM/Sequent)"
	depends on SMP && X86_32 && PCI && X86_MPPARSE
	select NUMA
	help
	  This option is used for getting Linux to run on a NUMAQ (IBM/Sequent)
	  NUMA multiquad box. This changes the way that processors are
	  bootstrapped, and uses Clustered Logical APIC addressing mode instead
	  of Flat Logical.  You will need a new lynxer.elf file to flash your
	  firmware with - send email to <Martin.Bligh@us.ibm.com>.

config X86_SUMMIT
	bool "Summit/EXA (IBM x440)"
	depends on X86_32 && SMP
	help
	  This option is needed for IBM systems that use the Summit/EXA chipset.
	  In particular, it is needed for the x440.

config X86_ES7000
	bool "Support for Unisys ES7000 IA32 series"
	depends on X86_32 && SMP
	help
	  Support for Unisys ES7000 systems.  Say 'Y' here if this kernel is
	  supposed to run on an IA32-based Unisys ES7000 system.

config X86_BIGSMP
	bool "Support for big SMP systems with more than 8 CPUs"
	depends on X86_32 && SMP
	help
	  This option is needed for the systems that have more than 8 CPUs
	  and if the system is not of any sub-arch type above.

endif

config X86_RDC321X
	bool "RDC R-321x SoC"
	depends on X86_32
	select M486
	select X86_REBOOTFIXUPS
	select GENERIC_GPIO
	select LEDS_CLASS
	select LEDS_GPIO
	select NEW_LEDS
	help
	  This option is needed for RDC R-321x system-on-chip, also known
	  as R-8610-(G).
	  If you don't have one of these chips, you should say N here.

config X86_VSMP
	bool "Support for ScaleMP vSMP"
	select PARAVIRT
<<<<<<< HEAD
	depends on X86_64 && !PCI
=======
	depends on X86_64 && PCI
>>>>>>> 5b664cb2
	help
	  Support for ScaleMP vSMP systems.  Say 'Y' here if this kernel is
	  supposed to run on these EM64T-based machines.  Only choose this option
	  if you have one of these machines.

endchoice

config X86_VISWS
	bool "SGI 320/540 (Visual Workstation)"
	depends on X86_32 && PCI && !X86_VOYAGER && X86_MPPARSE && PCI_GODIRECT
	help
	  The SGI Visual Workstation series is an IA32-based workstation
	  based on SGI systems chips with some legacy PC hardware attached.

	  Say Y here to create a kernel to run on the SGI 320 or 540.

	  A kernel compiled for the Visual Workstation will run on general
	  PCs as well. See <file:Documentation/sgi-visws.txt> for details.

config SCHED_NO_NO_OMIT_FRAME_POINTER
	def_bool y
	prompt "Single-depth WCHAN output"
	depends on X86_32
	help
	  Calculate simpler /proc/<PID>/wchan values. If this option
	  is disabled then wchan values will recurse back to the
	  caller function. This provides more accurate wchan values,
	  at the expense of slightly more scheduling overhead.

	  If in doubt, say "Y".

menuconfig PARAVIRT_GUEST
	bool "Paravirtualized guest support"
	help
	  Say Y here to get to see options related to running Linux under
	  various hypervisors.  This option alone does not add any kernel code.

	  If you say N, all options in this submenu will be skipped and disabled.

if PARAVIRT_GUEST

source "arch/x86/xen/Kconfig"

config VMI
	bool "VMI Guest support"
	select PARAVIRT
	depends on X86_32
	depends on !X86_VOYAGER
	help
	  VMI provides a paravirtualized interface to the VMware ESX server
	  (it could be used by other hypervisors in theory too, but is not
	  at the moment), by linking the kernel to a GPL-ed ROM module
	  provided by the hypervisor.

config KVM_CLOCK
	bool "KVM paravirtualized clock"
	select PARAVIRT
	select PARAVIRT_CLOCK
	depends on !X86_VOYAGER
	help
	  Turning on this option will allow you to run a paravirtualized clock
	  when running over the KVM hypervisor. Instead of relying on a PIT
	  (or probably other) emulation by the underlying device model, the host
	  provides the guest with timing infrastructure such as time of day, and
	  system time

config KVM_GUEST
	bool "KVM Guest support"
	select PARAVIRT
	depends on !X86_VOYAGER
	help
	 This option enables various optimizations for running under the KVM
	 hypervisor.

source "arch/x86/lguest/Kconfig"

config PARAVIRT
	bool "Enable paravirtualization code"
	depends on !X86_VOYAGER
	help
	  This changes the kernel so it can modify itself when it is run
	  under a hypervisor, potentially improving performance significantly
	  over full virtualization.  However, when run without a hypervisor
	  the kernel is theoretically slower and slightly larger.

config PARAVIRT_CLOCK
	bool
	default n

endif

config PARAVIRT_DEBUG
       bool "paravirt-ops debugging"
       depends on PARAVIRT && DEBUG_KERNEL
       help
         Enable to debug paravirt_ops internals.  Specifically, BUG if
	 a paravirt_op is missing when it is called.

config MEMTEST
	bool "Memtest"
	depends on X86_64
	help
	  This option adds a kernel parameter 'memtest', which allows memtest
	  to be set.
		memtest=0, mean disabled; -- default
		memtest=1, mean do 1 test pattern;
		...
		memtest=4, mean do 4 test patterns.
<<<<<<< HEAD
	  If you are unsure how to answer this question, answer Y.
=======
	  If you are unsure how to answer this question, answer N.
>>>>>>> 5b664cb2

config X86_SUMMIT_NUMA
	def_bool y
	depends on X86_32 && NUMA && X86_GENERICARCH

config X86_CYCLONE_TIMER
	def_bool y
	depends on X86_GENERICARCH

config ES7000_CLUSTERED_APIC
	def_bool y
	depends on SMP && X86_ES7000 && MPENTIUMIII

source "arch/x86/Kconfig.cpu"

config HPET_TIMER
	def_bool X86_64
	prompt "HPET Timer Support" if X86_32
	help
         Use the IA-PC HPET (High Precision Event Timer) to manage
         time in preference to the PIT and RTC, if a HPET is
         present.
         HPET is the next generation timer replacing legacy 8254s.
         The HPET provides a stable time base on SMP
         systems, unlike the TSC, but it is more expensive to access,
         as it is off-chip.  You can find the HPET spec at
         <http://www.intel.com/hardwaredesign/hpetspec.htm>.

         You can safely choose Y here.  However, HPET will only be
         activated if the platform and the BIOS support this feature.
         Otherwise the 8254 will be used for timing services.

         Choose N to continue using the legacy 8254 timer.

config HPET_EMULATE_RTC
	def_bool y
	depends on HPET_TIMER && (RTC=y || RTC=m || RTC_DRV_CMOS=m || RTC_DRV_CMOS=y)

# Mark as embedded because too many people got it wrong.
# The code disables itself when not needed.
config DMI
	default y
	bool "Enable DMI scanning" if EMBEDDED
	help
	  Enabled scanning of DMI to identify machine quirks. Say Y
	  here unless you have verified that your setup is not
	  affected by entries in the DMI blacklist. Required by PNP
	  BIOS code.

config GART_IOMMU
	bool "GART IOMMU support" if EMBEDDED
	default y
	select SWIOTLB
	select AGP
	depends on X86_64 && PCI
	help
	  Support for full DMA access of devices with 32bit memory access only
	  on systems with more than 3GB. This is usually needed for USB,
	  sound, many IDE/SATA chipsets and some other devices.
	  Provides a driver for the AMD Athlon64/Opteron/Turion/Sempron GART
	  based hardware IOMMU and a software bounce buffer based IOMMU used
	  on Intel systems and as fallback.
	  The code is only active when needed (enough memory and limited
	  device) unless CONFIG_IOMMU_DEBUG or iommu=force is specified
	  too.

config CALGARY_IOMMU
	bool "IBM Calgary IOMMU support"
	select SWIOTLB
	depends on X86_64 && PCI && EXPERIMENTAL
	help
	  Support for hardware IOMMUs in IBM's xSeries x366 and x460
	  systems. Needed to run systems with more than 3GB of memory
	  properly with 32-bit PCI devices that do not support DAC
	  (Double Address Cycle). Calgary also supports bus level
	  isolation, where all DMAs pass through the IOMMU.  This
	  prevents them from going anywhere except their intended
	  destination. This catches hard-to-find kernel bugs and
	  mis-behaving drivers and devices that do not use the DMA-API
	  properly to set up their DMA buffers.  The IOMMU can be
	  turned off at boot time with the iommu=off parameter.
	  Normally the kernel will make the right choice by itself.
	  If unsure, say Y.

config CALGARY_IOMMU_ENABLED_BY_DEFAULT
	def_bool y
	prompt "Should Calgary be enabled by default?"
	depends on CALGARY_IOMMU
	help
	  Should Calgary be enabled by default? if you choose 'y', Calgary
	  will be used (if it exists). If you choose 'n', Calgary will not be
	  used even if it exists. If you choose 'n' and would like to use
	  Calgary anyway, pass 'iommu=calgary' on the kernel command line.
	  If unsure, say Y.

config AMD_IOMMU
	bool "AMD IOMMU support"
	select SWIOTLB
	depends on X86_64 && PCI && ACPI
	help
	  With this option you can enable support for AMD IOMMU hardware in
	  your system. An IOMMU is a hardware component which provides
	  remapping of DMA memory accesses from devices. With an AMD IOMMU you
	  can isolate the the DMA memory of different devices and protect the
	  system from misbehaving device drivers or hardware.

	  You can find out if your system has an AMD IOMMU if you look into
	  your BIOS for an option to enable it or if you have an IVRS ACPI
	  table.

# need this always selected by IOMMU for the VIA workaround
config SWIOTLB
	bool
	help
	  Support for software bounce buffers used on x86-64 systems
	  which don't have a hardware IOMMU (e.g. the current generation
	  of Intel's x86-64 CPUs). Using this PCI devices which can only
	  access 32-bits of memory can be used on systems with more than
	  3 GB of memory. If unsure, say Y.

config IOMMU_HELPER
<<<<<<< HEAD
	def_bool (CALGARY_IOMMU || GART_IOMMU || SWIOTLB)
=======
	def_bool (CALGARY_IOMMU || GART_IOMMU || SWIOTLB || AMD_IOMMU)
>>>>>>> 5b664cb2
config MAXSMP
	bool "Configure Maximum number of SMP Processors and NUMA Nodes"
	depends on X86_64 && SMP
	default n
	help
	  Configure maximum number of CPUS and NUMA Nodes for this architecture.
	  If unsure, say N.
<<<<<<< HEAD

if MAXSMP
config NR_CPUS
	int
	default "4096"
endif

if !MAXSMP
config NR_CPUS
=======

if MAXSMP
config NR_CPUS
	int
	default "4096"
endif

if !MAXSMP
config NR_CPUS
>>>>>>> 5b664cb2
	int "Maximum number of CPUs (2-4096)"
	range 2 4096
	depends on SMP
	default "32" if X86_NUMAQ || X86_SUMMIT || X86_BIGSMP || X86_ES7000
	default "8"
	help
	  This allows you to specify the maximum number of CPUs which this
	  kernel will support.  The maximum supported value is 4096 and the
	  minimum value which makes sense is 2.

	  This is purely to save memory - each supported CPU adds
	  approximately eight kilobytes to the kernel image.
endif

config SCHED_SMT
	bool "SMT (Hyperthreading) scheduler support"
	depends on X86_HT
	help
	  SMT scheduler support improves the CPU scheduler's decision making
	  when dealing with Intel Pentium 4 chips with HyperThreading at a
	  cost of slightly increased overhead in some places. If unsure say
	  N here.

config SCHED_MC
	def_bool y
	prompt "Multi-core scheduler support"
	depends on X86_HT
	help
	  Multi-core scheduler support improves the CPU scheduler's decision
	  making when dealing with multi-core CPU chips at a cost of slightly
	  increased overhead in some places. If unsure say N here.

source "kernel/Kconfig.preempt"

config X86_UP_APIC
	bool "Local APIC support on uniprocessors"
	depends on X86_32 && !SMP && !(X86_VOYAGER || X86_GENERICARCH)
	help
	  A local APIC (Advanced Programmable Interrupt Controller) is an
	  integrated interrupt controller in the CPU. If you have a single-CPU
	  system which has a processor with a local APIC, you can say Y here to
	  enable and use it. If you say Y here even though your machine doesn't
	  have a local APIC, then the kernel will still run with no slowdown at
	  all. The local APIC supports CPU-generated self-interrupts (timer,
	  performance counters), and the NMI watchdog which detects hard
	  lockups.

config X86_UP_IOAPIC
	bool "IO-APIC support on uniprocessors"
	depends on X86_UP_APIC
	help
	  An IO-APIC (I/O Advanced Programmable Interrupt Controller) is an
	  SMP-capable replacement for PC-style interrupt controllers. Most
	  SMP systems and many recent uniprocessor systems have one.

	  If you have a single-CPU system with an IO-APIC, you can say Y here
	  to use it. If you say Y here even though your machine doesn't have
	  an IO-APIC, then the kernel will still run with no slowdown at all.

config X86_LOCAL_APIC
	def_bool y
	depends on X86_64 || (X86_32 && (X86_UP_APIC || (SMP && !X86_VOYAGER) || X86_GENERICARCH))

config X86_IO_APIC
	def_bool y
	depends on X86_64 || (X86_32 && (X86_UP_IOAPIC || (SMP && !X86_VOYAGER) || X86_GENERICARCH))

config X86_VISWS_APIC
	def_bool y
	depends on X86_32 && X86_VISWS

config X86_MCE
	bool "Machine Check Exception"
	depends on !X86_VOYAGER
	---help---
	  Machine Check Exception support allows the processor to notify the
	  kernel if it detects a problem (e.g. overheating, component failure).
	  The action the kernel takes depends on the severity of the problem,
	  ranging from a warning message on the console, to halting the machine.
	  Your processor must be a Pentium or newer to support this - check the
	  flags in /proc/cpuinfo for mce.  Note that some older Pentium systems
	  have a design flaw which leads to false MCE events - hence MCE is
	  disabled on all P5 processors, unless explicitly enabled with "mce"
	  as a boot argument.  Similarly, if MCE is built in and creates a
	  problem on some new non-standard machine, you can boot with "nomce"
	  to disable it.  MCE support simply ignores non-MCE processors like
	  the 386 and 486, so nearly everyone can say Y here.

config X86_MCE_INTEL
	def_bool y
	prompt "Intel MCE features"
	depends on X86_64 && X86_MCE && X86_LOCAL_APIC
	help
	   Additional support for intel specific MCE features such as
	   the thermal monitor.

config X86_MCE_AMD
	def_bool y
	prompt "AMD MCE features"
	depends on X86_64 && X86_MCE && X86_LOCAL_APIC
	help
	   Additional support for AMD specific MCE features such as
	   the DRAM Error Threshold.

config X86_MCE_NONFATAL
	tristate "Check for non-fatal errors on AMD Athlon/Duron / Intel Pentium 4"
	depends on X86_32 && X86_MCE
	help
	  Enabling this feature starts a timer that triggers every 5 seconds which
	  will look at the machine check registers to see if anything happened.
	  Non-fatal problems automatically get corrected (but still logged).
	  Disable this if you don't want to see these messages.
	  Seeing the messages this option prints out may be indicative of dying
	  or out-of-spec (ie, overclocked) hardware.
	  This option only does something on certain CPUs.
	  (AMD Athlon/Duron and Intel Pentium 4)

config X86_MCE_P4THERMAL
	bool "check for P4 thermal throttling interrupt."
	depends on X86_32 && X86_MCE && (X86_UP_APIC || SMP)
	help
	  Enabling this feature will cause a message to be printed when the P4
	  enters thermal throttling.

config VM86
	bool "Enable VM86 support" if EMBEDDED
	default y
	depends on X86_32
	help
          This option is required by programs like DOSEMU to run 16-bit legacy
	  code on X86 processors. It also may be needed by software like
          XFree86 to initialize some video cards via BIOS. Disabling this
          option saves about 6k.

config TOSHIBA
	tristate "Toshiba Laptop support"
	depends on X86_32
	---help---
	  This adds a driver to safely access the System Management Mode of
	  the CPU on Toshiba portables with a genuine Toshiba BIOS. It does
	  not work on models with a Phoenix BIOS. The System Management Mode
	  is used to set the BIOS and power saving options on Toshiba portables.

	  For information on utilities to make use of this driver see the
	  Toshiba Linux utilities web site at:
	  <http://www.buzzard.org.uk/toshiba/>.

	  Say Y if you intend to run this kernel on a Toshiba portable.
	  Say N otherwise.

config I8K
	tristate "Dell laptop support"
	---help---
	  This adds a driver to safely access the System Management Mode
	  of the CPU on the Dell Inspiron 8000. The System Management Mode
	  is used to read cpu temperature and cooling fan status and to
	  control the fans on the I8K portables.

	  This driver has been tested only on the Inspiron 8000 but it may
	  also work with other Dell laptops. You can force loading on other
	  models by passing the parameter `force=1' to the module. Use at
	  your own risk.

	  For information on utilities to make use of this driver see the
	  I8K Linux utilities web site at:
	  <http://people.debian.org/~dz/i8k/>

	  Say Y if you intend to run this kernel on a Dell Inspiron 8000.
	  Say N otherwise.

config X86_REBOOTFIXUPS
	def_bool n
	prompt "Enable X86 board specific fixups for reboot"
	depends on X86_32 && X86
	---help---
	  This enables chipset and/or board specific fixups to be done
	  in order to get reboot to work correctly. This is only needed on
	  some combinations of hardware and BIOS. The symptom, for which
	  this config is intended, is when reboot ends with a stalled/hung
	  system.

	  Currently, the only fixup is for the Geode machines using
	  CS5530A and CS5536 chipsets and the RDC R-321x SoC.

	  Say Y if you want to enable the fixup. Currently, it's safe to
	  enable this option even if you don't need it.
	  Say N otherwise.

config MICROCODE
	tristate "/dev/cpu/microcode - Intel IA32 CPU microcode support"
	select FW_LOADER
	---help---
	  If you say Y here, you will be able to update the microcode on
	  Intel processors in the IA32 family, e.g. Pentium Pro, Pentium II,
	  Pentium III, Pentium 4, Xeon etc.  You will obviously need the
	  actual microcode binary data itself which is not shipped with the
	  Linux kernel.

	  For latest news and information on obtaining all the required
	  ingredients for this driver, check:
	  <http://www.urbanmyth.org/microcode/>.

	  To compile this driver as a module, choose M here: the
	  module will be called microcode.

config MICROCODE_OLD_INTERFACE
	def_bool y
	depends on MICROCODE

config X86_MSR
	tristate "/dev/cpu/*/msr - Model-specific register support"
	help
	  This device gives privileged processes access to the x86
	  Model-Specific Registers (MSRs).  It is a character device with
	  major 202 and minors 0 to 31 for /dev/cpu/0/msr to /dev/cpu/31/msr.
	  MSR accesses are directed to a specific CPU on multi-processor
	  systems.

config X86_CPUID
	tristate "/dev/cpu/*/cpuid - CPU information support"
	help
	  This device gives processes access to the x86 CPUID instruction to
	  be executed on a specific processor.  It is a character device
	  with major 203 and minors 0 to 31 for /dev/cpu/0/cpuid to
	  /dev/cpu/31/cpuid.

choice
	prompt "High Memory Support"
	default HIGHMEM4G if !X86_NUMAQ
	default HIGHMEM64G if X86_NUMAQ
	depends on X86_32

config NOHIGHMEM
	bool "off"
	depends on !X86_NUMAQ
	---help---
	  Linux can use up to 64 Gigabytes of physical memory on x86 systems.
	  However, the address space of 32-bit x86 processors is only 4
	  Gigabytes large. That means that, if you have a large amount of
	  physical memory, not all of it can be "permanently mapped" by the
	  kernel. The physical memory that's not permanently mapped is called
	  "high memory".

	  If you are compiling a kernel which will never run on a machine with
	  more than 1 Gigabyte total physical RAM, answer "off" here (default
	  choice and suitable for most users). This will result in a "3GB/1GB"
	  split: 3GB are mapped so that each process sees a 3GB virtual memory
	  space and the remaining part of the 4GB virtual memory space is used
	  by the kernel to permanently map as much physical memory as
	  possible.

	  If the machine has between 1 and 4 Gigabytes physical RAM, then
	  answer "4GB" here.

	  If more than 4 Gigabytes is used then answer "64GB" here. This
	  selection turns Intel PAE (Physical Address Extension) mode on.
	  PAE implements 3-level paging on IA32 processors. PAE is fully
	  supported by Linux, PAE mode is implemented on all recent Intel
	  processors (Pentium Pro and better). NOTE: If you say "64GB" here,
	  then the kernel will not boot on CPUs that don't support PAE!

	  The actual amount of total physical memory will either be
	  auto detected or can be forced by using a kernel command line option
	  such as "mem=256M". (Try "man bootparam" or see the documentation of
	  your boot loader (lilo or loadlin) about how to pass options to the
	  kernel at boot time.)

	  If unsure, say "off".

config HIGHMEM4G
	bool "4GB"
	depends on !X86_NUMAQ
	help
	  Select this if you have a 32-bit processor and between 1 and 4
	  gigabytes of physical RAM.

config HIGHMEM64G
	bool "64GB"
	depends on !M386 && !M486
	select X86_PAE
	help
	  Select this if you have a 32-bit processor and more than 4
	  gigabytes of physical RAM.

endchoice

choice
	depends on EXPERIMENTAL
	prompt "Memory split" if EMBEDDED
	default VMSPLIT_3G
	depends on X86_32
	help
	  Select the desired split between kernel and user memory.

	  If the address range available to the kernel is less than the
	  physical memory installed, the remaining memory will be available
	  as "high memory". Accessing high memory is a little more costly
	  than low memory, as it needs to be mapped into the kernel first.
	  Note that increasing the kernel address space limits the range
	  available to user programs, making the address space there
	  tighter.  Selecting anything other than the default 3G/1G split
	  will also likely make your kernel incompatible with binary-only
	  kernel modules.

	  If you are not absolutely sure what you are doing, leave this
	  option alone!

	config VMSPLIT_3G
		bool "3G/1G user/kernel split"
	config VMSPLIT_3G_OPT
		depends on !X86_PAE
		bool "3G/1G user/kernel split (for full 1G low memory)"
	config VMSPLIT_2G
		bool "2G/2G user/kernel split"
	config VMSPLIT_2G_OPT
		depends on !X86_PAE
		bool "2G/2G user/kernel split (for full 2G low memory)"
	config VMSPLIT_1G
		bool "1G/3G user/kernel split"
endchoice

config PAGE_OFFSET
	hex
	default 0xB0000000 if VMSPLIT_3G_OPT
	default 0x80000000 if VMSPLIT_2G
	default 0x78000000 if VMSPLIT_2G_OPT
	default 0x40000000 if VMSPLIT_1G
	default 0xC0000000
	depends on X86_32

config HIGHMEM
	def_bool y
	depends on X86_32 && (HIGHMEM64G || HIGHMEM4G)

config X86_PAE
	def_bool n
	prompt "PAE (Physical Address Extension) Support"
	depends on X86_32 && !HIGHMEM4G
	select RESOURCES_64BIT
	help
	  PAE is required for NX support, and furthermore enables
	  larger swapspace support for non-overcommit purposes. It
	  has the cost of more pagetable lookup overhead, and also
	  consumes more pagetable space per process.

# Common NUMA Features
config NUMA
	bool "Numa Memory Allocation and Scheduler Support (EXPERIMENTAL)"
	depends on SMP
	depends on X86_64 || (X86_32 && HIGHMEM64G && (X86_NUMAQ || X86_BIGSMP || X86_SUMMIT && ACPI) && EXPERIMENTAL)
	default n if X86_PC
	default y if (X86_NUMAQ || X86_SUMMIT || X86_BIGSMP)
	help
	  Enable NUMA (Non Uniform Memory Access) support.
	  The kernel will try to allocate memory used by a CPU on the
	  local memory controller of the CPU and add some more
	  NUMA awareness to the kernel.

	  For i386 this is currently highly experimental and should be only
	  used for kernel development. It might also cause boot failures.
	  For x86_64 this is recommended on all multiprocessor Opteron systems.
	  If the system is EM64T, you should say N unless your system is
	  EM64T NUMA.

comment "NUMA (Summit) requires SMP, 64GB highmem support, ACPI"
	depends on X86_32 && X86_SUMMIT && (!HIGHMEM64G || !ACPI)

config K8_NUMA
	def_bool y
	prompt "Old style AMD Opteron NUMA detection"
	depends on X86_64 && NUMA && PCI
	help
	 Enable K8 NUMA node topology detection.  You should say Y here if
	 you have a multi processor AMD K8 system. This uses an old
	 method to read the NUMA configuration directly from the builtin
	 Northbridge of Opteron. It is recommended to use X86_64_ACPI_NUMA
	 instead, which also takes priority if both are compiled in.

config X86_64_ACPI_NUMA
	def_bool y
	prompt "ACPI NUMA detection"
	depends on X86_64 && NUMA && ACPI && PCI
	select ACPI_NUMA
	help
	  Enable ACPI SRAT based node topology detection.

# Some NUMA nodes have memory ranges that span
# other nodes.  Even though a pfn is valid and
# between a node's start and end pfns, it may not
# reside on that node.  See memmap_init_zone()
# for details.
config NODES_SPAN_OTHER_NODES
	def_bool y
	depends on X86_64_ACPI_NUMA

config NUMA_EMU
	bool "NUMA emulation"
	depends on X86_64 && NUMA
	help
	  Enable NUMA emulation. A flat machine will be split
	  into virtual nodes when booted with "numa=fake=N", where N is the
	  number of nodes. This is only useful for debugging.

if MAXSMP

<<<<<<< HEAD
config NODES_SHIFT
	int
	default "9"
endif

if !MAXSMP
config NODES_SHIFT
=======
config NODES_SHIFT
	int
	default "9"
endif

if !MAXSMP
config NODES_SHIFT
>>>>>>> 5b664cb2
	int "Maximum NUMA Nodes (as a power of 2)"
	range 1 9   if X86_64
	default "6" if X86_64
	default "4" if X86_NUMAQ
	default "3"
	depends on NEED_MULTIPLE_NODES
	help
	  Specify the maximum number of NUMA Nodes available on the target
	  system.  Increases memory reserved to accomodate various tables.
endif

config HAVE_ARCH_BOOTMEM_NODE
	def_bool y
	depends on X86_32 && NUMA

config ARCH_HAVE_MEMORY_PRESENT
	def_bool y
	depends on X86_32 && DISCONTIGMEM

config NEED_NODE_MEMMAP_SIZE
	def_bool y
	depends on X86_32 && (DISCONTIGMEM || SPARSEMEM)

config HAVE_ARCH_ALLOC_REMAP
	def_bool y
	depends on X86_32 && NUMA

config ARCH_FLATMEM_ENABLE
	def_bool y
	depends on X86_32 && ARCH_SELECT_MEMORY_MODEL && X86_PC && !NUMA

config ARCH_DISCONTIGMEM_ENABLE
	def_bool y
	depends on NUMA && X86_32

config ARCH_DISCONTIGMEM_DEFAULT
	def_bool y
	depends on NUMA && X86_32

config ARCH_SPARSEMEM_DEFAULT
	def_bool y
	depends on X86_64

config ARCH_SPARSEMEM_ENABLE
	def_bool y
	depends on X86_64 || NUMA || (EXPERIMENTAL && X86_PC)
	select SPARSEMEM_STATIC if X86_32
	select SPARSEMEM_VMEMMAP_ENABLE if X86_64

config ARCH_SELECT_MEMORY_MODEL
	def_bool y
	depends on ARCH_SPARSEMEM_ENABLE

config ARCH_MEMORY_PROBE
	def_bool X86_64
	depends on MEMORY_HOTPLUG

source "mm/Kconfig"

config HIGHPTE
	bool "Allocate 3rd-level pagetables from highmem"
	depends on X86_32 && (HIGHMEM4G || HIGHMEM64G)
	help
	  The VM uses one page table entry for each page of physical memory.
	  For systems with a lot of RAM, this can be wasteful of precious
	  low memory.  Setting this option will put user-space page table
	  entries in high memory.

config MATH_EMULATION
	bool
	prompt "Math emulation" if X86_32
	---help---
	  Linux can emulate a math coprocessor (used for floating point
	  operations) if you don't have one. 486DX and Pentium processors have
	  a math coprocessor built in, 486SX and 386 do not, unless you added
	  a 487DX or 387, respectively. (The messages during boot time can
	  give you some hints here ["man dmesg"].) Everyone needs either a
	  coprocessor or this emulation.

	  If you don't have a math coprocessor, you need to say Y here; if you
	  say Y here even though you have a coprocessor, the coprocessor will
	  be used nevertheless. (This behavior can be changed with the kernel
	  command line option "no387", which comes handy if your coprocessor
	  is broken. Try "man bootparam" or see the documentation of your boot
	  loader (lilo or loadlin) about how to pass options to the kernel at
	  boot time.) This means that it is a good idea to say Y here if you
	  intend to use this kernel on different machines.

	  More information about the internals of the Linux math coprocessor
	  emulation can be found in <file:arch/x86/math-emu/README>.

	  If you are not sure, say Y; apart from resulting in a 66 KB bigger
	  kernel, it won't hurt.

config MTRR
	bool "MTRR (Memory Type Range Register) support"
	---help---
	  On Intel P6 family processors (Pentium Pro, Pentium II and later)
	  the Memory Type Range Registers (MTRRs) may be used to control
	  processor access to memory ranges. This is most useful if you have
	  a video (VGA) card on a PCI or AGP bus. Enabling write-combining
	  allows bus write transfers to be combined into a larger transfer
	  before bursting over the PCI/AGP bus. This can increase performance
	  of image write operations 2.5 times or more. Saying Y here creates a
	  /proc/mtrr file which may be used to manipulate your processor's
	  MTRRs. Typically the X server should use this.

	  This code has a reasonably generic interface so that similar
	  control registers on other processors can be easily supported
	  as well:

	  The Cyrix 6x86, 6x86MX and M II processors have Address Range
	  Registers (ARRs) which provide a similar functionality to MTRRs. For
	  these, the ARRs are used to emulate the MTRRs.
	  The AMD K6-2 (stepping 8 and above) and K6-3 processors have two
	  MTRRs. The Centaur C6 (WinChip) has 8 MCRs, allowing
	  write-combining. All of these processors are supported by this code
	  and it makes sense to say Y here if you have one of them.

	  Saying Y here also fixes a problem with buggy SMP BIOSes which only
	  set the MTRRs for the boot CPU and not for the secondary CPUs. This
	  can lead to all sorts of problems, so it's good to say Y here.

	  You can safely say Y even if your machine doesn't have MTRRs, you'll
	  just add about 9 KB to your kernel.

	  See <file:Documentation/mtrr.txt> for more information.

config MTRR_SANITIZER
<<<<<<< HEAD
	def_bool y
	prompt "MTRR cleanup support"
	depends on MTRR
	help
	  Convert MTRR layout from continuous to discrete, so some X driver
	  could add WB entries.

	  Say N here if you see bootup problems (boot crash, boot hang,
	  spontaneous reboots).

	  Could be disabled with disable_mtrr_cleanup. Also mtrr_chunk_size
	  could be used to send largest mtrr entry size for continuous block
	  to hold holes (aka. UC entries)

	  If unsure, say Y.
=======
	bool
	prompt "MTRR cleanup support"
	depends on MTRR
	help
	  Convert MTRR layout from continuous to discrete, so X drivers can
	  add writeback entries.

	  Can be disabled with disable_mtrr_cleanup on the kernel command line.
	  The largest mtrr entry size for a continous block can be set with
	  mtrr_chunk_size.

	  If unsure, say N.
>>>>>>> 5b664cb2

config MTRR_SANITIZER_ENABLE_DEFAULT
	int "MTRR cleanup enable value (0-1)"
	range 0 1
	default "0"
	depends on MTRR_SANITIZER
	help
	  Enable mtrr cleanup default value

config MTRR_SANITIZER_SPARE_REG_NR_DEFAULT
	int "MTRR cleanup spare reg num (0-7)"
	range 0 7
	default "1"
	depends on MTRR_SANITIZER
	help
	  mtrr cleanup spare entries default, it can be changed via
<<<<<<< HEAD
	  mtrr_spare_reg_nr=
=======
	  mtrr_spare_reg_nr=N on the kernel command line.
>>>>>>> 5b664cb2

config X86_PAT
	bool
	prompt "x86 PAT support"
	depends on MTRR
	help
	  Use PAT attributes to setup page level cache control.

	  PATs are the modern equivalents of MTRRs and are much more
	  flexible than MTRRs.

	  Say N here if you see bootup problems (boot crash, boot hang,
	  spontaneous reboots) or a non-working video driver.

	  If unsure, say Y.

config EFI
	def_bool n
	prompt "EFI runtime service support"
	depends on ACPI
	---help---
	This enables the kernel to use EFI runtime services that are
	available (such as the EFI variable services).

	This option is only useful on systems that have EFI firmware.
  	In addition, you should use the latest ELILO loader available
  	at <http://elilo.sourceforge.net> in order to take advantage
  	of EFI runtime services. However, even with this option, the
  	resultant kernel should continue to boot on existing non-EFI
  	platforms.

config IRQBALANCE
	def_bool y
	prompt "Enable kernel irq balancing"
	depends on X86_32 && SMP && X86_IO_APIC
	help
	  The default yes will allow the kernel to do irq load balancing.
	  Saying no will keep the kernel from doing irq load balancing.

config SECCOMP
	def_bool y
	prompt "Enable seccomp to safely compute untrusted bytecode"
	depends on PROC_FS
	help
	  This kernel feature is useful for number crunching applications
	  that may need to compute untrusted bytecode during their
	  execution. By using pipes or other transports made available to
	  the process as file descriptors supporting the read/write
	  syscalls, it's possible to isolate those applications in
	  their own address space using seccomp. Once seccomp is
	  enabled via /proc/<pid>/seccomp, it cannot be disabled
	  and the task is only allowed to execute a few safe syscalls
	  defined by each seccomp mode.

	  If unsure, say Y. Only embedded should say N here.

config CC_STACKPROTECTOR
	bool "Enable -fstack-protector buffer overflow detection (EXPERIMENTAL)"
	depends on X86_64 && EXPERIMENTAL && BROKEN
	help
         This option turns on the -fstack-protector GCC feature. This
	  feature puts, at the beginning of critical functions, a canary
	  value on the stack just before the return address, and validates
	  the value just before actually returning.  Stack based buffer
	  overflows (that need to overwrite this return address) now also
	  overwrite the canary, which gets detected and the attack is then
	  neutralized via a kernel panic.

	  This feature requires gcc version 4.2 or above, or a distribution
	  gcc with the feature backported. Older versions are automatically
	  detected and for those versions, this configuration option is ignored.

config CC_STACKPROTECTOR_ALL
	bool "Use stack-protector for all functions"
	depends on CC_STACKPROTECTOR
	help
	  Normally, GCC only inserts the canary value protection for
	  functions that use large-ish on-stack buffers. By enabling
	  this option, GCC will be asked to do this for ALL functions.

source kernel/Kconfig.hz

config KEXEC
	bool "kexec system call"
	depends on X86_BIOS_REBOOT
	help
	  kexec is a system call that implements the ability to shutdown your
	  current kernel, and to start another kernel.  It is like a reboot
	  but it is independent of the system firmware.   And like a reboot
	  you can start any kernel with it, not just Linux.

	  The name comes from the similarity to the exec system call.

	  It is an ongoing process to be certain the hardware in a machine
	  is properly shutdown, so do not be surprised if this code does not
	  initially work for you.  It may help to enable device hotplugging
	  support.  As of this writing the exact hardware interface is
	  strongly in flux, so no good recommendation can be made.

config CRASH_DUMP
	bool "kernel crash dumps (EXPERIMENTAL)"
	depends on X86_64 || (X86_32 && HIGHMEM)
	help
	  Generate crash dump after being started by kexec.
	  This should be normally only set in special crash dump kernels
	  which are loaded in the main kernel with kexec-tools into
	  a specially reserved region and then later executed after
	  a crash by kdump/kexec. The crash dump kernel must be compiled
	  to a memory address not used by the main kernel or BIOS using
	  PHYSICAL_START, or it must be built as a relocatable image
	  (CONFIG_RELOCATABLE=y).
	  For more details see Documentation/kdump/kdump.txt

config PHYSICAL_START
	hex "Physical address where the kernel is loaded" if (EMBEDDED || CRASH_DUMP)
	default "0x1000000" if X86_NUMAQ
	default "0x200000" if X86_64
	default "0x100000"
	help
	  This gives the physical address where the kernel is loaded.

	  If kernel is a not relocatable (CONFIG_RELOCATABLE=n) then
	  bzImage will decompress itself to above physical address and
	  run from there. Otherwise, bzImage will run from the address where
	  it has been loaded by the boot loader and will ignore above physical
	  address.

	  In normal kdump cases one does not have to set/change this option
	  as now bzImage can be compiled as a completely relocatable image
	  (CONFIG_RELOCATABLE=y) and be used to load and run from a different
	  address. This option is mainly useful for the folks who don't want
	  to use a bzImage for capturing the crash dump and want to use a
	  vmlinux instead. vmlinux is not relocatable hence a kernel needs
	  to be specifically compiled to run from a specific memory area
	  (normally a reserved region) and this option comes handy.

	  So if you are using bzImage for capturing the crash dump, leave
	  the value here unchanged to 0x100000 and set CONFIG_RELOCATABLE=y.
	  Otherwise if you plan to use vmlinux for capturing the crash dump
	  change this value to start of the reserved region (Typically 16MB
	  0x1000000). In other words, it can be set based on the "X" value as
	  specified in the "crashkernel=YM@XM" command line boot parameter
	  passed to the panic-ed kernel. Typically this parameter is set as
	  crashkernel=64M@16M. Please take a look at
	  Documentation/kdump/kdump.txt for more details about crash dumps.

	  Usage of bzImage for capturing the crash dump is recommended as
	  one does not have to build two kernels. Same kernel can be used
	  as production kernel and capture kernel. Above option should have
	  gone away after relocatable bzImage support is introduced. But it
	  is present because there are users out there who continue to use
	  vmlinux for dump capture. This option should go away down the
	  line.

	  Don't change this unless you know what you are doing.

config RELOCATABLE
	bool "Build a relocatable kernel (EXPERIMENTAL)"
	depends on EXPERIMENTAL
	help
	  This builds a kernel image that retains relocation information
	  so it can be loaded someplace besides the default 1MB.
	  The relocations tend to make the kernel binary about 10% larger,
	  but are discarded at runtime.

	  One use is for the kexec on panic case where the recovery kernel
	  must live at a different physical address than the primary
	  kernel.

	  Note: If CONFIG_RELOCATABLE=y, then the kernel runs from the address
	  it has been loaded at and the compile time physical address
	  (CONFIG_PHYSICAL_START) is ignored.

config PHYSICAL_ALIGN
	hex
	prompt "Alignment value to which kernel should be aligned" if X86_32
	default "0x100000" if X86_32
	default "0x200000" if X86_64
	range 0x2000 0x400000
	help
	  This value puts the alignment restrictions on physical address
	  where kernel is loaded and run from. Kernel is compiled for an
	  address which meets above alignment restriction.

	  If bootloader loads the kernel at a non-aligned address and
	  CONFIG_RELOCATABLE is set, kernel will move itself to nearest
	  address aligned to above value and run from there.

	  If bootloader loads the kernel at a non-aligned address and
	  CONFIG_RELOCATABLE is not set, kernel will ignore the run time
	  load address and decompress itself to the address it has been
	  compiled for and run from there. The address for which kernel is
	  compiled already meets above alignment restrictions. Hence the
	  end result is that kernel runs from a physical address meeting
	  above alignment restrictions.

	  Don't change this unless you know what you are doing.

config HOTPLUG_CPU
	bool "Support for suspend on SMP and hot-pluggable CPUs (EXPERIMENTAL)"
	depends on SMP && HOTPLUG && EXPERIMENTAL && !X86_VOYAGER
	---help---
	  Say Y here to experiment with turning CPUs off and on, and to
	  enable suspend on SMP systems. CPUs can be controlled through
	  /sys/devices/system/cpu.
	  Say N if you want to disable CPU hotplug and don't need to
	  suspend.

config COMPAT_VDSO
	def_bool y
	prompt "Compat VDSO support"
	depends on X86_32 || IA32_EMULATION
	help
	  Map the 32-bit VDSO to the predictable old-style address too.
	---help---
	  Say N here if you are running a sufficiently recent glibc
	  version (2.3.3 or later), to remove the high-mapped
	  VDSO mapping and to exclusively use the randomized VDSO.

	  If unsure, say Y.

endmenu

config ARCH_ENABLE_MEMORY_HOTPLUG
	def_bool y
	depends on X86_64 || (X86_32 && HIGHMEM)

config HAVE_ARCH_EARLY_PFN_TO_NID
	def_bool X86_64
	depends on NUMA

menu "Power management options"
	depends on !X86_VOYAGER

config ARCH_HIBERNATION_HEADER
	def_bool y
	depends on X86_64 && HIBERNATION

source "kernel/power/Kconfig"

source "drivers/acpi/Kconfig"

config X86_APM_BOOT
	bool
	default y
	depends on APM || APM_MODULE

menuconfig APM
	tristate "APM (Advanced Power Management) BIOS support"
	depends on X86_32 && PM_SLEEP
	---help---
	  APM is a BIOS specification for saving power using several different
	  techniques. This is mostly useful for battery powered laptops with
	  APM compliant BIOSes. If you say Y here, the system time will be
	  reset after a RESUME operation, the /proc/apm device will provide
	  battery status information, and user-space programs will receive
	  notification of APM "events" (e.g. battery status change).

	  If you select "Y" here, you can disable actual use of the APM
	  BIOS by passing the "apm=off" option to the kernel at boot time.

	  Note that the APM support is almost completely disabled for
	  machines with more than one CPU.

	  In order to use APM, you will need supporting software. For location
	  and more information, read <file:Documentation/power/pm.txt> and the
	  Battery Powered Linux mini-HOWTO, available from
	  <http://www.tldp.org/docs.html#howto>.

	  This driver does not spin down disk drives (see the hdparm(8)
	  manpage ("man 8 hdparm") for that), and it doesn't turn off
	  VESA-compliant "green" monitors.

	  This driver does not support the TI 4000M TravelMate and the ACER
	  486/DX4/75 because they don't have compliant BIOSes. Many "green"
	  desktop machines also don't have compliant BIOSes, and this driver
	  may cause those machines to panic during the boot phase.

	  Generally, if you don't have a battery in your machine, there isn't
	  much point in using this driver and you should say N. If you get
	  random kernel OOPSes or reboots that don't seem to be related to
	  anything, try disabling/enabling this option (or disabling/enabling
	  APM in your BIOS).

	  Some other things you should try when experiencing seemingly random,
	  "weird" problems:

	  1) make sure that you have enough swap space and that it is
	  enabled.
	  2) pass the "no-hlt" option to the kernel
	  3) switch on floating point emulation in the kernel and pass
	  the "no387" option to the kernel
	  4) pass the "floppy=nodma" option to the kernel
	  5) pass the "mem=4M" option to the kernel (thereby disabling
	  all but the first 4 MB of RAM)
	  6) make sure that the CPU is not over clocked.
	  7) read the sig11 FAQ at <http://www.bitwizard.nl/sig11/>
	  8) disable the cache from your BIOS settings
	  9) install a fan for the video card or exchange video RAM
	  10) install a better fan for the CPU
	  11) exchange RAM chips
	  12) exchange the motherboard.

	  To compile this driver as a module, choose M here: the
	  module will be called apm.

if APM

config APM_IGNORE_USER_SUSPEND
	bool "Ignore USER SUSPEND"
	help
	  This option will ignore USER SUSPEND requests. On machines with a
	  compliant APM BIOS, you want to say N. However, on the NEC Versa M
	  series notebooks, it is necessary to say Y because of a BIOS bug.

config APM_DO_ENABLE
	bool "Enable PM at boot time"
	---help---
	  Enable APM features at boot time. From page 36 of the APM BIOS
	  specification: "When disabled, the APM BIOS does not automatically
	  power manage devices, enter the Standby State, enter the Suspend
	  State, or take power saving steps in response to CPU Idle calls."
	  This driver will make CPU Idle calls when Linux is idle (unless this
	  feature is turned off -- see "Do CPU IDLE calls", below). This
	  should always save battery power, but more complicated APM features
	  will be dependent on your BIOS implementation. You may need to turn
	  this option off if your computer hangs at boot time when using APM
	  support, or if it beeps continuously instead of suspending. Turn
	  this off if you have a NEC UltraLite Versa 33/C or a Toshiba
	  T400CDT. This is off by default since most machines do fine without
	  this feature.

config APM_CPU_IDLE
	bool "Make CPU Idle calls when idle"
	help
	  Enable calls to APM CPU Idle/CPU Busy inside the kernel's idle loop.
	  On some machines, this can activate improved power savings, such as
	  a slowed CPU clock rate, when the machine is idle. These idle calls
	  are made after the idle loop has run for some length of time (e.g.,
	  333 mS). On some machines, this will cause a hang at boot time or
	  whenever the CPU becomes idle. (On machines with more than one CPU,
	  this option does nothing.)

config APM_DISPLAY_BLANK
	bool "Enable console blanking using APM"
	help
	  Enable console blanking using the APM. Some laptops can use this to
	  turn off the LCD backlight when the screen blanker of the Linux
	  virtual console blanks the screen. Note that this is only used by
	  the virtual console screen blanker, and won't turn off the backlight
	  when using the X Window system. This also doesn't have anything to
	  do with your VESA-compliant power-saving monitor. Further, this
	  option doesn't work for all laptops -- it might not turn off your
	  backlight at all, or it might print a lot of errors to the console,
	  especially if you are using gpm.

config APM_ALLOW_INTS
	bool "Allow interrupts during APM BIOS calls"
	help
	  Normally we disable external interrupts while we are making calls to
	  the APM BIOS as a measure to lessen the effects of a badly behaving
	  BIOS implementation.  The BIOS should reenable interrupts if it
	  needs to.  Unfortunately, some BIOSes do not -- especially those in
	  many of the newer IBM Thinkpads.  If you experience hangs when you
	  suspend, try setting this to Y.  Otherwise, say N.

config APM_REAL_MODE_POWER_OFF
	bool "Use real mode APM BIOS call to power off"
	help
	  Use real mode APM BIOS calls to switch off the computer. This is
	  a work-around for a number of buggy BIOSes. Switch this option on if
	  your computer crashes instead of powering off properly.

endif # APM

source "arch/x86/kernel/cpu/cpufreq/Kconfig"

source "drivers/cpuidle/Kconfig"

endmenu


menu "Bus options (PCI etc.)"

config PCI
	bool "PCI support"
	default y
	select ARCH_SUPPORTS_MSI if (X86_LOCAL_APIC && X86_IO_APIC)
	help
	  Find out whether you have a PCI motherboard. PCI is the name of a
	  bus system, i.e. the way the CPU talks to the other stuff inside
	  your box. Other bus systems are ISA, EISA, MicroChannel (MCA) or
	  VESA. If you have PCI, say Y, otherwise N.

choice
	prompt "PCI access mode"
	depends on X86_32 && PCI
	default PCI_GOANY
	---help---
	  On PCI systems, the BIOS can be used to detect the PCI devices and
	  determine their configuration. However, some old PCI motherboards
	  have BIOS bugs and may crash if this is done. Also, some embedded
	  PCI-based systems don't have any BIOS at all. Linux can also try to
	  detect the PCI hardware directly without using the BIOS.

	  With this option, you can specify how Linux should detect the
	  PCI devices. If you choose "BIOS", the BIOS will be used,
	  if you choose "Direct", the BIOS won't be used, and if you
	  choose "MMConfig", then PCI Express MMCONFIG will be used.
	  If you choose "Any", the kernel will try MMCONFIG, then the
	  direct access method and falls back to the BIOS if that doesn't
	  work. If unsure, go with the default, which is "Any".

config PCI_GOBIOS
	bool "BIOS"

config PCI_GOMMCONFIG
	bool "MMConfig"

config PCI_GODIRECT
	bool "Direct"

config PCI_GOOLPC
	bool "OLPC"
	depends on OLPC

config PCI_GOANY
	bool "Any"

endchoice

config PCI_BIOS
	def_bool y
	depends on X86_32 && PCI && (PCI_GOBIOS || PCI_GOANY)

# x86-64 doesn't support PCI BIOS access from long mode so always go direct.
config PCI_DIRECT
	def_bool y
	depends on PCI && (X86_64 || (PCI_GODIRECT || PCI_GOANY || PCI_GOOLPC))

config PCI_MMCONFIG
	def_bool y
	depends on X86_32 && PCI && ACPI && (PCI_GOMMCONFIG || PCI_GOANY)

config PCI_OLPC
	def_bool y
	depends on PCI && OLPC && (PCI_GOOLPC || PCI_GOANY)

config PCI_DOMAINS
	def_bool y
	depends on PCI

config PCI_MMCONFIG
	bool "Support mmconfig PCI config space access"
	depends on X86_64 && PCI && ACPI

config DMAR
	bool "Support for DMA Remapping Devices (EXPERIMENTAL)"
	depends on X86_64 && PCI_MSI && ACPI && EXPERIMENTAL
	help
	  DMA remapping (DMAR) devices support enables independent address
	  translations for Direct Memory Access (DMA) from devices.
	  These DMA remapping devices are reported via ACPI tables
	  and include PCI device scope covered by these DMA
	  remapping devices.

config DMAR_GFX_WA
	def_bool y
	prompt "Support for Graphics workaround"
	depends on DMAR
	help
	 Current Graphics drivers tend to use physical address
	 for DMA and avoid using DMA APIs. Setting this config
	 option permits the IOMMU driver to set a unity map for
	 all the OS-visible memory. Hence the driver can continue
	 to use physical addresses for DMA.

config DMAR_FLOPPY_WA
	def_bool y
	depends on DMAR
	help
	 Floppy disk drivers are know to bypass DMA API calls
	 thereby failing to work when IOMMU is enabled. This
	 workaround will setup a 1:1 mapping for the first
	 16M to make floppy (an ISA device) work.

source "drivers/pci/pcie/Kconfig"

source "drivers/pci/Kconfig"

# x86_64 have no ISA slots, but do have ISA-style DMA.
config ISA_DMA_API
	def_bool y

if X86_32

config ISA
	bool "ISA support"
	depends on !X86_VOYAGER
	help
	  Find out whether you have ISA slots on your motherboard.  ISA is the
	  name of a bus system, i.e. the way the CPU talks to the other stuff
	  inside your box.  Other bus systems are PCI, EISA, MicroChannel
	  (MCA) or VESA.  ISA is an older system, now being displaced by PCI;
	  newer boards don't support it.  If you have ISA, say Y, otherwise N.

config EISA
	bool "EISA support"
	depends on ISA
	---help---
	  The Extended Industry Standard Architecture (EISA) bus was
	  developed as an open alternative to the IBM MicroChannel bus.

	  The EISA bus provided some of the features of the IBM MicroChannel
	  bus while maintaining backward compatibility with cards made for
	  the older ISA bus.  The EISA bus saw limited use between 1988 and
	  1995 when it was made obsolete by the PCI bus.

	  Say Y here if you are building a kernel for an EISA-based machine.

	  Otherwise, say N.

source "drivers/eisa/Kconfig"

config MCA
	bool "MCA support" if !X86_VOYAGER
	default y if X86_VOYAGER
	help
	  MicroChannel Architecture is found in some IBM PS/2 machines and
	  laptops.  It is a bus system similar to PCI or ISA. See
	  <file:Documentation/mca.txt> (and especially the web page given
	  there) before attempting to build an MCA bus kernel.

source "drivers/mca/Kconfig"

config SCx200
	tristate "NatSemi SCx200 support"
	depends on !X86_VOYAGER
	help
	  This provides basic support for National Semiconductor's
	  (now AMD's) Geode processors.  The driver probes for the
	  PCI-IDs of several on-chip devices, so its a good dependency
	  for other scx200_* drivers.

	  If compiled as a module, the driver is named scx200.

config SCx200HR_TIMER
	tristate "NatSemi SCx200 27MHz High-Resolution Timer Support"
	depends on SCx200 && GENERIC_TIME
	default y
	help
	  This driver provides a clocksource built upon the on-chip
	  27MHz high-resolution timer.  Its also a workaround for
	  NSC Geode SC-1100's buggy TSC, which loses time when the
	  processor goes idle (as is done by the scheduler).  The
	  other workaround is idle=poll boot option.

config GEODE_MFGPT_TIMER
	def_bool y
	prompt "Geode Multi-Function General Purpose Timer (MFGPT) events"
	depends on MGEODE_LX && GENERIC_TIME && GENERIC_CLOCKEVENTS
	help
	  This driver provides a clock event source based on the MFGPT
	  timer(s) in the CS5535 and CS5536 companion chip for the geode.
	  MFGPTs have a better resolution and max interval than the
	  generic PIT, and are suitable for use as high-res timers.

config OLPC
	bool "One Laptop Per Child support"
	default n
	help
	  Add support for detecting the unique features of the OLPC
	  XO hardware.

endif # X86_32

config K8_NB
	def_bool y
	depends on AGP_AMD64 || (X86_64 && (GART_IOMMU || (PCI && NUMA)))

source "drivers/pcmcia/Kconfig"

source "drivers/pci/hotplug/Kconfig"

endmenu


menu "Executable file formats / Emulations"

source "fs/Kconfig.binfmt"

config IA32_EMULATION
	bool "IA32 Emulation"
	depends on X86_64
	select COMPAT_BINFMT_ELF
	help
	  Include code to run 32-bit programs under a 64-bit kernel. You should
	  likely turn this on, unless you're 100% sure that you don't have any
	  32-bit programs left.

config IA32_AOUT
       tristate "IA32 a.out support"
       depends on IA32_EMULATION && ARCH_SUPPORTS_AOUT
       help
         Support old a.out binaries in the 32bit emulation.

config COMPAT
	def_bool y
	depends on IA32_EMULATION

config COMPAT_FOR_U64_ALIGNMENT
	def_bool COMPAT
	depends on X86_64

config SYSVIPC_COMPAT
	def_bool y
	depends on X86_64 && COMPAT && SYSVIPC

endmenu


source "net/Kconfig"

source "drivers/Kconfig"

source "drivers/firmware/Kconfig"

source "fs/Kconfig"

source "arch/x86/Kconfig.debug"

source "security/Kconfig"

source "crypto/Kconfig"

source "arch/x86/kvm/Kconfig"

source "lib/Kconfig"<|MERGE_RESOLUTION|>--- conflicted
+++ resolved
@@ -235,21 +235,13 @@
 
 config X86_FIND_SMP_CONFIG
 	def_bool y
-<<<<<<< HEAD
-	depends on X86_MPPARSE || X86_VOYAGER || X86_VISWS
-=======
 	depends on X86_MPPARSE || X86_VOYAGER
->>>>>>> 5b664cb2
 
 if ACPI
 config X86_MPPARSE
 	def_bool y
 	bool "Enable MPS table"
-<<<<<<< HEAD
-	depends on X86_LOCAL_APIC && !X86_VISWS
-=======
 	depends on X86_LOCAL_APIC
->>>>>>> 5b664cb2
 	help
 	  For old smp systems that do not have proper acpi support. Newer systems
 	  (esp with 64bit cpus) with acpi support, MADT and DSDT will override it
@@ -258,11 +250,7 @@
 if !ACPI
 config X86_MPPARSE
 	def_bool y
-<<<<<<< HEAD
-	depends on X86_LOCAL_APIC && !X86_VISWS
-=======
 	depends on X86_LOCAL_APIC
->>>>>>> 5b664cb2
 endif
 
 choice
@@ -296,21 +284,6 @@
 	  If you do not specifically know you have a Voyager based machine,
 	  say N here, otherwise the kernel you build will not be bootable.
 
-<<<<<<< HEAD
-config X86_VISWS
-	bool "SGI 320/540 (Visual Workstation)"
-	depends on X86_32 && !PCI
-	help
-	  The SGI Visual Workstation series is an IA32-based workstation
-	  based on SGI systems chips with some legacy PC hardware attached.
-
-	  Say Y here to create a kernel to run on the SGI 320 or 540.
-
-	  A kernel compiled for the Visual Workstation will not run on PCs
-	  and vice versa. See <file:Documentation/sgi-visws.txt> for details.
-
-=======
->>>>>>> 5b664cb2
 config X86_GENERICARCH
        bool "Generic architecture"
 	depends on X86_32
@@ -373,11 +346,7 @@
 config X86_VSMP
 	bool "Support for ScaleMP vSMP"
 	select PARAVIRT
-<<<<<<< HEAD
-	depends on X86_64 && !PCI
-=======
 	depends on X86_64 && PCI
->>>>>>> 5b664cb2
 	help
 	  Support for ScaleMP vSMP systems.  Say 'Y' here if this kernel is
 	  supposed to run on these EM64T-based machines.  Only choose this option
@@ -486,11 +455,7 @@
 		memtest=1, mean do 1 test pattern;
 		...
 		memtest=4, mean do 4 test patterns.
-<<<<<<< HEAD
-	  If you are unsure how to answer this question, answer Y.
-=======
 	  If you are unsure how to answer this question, answer N.
->>>>>>> 5b664cb2
 
 config X86_SUMMIT_NUMA
 	def_bool y
@@ -612,11 +577,7 @@
 	  3 GB of memory. If unsure, say Y.
 
 config IOMMU_HELPER
-<<<<<<< HEAD
-	def_bool (CALGARY_IOMMU || GART_IOMMU || SWIOTLB)
-=======
 	def_bool (CALGARY_IOMMU || GART_IOMMU || SWIOTLB || AMD_IOMMU)
->>>>>>> 5b664cb2
 config MAXSMP
 	bool "Configure Maximum number of SMP Processors and NUMA Nodes"
 	depends on X86_64 && SMP
@@ -624,7 +585,6 @@
 	help
 	  Configure maximum number of CPUS and NUMA Nodes for this architecture.
 	  If unsure, say N.
-<<<<<<< HEAD
 
 if MAXSMP
 config NR_CPUS
@@ -634,17 +594,6 @@
 
 if !MAXSMP
 config NR_CPUS
-=======
-
-if MAXSMP
-config NR_CPUS
-	int
-	default "4096"
-endif
-
-if !MAXSMP
-config NR_CPUS
->>>>>>> 5b664cb2
 	int "Maximum number of CPUs (2-4096)"
 	range 2 4096
 	depends on SMP
@@ -1050,7 +999,6 @@
 
 if MAXSMP
 
-<<<<<<< HEAD
 config NODES_SHIFT
 	int
 	default "9"
@@ -1058,15 +1006,6 @@
 
 if !MAXSMP
 config NODES_SHIFT
-=======
-config NODES_SHIFT
-	int
-	default "9"
-endif
-
-if !MAXSMP
-config NODES_SHIFT
->>>>>>> 5b664cb2
 	int "Maximum NUMA Nodes (as a power of 2)"
 	range 1 9   if X86_64
 	default "6" if X86_64
@@ -1196,23 +1135,6 @@
 	  See <file:Documentation/mtrr.txt> for more information.
 
 config MTRR_SANITIZER
-<<<<<<< HEAD
-	def_bool y
-	prompt "MTRR cleanup support"
-	depends on MTRR
-	help
-	  Convert MTRR layout from continuous to discrete, so some X driver
-	  could add WB entries.
-
-	  Say N here if you see bootup problems (boot crash, boot hang,
-	  spontaneous reboots).
-
-	  Could be disabled with disable_mtrr_cleanup. Also mtrr_chunk_size
-	  could be used to send largest mtrr entry size for continuous block
-	  to hold holes (aka. UC entries)
-
-	  If unsure, say Y.
-=======
 	bool
 	prompt "MTRR cleanup support"
 	depends on MTRR
@@ -1225,7 +1147,6 @@
 	  mtrr_chunk_size.
 
 	  If unsure, say N.
->>>>>>> 5b664cb2
 
 config MTRR_SANITIZER_ENABLE_DEFAULT
 	int "MTRR cleanup enable value (0-1)"
@@ -1242,11 +1163,7 @@
 	depends on MTRR_SANITIZER
 	help
 	  mtrr cleanup spare entries default, it can be changed via
-<<<<<<< HEAD
-	  mtrr_spare_reg_nr=
-=======
 	  mtrr_spare_reg_nr=N on the kernel command line.
->>>>>>> 5b664cb2
 
 config X86_PAT
 	bool
