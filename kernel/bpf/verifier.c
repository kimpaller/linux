/* Copyright (c) 2011-2014 PLUMgrid, http://plumgrid.com
 * Copyright (c) 2016 Facebook
 *
 * This program is free software; you can redistribute it and/or
 * modify it under the terms of version 2 of the GNU General Public
 * License as published by the Free Software Foundation.
 *
 * This program is distributed in the hope that it will be useful, but
 * WITHOUT ANY WARRANTY; without even the implied warranty of
 * MERCHANTABILITY or FITNESS FOR A PARTICULAR PURPOSE. See the GNU
 * General Public License for more details.
 */
#include <linux/kernel.h>
#include <linux/types.h>
#include <linux/slab.h>
#include <linux/bpf.h>
#include <linux/bpf_verifier.h>
#include <linux/filter.h>
#include <net/netlink.h>
#include <linux/file.h>
#include <linux/vmalloc.h>
#include <linux/stringify.h>

/* bpf_check() is a static code analyzer that walks eBPF program
 * instruction by instruction and updates register/stack state.
 * All paths of conditional branches are analyzed until 'bpf_exit' insn.
 *
 * The first pass is depth-first-search to check that the program is a DAG.
 * It rejects the following programs:
 * - larger than BPF_MAXINSNS insns
 * - if loop is present (detected via back-edge)
 * - unreachable insns exist (shouldn't be a forest. program = one function)
 * - out of bounds or malformed jumps
 * The second pass is all possible path descent from the 1st insn.
 * Since it's analyzing all pathes through the program, the length of the
 * analysis is limited to 32k insn, which may be hit even if total number of
 * insn is less then 4K, but there are too many branches that change stack/regs.
 * Number of 'branches to be analyzed' is limited to 1k
 *
 * On entry to each instruction, each register has a type, and the instruction
 * changes the types of the registers depending on instruction semantics.
 * If instruction is BPF_MOV64_REG(BPF_REG_1, BPF_REG_5), then type of R5 is
 * copied to R1.
 *
 * All registers are 64-bit.
 * R0 - return register
 * R1-R5 argument passing registers
 * R6-R9 callee saved registers
 * R10 - frame pointer read-only
 *
 * At the start of BPF program the register R1 contains a pointer to bpf_context
 * and has type PTR_TO_CTX.
 *
 * Verifier tracks arithmetic operations on pointers in case:
 *    BPF_MOV64_REG(BPF_REG_1, BPF_REG_10),
 *    BPF_ALU64_IMM(BPF_ADD, BPF_REG_1, -20),
 * 1st insn copies R10 (which has FRAME_PTR) type into R1
 * and 2nd arithmetic instruction is pattern matched to recognize
 * that it wants to construct a pointer to some element within stack.
 * So after 2nd insn, the register R1 has type PTR_TO_STACK
 * (and -20 constant is saved for further stack bounds checking).
 * Meaning that this reg is a pointer to stack plus known immediate constant.
 *
 * Most of the time the registers have UNKNOWN_VALUE type, which
 * means the register has some value, but it's not a valid pointer.
 * (like pointer plus pointer becomes UNKNOWN_VALUE type)
 *
 * When verifier sees load or store instructions the type of base register
 * can be: PTR_TO_MAP_VALUE, PTR_TO_CTX, FRAME_PTR. These are three pointer
 * types recognized by check_mem_access() function.
 *
 * PTR_TO_MAP_VALUE means that this register is pointing to 'map element value'
 * and the range of [ptr, ptr + map's value_size) is accessible.
 *
 * registers used to pass values to function calls are checked against
 * function argument constraints.
 *
 * ARG_PTR_TO_MAP_KEY is one of such argument constraints.
 * It means that the register type passed to this function must be
 * PTR_TO_STACK and it will be used inside the function as
 * 'pointer to map element key'
 *
 * For example the argument constraints for bpf_map_lookup_elem():
 *   .ret_type = RET_PTR_TO_MAP_VALUE_OR_NULL,
 *   .arg1_type = ARG_CONST_MAP_PTR,
 *   .arg2_type = ARG_PTR_TO_MAP_KEY,
 *
 * ret_type says that this function returns 'pointer to map elem value or null'
 * function expects 1st argument to be a const pointer to 'struct bpf_map' and
 * 2nd argument should be a pointer to stack, which will be used inside
 * the helper function as a pointer to map element key.
 *
 * On the kernel side the helper function looks like:
 * u64 bpf_map_lookup_elem(u64 r1, u64 r2, u64 r3, u64 r4, u64 r5)
 * {
 *    struct bpf_map *map = (struct bpf_map *) (unsigned long) r1;
 *    void *key = (void *) (unsigned long) r2;
 *    void *value;
 *
 *    here kernel can access 'key' and 'map' pointers safely, knowing that
 *    [key, key + map->key_size) bytes are valid and were initialized on
 *    the stack of eBPF program.
 * }
 *
 * Corresponding eBPF program may look like:
 *    BPF_MOV64_REG(BPF_REG_2, BPF_REG_10),  // after this insn R2 type is FRAME_PTR
 *    BPF_ALU64_IMM(BPF_ADD, BPF_REG_2, -4), // after this insn R2 type is PTR_TO_STACK
 *    BPF_LD_MAP_FD(BPF_REG_1, map_fd),      // after this insn R1 type is CONST_PTR_TO_MAP
 *    BPF_RAW_INSN(BPF_JMP | BPF_CALL, 0, 0, 0, BPF_FUNC_map_lookup_elem),
 * here verifier looks at prototype of map_lookup_elem() and sees:
 * .arg1_type == ARG_CONST_MAP_PTR and R1->type == CONST_PTR_TO_MAP, which is ok,
 * Now verifier knows that this map has key of R1->map_ptr->key_size bytes
 *
 * Then .arg2_type == ARG_PTR_TO_MAP_KEY and R2->type == PTR_TO_STACK, ok so far,
 * Now verifier checks that [R2, R2 + map's key_size) are within stack limits
 * and were initialized prior to this call.
 * If it's ok, then verifier allows this BPF_CALL insn and looks at
 * .ret_type which is RET_PTR_TO_MAP_VALUE_OR_NULL, so it sets
 * R0->type = PTR_TO_MAP_VALUE_OR_NULL which means bpf_map_lookup_elem() function
 * returns ether pointer to map value or NULL.
 *
 * When type PTR_TO_MAP_VALUE_OR_NULL passes through 'if (reg != 0) goto +off'
 * insn, the register holding that pointer in the true branch changes state to
 * PTR_TO_MAP_VALUE and the same register changes state to CONST_IMM in the false
 * branch. See check_cond_jmp_op().
 *
 * After the call R0 is set to return type of the function and registers R1-R5
 * are set to NOT_INIT to indicate that they are no longer readable.
 */

/* verifier_state + insn_idx are pushed to stack when branch is encountered */
struct bpf_verifier_stack_elem {
	/* verifer state is 'st'
	 * before processing instruction 'insn_idx'
	 * and after processing instruction 'prev_insn_idx'
	 */
	struct bpf_verifier_state st;
	int insn_idx;
	int prev_insn_idx;
	struct bpf_verifier_stack_elem *next;
};

#define BPF_COMPLEXITY_LIMIT_INSNS	65536
#define BPF_COMPLEXITY_LIMIT_STACK	1024

struct bpf_call_arg_meta {
	struct bpf_map *map_ptr;
	bool raw_mode;
	bool pkt_access;
	int regno;
	int access_size;
};

/* verbose verifier prints what it's seeing
 * bpf_check() is called under lock, so no race to access these global vars
 */
static u32 log_level, log_size, log_len;
static char *log_buf;

static DEFINE_MUTEX(bpf_verifier_lock);

/* log_level controls verbosity level of eBPF verifier.
 * verbose() is used to dump the verification trace to the log, so the user
 * can figure out what's wrong with the program
 */
static __printf(1, 2) void verbose(const char *fmt, ...)
{
	va_list args;

	if (log_level == 0 || log_len >= log_size - 1)
		return;

	va_start(args, fmt);
	log_len += vscnprintf(log_buf + log_len, log_size - log_len, fmt, args);
	va_end(args);
}

/* string representation of 'enum bpf_reg_type' */
static const char * const reg_type_str[] = {
	[NOT_INIT]		= "?",
	[UNKNOWN_VALUE]		= "inv",
	[PTR_TO_CTX]		= "ctx",
	[CONST_PTR_TO_MAP]	= "map_ptr",
	[PTR_TO_MAP_VALUE]	= "map_value",
	[PTR_TO_MAP_VALUE_OR_NULL] = "map_value_or_null",
	[PTR_TO_MAP_VALUE_ADJ]	= "map_value_adj",
	[FRAME_PTR]		= "fp",
	[PTR_TO_STACK]		= "fp",
	[CONST_IMM]		= "imm",
	[PTR_TO_PACKET]		= "pkt",
	[PTR_TO_PACKET_END]	= "pkt_end",
};

#define __BPF_FUNC_STR_FN(x) [BPF_FUNC_ ## x] = __stringify(bpf_ ## x)
static const char * const func_id_str[] = {
	__BPF_FUNC_MAPPER(__BPF_FUNC_STR_FN)
};
#undef __BPF_FUNC_STR_FN

static const char *func_id_name(int id)
{
	BUILD_BUG_ON(ARRAY_SIZE(func_id_str) != __BPF_FUNC_MAX_ID);

	if (id >= 0 && id < __BPF_FUNC_MAX_ID && func_id_str[id])
		return func_id_str[id];
	else
		return "unknown";
}

static void print_verifier_state(struct bpf_verifier_state *state)
{
	struct bpf_reg_state *reg;
	enum bpf_reg_type t;
	int i;

	for (i = 0; i < MAX_BPF_REG; i++) {
		reg = &state->regs[i];
		t = reg->type;
		if (t == NOT_INIT)
			continue;
		verbose(" R%d=%s", i, reg_type_str[t]);
		if (t == CONST_IMM || t == PTR_TO_STACK)
			verbose("%lld", reg->imm);
		else if (t == PTR_TO_PACKET)
			verbose("(id=%d,off=%d,r=%d)",
				reg->id, reg->off, reg->range);
		else if (t == UNKNOWN_VALUE && reg->imm)
			verbose("%lld", reg->imm);
		else if (t == CONST_PTR_TO_MAP || t == PTR_TO_MAP_VALUE ||
			 t == PTR_TO_MAP_VALUE_OR_NULL ||
			 t == PTR_TO_MAP_VALUE_ADJ)
			verbose("(ks=%d,vs=%d,id=%u)",
				reg->map_ptr->key_size,
				reg->map_ptr->value_size,
				reg->id);
		if (reg->min_value != BPF_REGISTER_MIN_RANGE)
			verbose(",min_value=%lld",
				(long long)reg->min_value);
		if (reg->max_value != BPF_REGISTER_MAX_RANGE)
			verbose(",max_value=%llu",
				(unsigned long long)reg->max_value);
	}
	for (i = 0; i < MAX_BPF_STACK; i += BPF_REG_SIZE) {
		if (state->stack_slot_type[i] == STACK_SPILL)
			verbose(" fp%d=%s", -MAX_BPF_STACK + i,
				reg_type_str[state->spilled_regs[i / BPF_REG_SIZE].type]);
	}
	verbose("\n");
}

static const char *const bpf_class_string[] = {
	[BPF_LD]    = "ld",
	[BPF_LDX]   = "ldx",
	[BPF_ST]    = "st",
	[BPF_STX]   = "stx",
	[BPF_ALU]   = "alu",
	[BPF_JMP]   = "jmp",
	[BPF_RET]   = "BUG",
	[BPF_ALU64] = "alu64",
};

static const char *const bpf_alu_string[16] = {
	[BPF_ADD >> 4]  = "+=",
	[BPF_SUB >> 4]  = "-=",
	[BPF_MUL >> 4]  = "*=",
	[BPF_DIV >> 4]  = "/=",
	[BPF_OR  >> 4]  = "|=",
	[BPF_AND >> 4]  = "&=",
	[BPF_LSH >> 4]  = "<<=",
	[BPF_RSH >> 4]  = ">>=",
	[BPF_NEG >> 4]  = "neg",
	[BPF_MOD >> 4]  = "%=",
	[BPF_XOR >> 4]  = "^=",
	[BPF_MOV >> 4]  = "=",
	[BPF_ARSH >> 4] = "s>>=",
	[BPF_END >> 4]  = "endian",
};

static const char *const bpf_ldst_string[] = {
	[BPF_W >> 3]  = "u32",
	[BPF_H >> 3]  = "u16",
	[BPF_B >> 3]  = "u8",
	[BPF_DW >> 3] = "u64",
};

static const char *const bpf_jmp_string[16] = {
	[BPF_JA >> 4]   = "jmp",
	[BPF_JEQ >> 4]  = "==",
	[BPF_JGT >> 4]  = ">",
	[BPF_JGE >> 4]  = ">=",
	[BPF_JSET >> 4] = "&",
	[BPF_JNE >> 4]  = "!=",
	[BPF_JSGT >> 4] = "s>",
	[BPF_JSGE >> 4] = "s>=",
	[BPF_CALL >> 4] = "call",
	[BPF_EXIT >> 4] = "exit",
};

static void print_bpf_insn(struct bpf_insn *insn)
{
	u8 class = BPF_CLASS(insn->code);

	if (class == BPF_ALU || class == BPF_ALU64) {
		if (BPF_SRC(insn->code) == BPF_X)
			verbose("(%02x) %sr%d %s %sr%d\n",
				insn->code, class == BPF_ALU ? "(u32) " : "",
				insn->dst_reg,
				bpf_alu_string[BPF_OP(insn->code) >> 4],
				class == BPF_ALU ? "(u32) " : "",
				insn->src_reg);
		else
			verbose("(%02x) %sr%d %s %s%d\n",
				insn->code, class == BPF_ALU ? "(u32) " : "",
				insn->dst_reg,
				bpf_alu_string[BPF_OP(insn->code) >> 4],
				class == BPF_ALU ? "(u32) " : "",
				insn->imm);
	} else if (class == BPF_STX) {
		if (BPF_MODE(insn->code) == BPF_MEM)
			verbose("(%02x) *(%s *)(r%d %+d) = r%d\n",
				insn->code,
				bpf_ldst_string[BPF_SIZE(insn->code) >> 3],
				insn->dst_reg,
				insn->off, insn->src_reg);
		else if (BPF_MODE(insn->code) == BPF_XADD)
			verbose("(%02x) lock *(%s *)(r%d %+d) += r%d\n",
				insn->code,
				bpf_ldst_string[BPF_SIZE(insn->code) >> 3],
				insn->dst_reg, insn->off,
				insn->src_reg);
		else
			verbose("BUG_%02x\n", insn->code);
	} else if (class == BPF_ST) {
		if (BPF_MODE(insn->code) != BPF_MEM) {
			verbose("BUG_st_%02x\n", insn->code);
			return;
		}
		verbose("(%02x) *(%s *)(r%d %+d) = %d\n",
			insn->code,
			bpf_ldst_string[BPF_SIZE(insn->code) >> 3],
			insn->dst_reg,
			insn->off, insn->imm);
	} else if (class == BPF_LDX) {
		if (BPF_MODE(insn->code) != BPF_MEM) {
			verbose("BUG_ldx_%02x\n", insn->code);
			return;
		}
		verbose("(%02x) r%d = *(%s *)(r%d %+d)\n",
			insn->code, insn->dst_reg,
			bpf_ldst_string[BPF_SIZE(insn->code) >> 3],
			insn->src_reg, insn->off);
	} else if (class == BPF_LD) {
		if (BPF_MODE(insn->code) == BPF_ABS) {
			verbose("(%02x) r0 = *(%s *)skb[%d]\n",
				insn->code,
				bpf_ldst_string[BPF_SIZE(insn->code) >> 3],
				insn->imm);
		} else if (BPF_MODE(insn->code) == BPF_IND) {
			verbose("(%02x) r0 = *(%s *)skb[r%d + %d]\n",
				insn->code,
				bpf_ldst_string[BPF_SIZE(insn->code) >> 3],
				insn->src_reg, insn->imm);
		} else if (BPF_MODE(insn->code) == BPF_IMM) {
			verbose("(%02x) r%d = 0x%x\n",
				insn->code, insn->dst_reg, insn->imm);
		} else {
			verbose("BUG_ld_%02x\n", insn->code);
			return;
		}
	} else if (class == BPF_JMP) {
		u8 opcode = BPF_OP(insn->code);

		if (opcode == BPF_CALL) {
			verbose("(%02x) call %s#%d\n", insn->code,
				func_id_name(insn->imm), insn->imm);
		} else if (insn->code == (BPF_JMP | BPF_JA)) {
			verbose("(%02x) goto pc%+d\n",
				insn->code, insn->off);
		} else if (insn->code == (BPF_JMP | BPF_EXIT)) {
			verbose("(%02x) exit\n", insn->code);
		} else if (BPF_SRC(insn->code) == BPF_X) {
			verbose("(%02x) if r%d %s r%d goto pc%+d\n",
				insn->code, insn->dst_reg,
				bpf_jmp_string[BPF_OP(insn->code) >> 4],
				insn->src_reg, insn->off);
		} else {
			verbose("(%02x) if r%d %s 0x%x goto pc%+d\n",
				insn->code, insn->dst_reg,
				bpf_jmp_string[BPF_OP(insn->code) >> 4],
				insn->imm, insn->off);
		}
	} else {
		verbose("(%02x) %s\n", insn->code, bpf_class_string[class]);
	}
}

static int pop_stack(struct bpf_verifier_env *env, int *prev_insn_idx)
{
	struct bpf_verifier_stack_elem *elem;
	int insn_idx;

	if (env->head == NULL)
		return -1;

	memcpy(&env->cur_state, &env->head->st, sizeof(env->cur_state));
	insn_idx = env->head->insn_idx;
	if (prev_insn_idx)
		*prev_insn_idx = env->head->prev_insn_idx;
	elem = env->head->next;
	kfree(env->head);
	env->head = elem;
	env->stack_size--;
	return insn_idx;
}

static struct bpf_verifier_state *push_stack(struct bpf_verifier_env *env,
					     int insn_idx, int prev_insn_idx)
{
	struct bpf_verifier_stack_elem *elem;

	elem = kmalloc(sizeof(struct bpf_verifier_stack_elem), GFP_KERNEL);
	if (!elem)
		goto err;

	memcpy(&elem->st, &env->cur_state, sizeof(env->cur_state));
	elem->insn_idx = insn_idx;
	elem->prev_insn_idx = prev_insn_idx;
	elem->next = env->head;
	env->head = elem;
	env->stack_size++;
	if (env->stack_size > BPF_COMPLEXITY_LIMIT_STACK) {
		verbose("BPF program is too complex\n");
		goto err;
	}
	return &elem->st;
err:
	/* pop all elements and return */
	while (pop_stack(env, NULL) >= 0);
	return NULL;
}

#define CALLER_SAVED_REGS 6
static const int caller_saved[CALLER_SAVED_REGS] = {
	BPF_REG_0, BPF_REG_1, BPF_REG_2, BPF_REG_3, BPF_REG_4, BPF_REG_5
};

static void init_reg_state(struct bpf_reg_state *regs)
{
	int i;

	for (i = 0; i < MAX_BPF_REG; i++) {
		regs[i].type = NOT_INIT;
		regs[i].imm = 0;
		regs[i].min_value = BPF_REGISTER_MIN_RANGE;
		regs[i].max_value = BPF_REGISTER_MAX_RANGE;
	}

	/* frame pointer */
	regs[BPF_REG_FP].type = FRAME_PTR;

	/* 1st arg to a function */
	regs[BPF_REG_1].type = PTR_TO_CTX;
}

static void __mark_reg_unknown_value(struct bpf_reg_state *regs, u32 regno)
{
	regs[regno].type = UNKNOWN_VALUE;
	regs[regno].id = 0;
	regs[regno].imm = 0;
}

static void mark_reg_unknown_value(struct bpf_reg_state *regs, u32 regno)
{
	BUG_ON(regno >= MAX_BPF_REG);
	__mark_reg_unknown_value(regs, regno);
}

static void reset_reg_range_values(struct bpf_reg_state *regs, u32 regno)
{
	regs[regno].min_value = BPF_REGISTER_MIN_RANGE;
	regs[regno].max_value = BPF_REGISTER_MAX_RANGE;
}

enum reg_arg_type {
	SRC_OP,		/* register is used as source operand */
	DST_OP,		/* register is used as destination operand */
	DST_OP_NO_MARK	/* same as above, check only, don't mark */
};

static int check_reg_arg(struct bpf_reg_state *regs, u32 regno,
			 enum reg_arg_type t)
{
	if (regno >= MAX_BPF_REG) {
		verbose("R%d is invalid\n", regno);
		return -EINVAL;
	}

	if (t == SRC_OP) {
		/* check whether register used as source operand can be read */
		if (regs[regno].type == NOT_INIT) {
			verbose("R%d !read_ok\n", regno);
			return -EACCES;
		}
	} else {
		/* check whether register used as dest operand can be written to */
		if (regno == BPF_REG_FP) {
			verbose("frame pointer is read only\n");
			return -EACCES;
		}
		if (t == DST_OP)
			mark_reg_unknown_value(regs, regno);
	}
	return 0;
}

static int bpf_size_to_bytes(int bpf_size)
{
	if (bpf_size == BPF_W)
		return 4;
	else if (bpf_size == BPF_H)
		return 2;
	else if (bpf_size == BPF_B)
		return 1;
	else if (bpf_size == BPF_DW)
		return 8;
	else
		return -EINVAL;
}

static bool is_spillable_regtype(enum bpf_reg_type type)
{
	switch (type) {
	case PTR_TO_MAP_VALUE:
	case PTR_TO_MAP_VALUE_OR_NULL:
	case PTR_TO_STACK:
	case PTR_TO_CTX:
	case PTR_TO_PACKET:
	case PTR_TO_PACKET_END:
	case FRAME_PTR:
	case CONST_PTR_TO_MAP:
		return true;
	default:
		return false;
	}
}

/* check_stack_read/write functions track spill/fill of registers,
 * stack boundary and alignment are checked in check_mem_access()
 */
static int check_stack_write(struct bpf_verifier_state *state, int off,
			     int size, int value_regno)
{
	int i;
	/* caller checked that off % size == 0 and -MAX_BPF_STACK <= off < 0,
	 * so it's aligned access and [off, off + size) are within stack limits
	 */

	if (value_regno >= 0 &&
	    is_spillable_regtype(state->regs[value_regno].type)) {

		/* register containing pointer is being spilled into stack */
		if (size != BPF_REG_SIZE) {
			verbose("invalid size of register spill\n");
			return -EACCES;
		}

		/* save register state */
		state->spilled_regs[(MAX_BPF_STACK + off) / BPF_REG_SIZE] =
			state->regs[value_regno];

		for (i = 0; i < BPF_REG_SIZE; i++)
			state->stack_slot_type[MAX_BPF_STACK + off + i] = STACK_SPILL;
	} else {
		/* regular write of data into stack */
		state->spilled_regs[(MAX_BPF_STACK + off) / BPF_REG_SIZE] =
			(struct bpf_reg_state) {};

		for (i = 0; i < size; i++)
			state->stack_slot_type[MAX_BPF_STACK + off + i] = STACK_MISC;
	}
	return 0;
}

static int check_stack_read(struct bpf_verifier_state *state, int off, int size,
			    int value_regno)
{
	u8 *slot_type;
	int i;

	slot_type = &state->stack_slot_type[MAX_BPF_STACK + off];

	if (slot_type[0] == STACK_SPILL) {
		if (size != BPF_REG_SIZE) {
			verbose("invalid size of register spill\n");
			return -EACCES;
		}
		for (i = 1; i < BPF_REG_SIZE; i++) {
			if (slot_type[i] != STACK_SPILL) {
				verbose("corrupted spill memory\n");
				return -EACCES;
			}
		}

		if (value_regno >= 0)
			/* restore register state from stack */
			state->regs[value_regno] =
				state->spilled_regs[(MAX_BPF_STACK + off) / BPF_REG_SIZE];
		return 0;
	} else {
		for (i = 0; i < size; i++) {
			if (slot_type[i] != STACK_MISC) {
				verbose("invalid read from stack off %d+%d size %d\n",
					off, i, size);
				return -EACCES;
			}
		}
		if (value_regno >= 0)
			/* have read misc data from the stack */
			mark_reg_unknown_value(state->regs, value_regno);
		return 0;
	}
}

/* check read/write into map element returned by bpf_map_lookup_elem() */
static int check_map_access(struct bpf_verifier_env *env, u32 regno, int off,
			    int size)
{
	struct bpf_map *map = env->cur_state.regs[regno].map_ptr;

	if (off < 0 || off + size > map->value_size) {
		verbose("invalid access to map value, value_size=%d off=%d size=%d\n",
			map->value_size, off, size);
		return -EACCES;
	}
	return 0;
}

#define MAX_PACKET_OFF 0xffff

static bool may_access_direct_pkt_data(struct bpf_verifier_env *env,
				       const struct bpf_call_arg_meta *meta,
				       enum bpf_access_type t)
{
	switch (env->prog->type) {
	case BPF_PROG_TYPE_LWT_IN:
	case BPF_PROG_TYPE_LWT_OUT:
		/* dst_input() and dst_output() can't write for now */
		if (t == BPF_WRITE)
			return false;
	case BPF_PROG_TYPE_SCHED_CLS:
	case BPF_PROG_TYPE_SCHED_ACT:
	case BPF_PROG_TYPE_XDP:
	case BPF_PROG_TYPE_LWT_XMIT:
		if (meta)
			return meta->pkt_access;

		env->seen_direct_write = true;
		return true;
	default:
		return false;
	}
}

static int check_packet_access(struct bpf_verifier_env *env, u32 regno, int off,
			       int size)
{
	struct bpf_reg_state *regs = env->cur_state.regs;
	struct bpf_reg_state *reg = &regs[regno];

	off += reg->off;
	if (off < 0 || size <= 0 || off + size > reg->range) {
		verbose("invalid access to packet, off=%d size=%d, R%d(id=%d,off=%d,r=%d)\n",
			off, size, regno, reg->id, reg->off, reg->range);
		return -EACCES;
	}
	return 0;
}

/* check access to 'struct bpf_context' fields */
static int check_ctx_access(struct bpf_verifier_env *env, int off, int size,
			    enum bpf_access_type t, enum bpf_reg_type *reg_type)
{
	/* for analyzer ctx accesses are already validated and converted */
	if (env->analyzer_ops)
		return 0;

	if (env->prog->aux->ops->is_valid_access &&
	    env->prog->aux->ops->is_valid_access(off, size, t, reg_type)) {
		/* remember the offset of last byte accessed in ctx */
		if (env->prog->aux->max_ctx_offset < off + size)
			env->prog->aux->max_ctx_offset = off + size;
		return 0;
	}

	verbose("invalid bpf_context access off=%d size=%d\n", off, size);
	return -EACCES;
}

static bool is_pointer_value(struct bpf_verifier_env *env, int regno)
{
	if (env->allow_ptr_leaks)
		return false;

	switch (env->cur_state.regs[regno].type) {
	case UNKNOWN_VALUE:
	case CONST_IMM:
		return false;
	default:
		return true;
	}
}

static int check_ptr_alignment(struct bpf_verifier_env *env,
			       struct bpf_reg_state *reg, int off, int size)
{
	if (reg->type != PTR_TO_PACKET && reg->type != PTR_TO_MAP_VALUE_ADJ) {
		if (off % size != 0) {
			verbose("misaligned access off %d size %d\n",
				off, size);
			return -EACCES;
		} else {
			return 0;
		}
	}

	if (IS_ENABLED(CONFIG_HAVE_EFFICIENT_UNALIGNED_ACCESS))
		/* misaligned access to packet is ok on x86,arm,arm64 */
		return 0;

	if (reg->id && size != 1) {
		verbose("Unknown packet alignment. Only byte-sized access allowed\n");
		return -EACCES;
	}

	/* skb->data is NET_IP_ALIGN-ed */
	if (reg->type == PTR_TO_PACKET &&
	    (NET_IP_ALIGN + reg->off + off) % size != 0) {
		verbose("misaligned packet access off %d+%d+%d size %d\n",
			NET_IP_ALIGN, reg->off, off, size);
		return -EACCES;
	}
	return 0;
}

/* check whether memory at (regno + off) is accessible for t = (read | write)
 * if t==write, value_regno is a register which value is stored into memory
 * if t==read, value_regno is a register which will receive the value from memory
 * if t==write && value_regno==-1, some unknown value is stored into memory
 * if t==read && value_regno==-1, don't care what we read from memory
 */
static int check_mem_access(struct bpf_verifier_env *env, u32 regno, int off,
			    int bpf_size, enum bpf_access_type t,
			    int value_regno)
{
	struct bpf_verifier_state *state = &env->cur_state;
	struct bpf_reg_state *reg = &state->regs[regno];
	int size, err = 0;

	if (reg->type == PTR_TO_STACK)
		off += reg->imm;

	size = bpf_size_to_bytes(bpf_size);
	if (size < 0)
		return size;

	err = check_ptr_alignment(env, reg, off, size);
	if (err)
		return err;

	if (reg->type == PTR_TO_MAP_VALUE ||
	    reg->type == PTR_TO_MAP_VALUE_ADJ) {
		if (t == BPF_WRITE && value_regno >= 0 &&
		    is_pointer_value(env, value_regno)) {
			verbose("R%d leaks addr into map\n", value_regno);
			return -EACCES;
		}

		/* If we adjusted the register to this map value at all then we
		 * need to change off and size to min_value and max_value
		 * respectively to make sure our theoretical access will be
		 * safe.
		 */
		if (reg->type == PTR_TO_MAP_VALUE_ADJ) {
			if (log_level)
				print_verifier_state(state);
			env->varlen_map_value_access = true;
			/* The minimum value is only important with signed
			 * comparisons where we can't assume the floor of a
			 * value is 0.  If we are using signed variables for our
			 * index'es we need to make sure that whatever we use
			 * will have a set floor within our range.
			 */
			if (reg->min_value < 0) {
				verbose("R%d min value is negative, either use unsigned index or do a if (index >=0) check.\n",
					regno);
				return -EACCES;
			}
			err = check_map_access(env, regno, reg->min_value + off,
					       size);
			if (err) {
				verbose("R%d min value is outside of the array range\n",
					regno);
				return err;
			}

			/* If we haven't set a max value then we need to bail
			 * since we can't be sure we won't do bad things.
			 */
			if (reg->max_value == BPF_REGISTER_MAX_RANGE) {
				verbose("R%d unbounded memory access, make sure to bounds check any array access into a map\n",
					regno);
				return -EACCES;
			}
			off += reg->max_value;
		}
		err = check_map_access(env, regno, off, size);
		if (!err && t == BPF_READ && value_regno >= 0)
			mark_reg_unknown_value(state->regs, value_regno);

	} else if (reg->type == PTR_TO_CTX) {
		enum bpf_reg_type reg_type = UNKNOWN_VALUE;

		if (t == BPF_WRITE && value_regno >= 0 &&
		    is_pointer_value(env, value_regno)) {
			verbose("R%d leaks addr into ctx\n", value_regno);
			return -EACCES;
		}
		err = check_ctx_access(env, off, size, t, &reg_type);
		if (!err && t == BPF_READ && value_regno >= 0) {
			mark_reg_unknown_value(state->regs, value_regno);
			/* note that reg.[id|off|range] == 0 */
			state->regs[value_regno].type = reg_type;
		}

	} else if (reg->type == FRAME_PTR || reg->type == PTR_TO_STACK) {
		if (off >= 0 || off < -MAX_BPF_STACK) {
			verbose("invalid stack off=%d size=%d\n", off, size);
			return -EACCES;
		}
		if (t == BPF_WRITE) {
			if (!env->allow_ptr_leaks &&
			    state->stack_slot_type[MAX_BPF_STACK + off] == STACK_SPILL &&
			    size != BPF_REG_SIZE) {
				verbose("attempt to corrupt spilled pointer on stack\n");
				return -EACCES;
			}
			err = check_stack_write(state, off, size, value_regno);
		} else {
			err = check_stack_read(state, off, size, value_regno);
		}
	} else if (state->regs[regno].type == PTR_TO_PACKET) {
		if (t == BPF_WRITE && !may_access_direct_pkt_data(env, NULL, t)) {
			verbose("cannot write into packet\n");
			return -EACCES;
		}
		if (t == BPF_WRITE && value_regno >= 0 &&
		    is_pointer_value(env, value_regno)) {
			verbose("R%d leaks addr into packet\n", value_regno);
			return -EACCES;
		}
		err = check_packet_access(env, regno, off, size);
		if (!err && t == BPF_READ && value_regno >= 0)
			mark_reg_unknown_value(state->regs, value_regno);
	} else {
		verbose("R%d invalid mem access '%s'\n",
			regno, reg_type_str[reg->type]);
		return -EACCES;
	}

	if (!err && size <= 2 && value_regno >= 0 && env->allow_ptr_leaks &&
	    state->regs[value_regno].type == UNKNOWN_VALUE) {
		/* 1 or 2 byte load zero-extends, determine the number of
		 * zero upper bits. Not doing it fo 4 byte load, since
		 * such values cannot be added to ptr_to_packet anyway.
		 */
		state->regs[value_regno].imm = 64 - size * 8;
	}
	return err;
}

static int check_xadd(struct bpf_verifier_env *env, struct bpf_insn *insn)
{
	struct bpf_reg_state *regs = env->cur_state.regs;
	int err;

	if ((BPF_SIZE(insn->code) != BPF_W && BPF_SIZE(insn->code) != BPF_DW) ||
	    insn->imm != 0) {
		verbose("BPF_XADD uses reserved fields\n");
		return -EINVAL;
	}

	/* check src1 operand */
	err = check_reg_arg(regs, insn->src_reg, SRC_OP);
	if (err)
		return err;

	/* check src2 operand */
	err = check_reg_arg(regs, insn->dst_reg, SRC_OP);
	if (err)
		return err;

	/* check whether atomic_add can read the memory */
	err = check_mem_access(env, insn->dst_reg, insn->off,
			       BPF_SIZE(insn->code), BPF_READ, -1);
	if (err)
		return err;

	/* check whether atomic_add can write into the same memory */
	return check_mem_access(env, insn->dst_reg, insn->off,
				BPF_SIZE(insn->code), BPF_WRITE, -1);
}

/* when register 'regno' is passed into function that will read 'access_size'
 * bytes from that pointer, make sure that it's within stack boundary
 * and all elements of stack are initialized
 */
static int check_stack_boundary(struct bpf_verifier_env *env, int regno,
				int access_size, bool zero_size_allowed,
				struct bpf_call_arg_meta *meta)
{
	struct bpf_verifier_state *state = &env->cur_state;
	struct bpf_reg_state *regs = state->regs;
	int off, i;

	if (regs[regno].type != PTR_TO_STACK) {
		if (zero_size_allowed && access_size == 0 &&
		    regs[regno].type == CONST_IMM &&
		    regs[regno].imm  == 0)
			return 0;

		verbose("R%d type=%s expected=%s\n", regno,
			reg_type_str[regs[regno].type],
			reg_type_str[PTR_TO_STACK]);
		return -EACCES;
	}

	off = regs[regno].imm;
	if (off >= 0 || off < -MAX_BPF_STACK || off + access_size > 0 ||
	    access_size <= 0) {
		verbose("invalid stack type R%d off=%d access_size=%d\n",
			regno, off, access_size);
		return -EACCES;
	}

	if (meta && meta->raw_mode) {
		meta->access_size = access_size;
		meta->regno = regno;
		return 0;
	}

	for (i = 0; i < access_size; i++) {
		if (state->stack_slot_type[MAX_BPF_STACK + off + i] != STACK_MISC) {
			verbose("invalid indirect read from stack off %d+%d size %d\n",
				off, i, access_size);
			return -EACCES;
		}
	}
	return 0;
}

static int check_func_arg(struct bpf_verifier_env *env, u32 regno,
			  enum bpf_arg_type arg_type,
			  struct bpf_call_arg_meta *meta)
{
	struct bpf_reg_state *regs = env->cur_state.regs, *reg = &regs[regno];
	enum bpf_reg_type expected_type, type = reg->type;
	int err = 0;

	if (arg_type == ARG_DONTCARE)
		return 0;

	if (type == NOT_INIT) {
		verbose("R%d !read_ok\n", regno);
		return -EACCES;
	}

	if (arg_type == ARG_ANYTHING) {
		if (is_pointer_value(env, regno)) {
			verbose("R%d leaks addr into helper function\n", regno);
			return -EACCES;
		}
		return 0;
	}

	if (type == PTR_TO_PACKET &&
	    !may_access_direct_pkt_data(env, meta, BPF_READ)) {
		verbose("helper access to the packet is not allowed\n");
		return -EACCES;
	}

	if (arg_type == ARG_PTR_TO_MAP_KEY ||
	    arg_type == ARG_PTR_TO_MAP_VALUE) {
		expected_type = PTR_TO_STACK;
		if (type != PTR_TO_PACKET && type != expected_type)
			goto err_type;
	} else if (arg_type == ARG_CONST_STACK_SIZE ||
		   arg_type == ARG_CONST_STACK_SIZE_OR_ZERO) {
		expected_type = CONST_IMM;
		if (type != expected_type)
			goto err_type;
	} else if (arg_type == ARG_CONST_MAP_PTR) {
		expected_type = CONST_PTR_TO_MAP;
		if (type != expected_type)
			goto err_type;
	} else if (arg_type == ARG_PTR_TO_CTX) {
		expected_type = PTR_TO_CTX;
		if (type != expected_type)
			goto err_type;
	} else if (arg_type == ARG_PTR_TO_STACK ||
		   arg_type == ARG_PTR_TO_RAW_STACK) {
		expected_type = PTR_TO_STACK;
		/* One exception here. In case function allows for NULL to be
		 * passed in as argument, it's a CONST_IMM type. Final test
		 * happens during stack boundary checking.
		 */
		if (type == CONST_IMM && reg->imm == 0)
			/* final test in check_stack_boundary() */;
		else if (type != PTR_TO_PACKET && type != expected_type)
			goto err_type;
		meta->raw_mode = arg_type == ARG_PTR_TO_RAW_STACK;
	} else {
		verbose("unsupported arg_type %d\n", arg_type);
		return -EFAULT;
	}

	if (arg_type == ARG_CONST_MAP_PTR) {
		/* bpf_map_xxx(map_ptr) call: remember that map_ptr */
		meta->map_ptr = reg->map_ptr;
	} else if (arg_type == ARG_PTR_TO_MAP_KEY) {
		/* bpf_map_xxx(..., map_ptr, ..., key) call:
		 * check that [key, key + map->key_size) are within
		 * stack limits and initialized
		 */
		if (!meta->map_ptr) {
			/* in function declaration map_ptr must come before
			 * map_key, so that it's verified and known before
			 * we have to check map_key here. Otherwise it means
			 * that kernel subsystem misconfigured verifier
			 */
			verbose("invalid map_ptr to access map->key\n");
			return -EACCES;
		}
		if (type == PTR_TO_PACKET)
			err = check_packet_access(env, regno, 0,
						  meta->map_ptr->key_size);
		else
			err = check_stack_boundary(env, regno,
						   meta->map_ptr->key_size,
						   false, NULL);
	} else if (arg_type == ARG_PTR_TO_MAP_VALUE) {
		/* bpf_map_xxx(..., map_ptr, ..., value) call:
		 * check [value, value + map->value_size) validity
		 */
		if (!meta->map_ptr) {
			/* kernel subsystem misconfigured verifier */
			verbose("invalid map_ptr to access map->value\n");
			return -EACCES;
		}
		if (type == PTR_TO_PACKET)
			err = check_packet_access(env, regno, 0,
						  meta->map_ptr->value_size);
		else
			err = check_stack_boundary(env, regno,
						   meta->map_ptr->value_size,
						   false, NULL);
	} else if (arg_type == ARG_CONST_STACK_SIZE ||
		   arg_type == ARG_CONST_STACK_SIZE_OR_ZERO) {
		bool zero_size_allowed = (arg_type == ARG_CONST_STACK_SIZE_OR_ZERO);

		/* bpf_xxx(..., buf, len) call will access 'len' bytes
		 * from stack pointer 'buf'. Check it
		 * note: regno == len, regno - 1 == buf
		 */
		if (regno == 0) {
			/* kernel subsystem misconfigured verifier */
			verbose("ARG_CONST_STACK_SIZE cannot be first argument\n");
			return -EACCES;
		}
		if (regs[regno - 1].type == PTR_TO_PACKET)
			err = check_packet_access(env, regno - 1, 0, reg->imm);
		else
			err = check_stack_boundary(env, regno - 1, reg->imm,
						   zero_size_allowed, meta);
	}

	return err;
err_type:
	verbose("R%d type=%s expected=%s\n", regno,
		reg_type_str[type], reg_type_str[expected_type]);
	return -EACCES;
}

static int check_map_func_compatibility(struct bpf_map *map, int func_id)
{
	if (!map)
		return 0;

	/* We need a two way check, first is from map perspective ... */
	switch (map->map_type) {
	case BPF_MAP_TYPE_PROG_ARRAY:
		if (func_id != BPF_FUNC_tail_call)
			goto error;
		break;
	case BPF_MAP_TYPE_PERF_EVENT_ARRAY:
		if (func_id != BPF_FUNC_perf_event_read &&
		    func_id != BPF_FUNC_perf_event_output)
			goto error;
		break;
	case BPF_MAP_TYPE_STACK_TRACE:
		if (func_id != BPF_FUNC_get_stackid)
			goto error;
		break;
	case BPF_MAP_TYPE_CGROUP_ARRAY:
		if (func_id != BPF_FUNC_skb_under_cgroup &&
		    func_id != BPF_FUNC_current_task_under_cgroup)
			goto error;
		break;
	default:
		break;
	}

	/* ... and second from the function itself. */
	switch (func_id) {
	case BPF_FUNC_tail_call:
		if (map->map_type != BPF_MAP_TYPE_PROG_ARRAY)
			goto error;
		break;
	case BPF_FUNC_perf_event_read:
	case BPF_FUNC_perf_event_output:
		if (map->map_type != BPF_MAP_TYPE_PERF_EVENT_ARRAY)
			goto error;
		break;
	case BPF_FUNC_get_stackid:
		if (map->map_type != BPF_MAP_TYPE_STACK_TRACE)
			goto error;
		break;
	case BPF_FUNC_current_task_under_cgroup:
	case BPF_FUNC_skb_under_cgroup:
		if (map->map_type != BPF_MAP_TYPE_CGROUP_ARRAY)
			goto error;
		break;
	default:
		break;
	}

	return 0;
error:
	verbose("cannot pass map_type %d into func %s#%d\n",
		map->map_type, func_id_name(func_id), func_id);
	return -EINVAL;
}

static int check_raw_mode(const struct bpf_func_proto *fn)
{
	int count = 0;

	if (fn->arg1_type == ARG_PTR_TO_RAW_STACK)
		count++;
	if (fn->arg2_type == ARG_PTR_TO_RAW_STACK)
		count++;
	if (fn->arg3_type == ARG_PTR_TO_RAW_STACK)
		count++;
	if (fn->arg4_type == ARG_PTR_TO_RAW_STACK)
		count++;
	if (fn->arg5_type == ARG_PTR_TO_RAW_STACK)
		count++;

	return count > 1 ? -EINVAL : 0;
}

static void clear_all_pkt_pointers(struct bpf_verifier_env *env)
{
	struct bpf_verifier_state *state = &env->cur_state;
	struct bpf_reg_state *regs = state->regs, *reg;
	int i;

	for (i = 0; i < MAX_BPF_REG; i++)
		if (regs[i].type == PTR_TO_PACKET ||
		    regs[i].type == PTR_TO_PACKET_END)
			mark_reg_unknown_value(regs, i);

	for (i = 0; i < MAX_BPF_STACK; i += BPF_REG_SIZE) {
		if (state->stack_slot_type[i] != STACK_SPILL)
			continue;
		reg = &state->spilled_regs[i / BPF_REG_SIZE];
		if (reg->type != PTR_TO_PACKET &&
		    reg->type != PTR_TO_PACKET_END)
			continue;
		reg->type = UNKNOWN_VALUE;
		reg->imm = 0;
	}
}

static int check_call(struct bpf_verifier_env *env, int func_id)
{
	struct bpf_verifier_state *state = &env->cur_state;
	const struct bpf_func_proto *fn = NULL;
	struct bpf_reg_state *regs = state->regs;
	struct bpf_reg_state *reg;
	struct bpf_call_arg_meta meta;
	bool changes_data;
	int i, err;

	/* find function prototype */
	if (func_id < 0 || func_id >= __BPF_FUNC_MAX_ID) {
		verbose("invalid func %s#%d\n", func_id_name(func_id), func_id);
		return -EINVAL;
	}

	if (env->prog->aux->ops->get_func_proto)
		fn = env->prog->aux->ops->get_func_proto(func_id);

	if (!fn) {
		verbose("unknown func %s#%d\n", func_id_name(func_id), func_id);
		return -EINVAL;
	}

	/* eBPF programs must be GPL compatible to use GPL-ed functions */
	if (!env->prog->gpl_compatible && fn->gpl_only) {
		verbose("cannot call GPL only function from proprietary program\n");
		return -EINVAL;
	}

	changes_data = bpf_helper_changes_pkt_data(fn->func);

	memset(&meta, 0, sizeof(meta));
	meta.pkt_access = fn->pkt_access;

	/* We only support one arg being in raw mode at the moment, which
	 * is sufficient for the helper functions we have right now.
	 */
	err = check_raw_mode(fn);
	if (err) {
		verbose("kernel subsystem misconfigured func %s#%d\n",
			func_id_name(func_id), func_id);
		return err;
	}

	/* check args */
	err = check_func_arg(env, BPF_REG_1, fn->arg1_type, &meta);
	if (err)
		return err;
	err = check_func_arg(env, BPF_REG_2, fn->arg2_type, &meta);
	if (err)
		return err;
	err = check_func_arg(env, BPF_REG_3, fn->arg3_type, &meta);
	if (err)
		return err;
	err = check_func_arg(env, BPF_REG_4, fn->arg4_type, &meta);
	if (err)
		return err;
	err = check_func_arg(env, BPF_REG_5, fn->arg5_type, &meta);
	if (err)
		return err;

	/* Mark slots with STACK_MISC in case of raw mode, stack offset
	 * is inferred from register state.
	 */
	for (i = 0; i < meta.access_size; i++) {
		err = check_mem_access(env, meta.regno, i, BPF_B, BPF_WRITE, -1);
		if (err)
			return err;
	}

	/* reset caller saved regs */
	for (i = 0; i < CALLER_SAVED_REGS; i++) {
		reg = regs + caller_saved[i];
		reg->type = NOT_INIT;
		reg->imm = 0;
	}

	/* update return register */
	if (fn->ret_type == RET_INTEGER) {
		regs[BPF_REG_0].type = UNKNOWN_VALUE;
	} else if (fn->ret_type == RET_VOID) {
		regs[BPF_REG_0].type = NOT_INIT;
	} else if (fn->ret_type == RET_PTR_TO_MAP_VALUE_OR_NULL) {
		regs[BPF_REG_0].type = PTR_TO_MAP_VALUE_OR_NULL;
		regs[BPF_REG_0].max_value = regs[BPF_REG_0].min_value = 0;
		/* remember map_ptr, so that check_map_access()
		 * can check 'value_size' boundary of memory access
		 * to map element returned from bpf_map_lookup_elem()
		 */
		if (meta.map_ptr == NULL) {
			verbose("kernel subsystem misconfigured verifier\n");
			return -EINVAL;
		}
		regs[BPF_REG_0].map_ptr = meta.map_ptr;
		regs[BPF_REG_0].id = ++env->id_gen;
	} else {
		verbose("unknown return type %d of func %s#%d\n",
			fn->ret_type, func_id_name(func_id), func_id);
		return -EINVAL;
	}

	err = check_map_func_compatibility(meta.map_ptr, func_id);
	if (err)
		return err;

	if (changes_data)
		clear_all_pkt_pointers(env);
	return 0;
}

static int check_packet_ptr_add(struct bpf_verifier_env *env,
				struct bpf_insn *insn)
{
	struct bpf_reg_state *regs = env->cur_state.regs;
	struct bpf_reg_state *dst_reg = &regs[insn->dst_reg];
	struct bpf_reg_state *src_reg = &regs[insn->src_reg];
	struct bpf_reg_state tmp_reg;
	s32 imm;

	if (BPF_SRC(insn->code) == BPF_K) {
		/* pkt_ptr += imm */
		imm = insn->imm;

add_imm:
		if (imm <= 0) {
			verbose("addition of negative constant to packet pointer is not allowed\n");
			return -EACCES;
		}
		if (imm >= MAX_PACKET_OFF ||
		    imm + dst_reg->off >= MAX_PACKET_OFF) {
			verbose("constant %d is too large to add to packet pointer\n",
				imm);
			return -EACCES;
		}
		/* a constant was added to pkt_ptr.
		 * Remember it while keeping the same 'id'
		 */
		dst_reg->off += imm;
	} else {
		if (src_reg->type == PTR_TO_PACKET) {
			/* R6=pkt(id=0,off=0,r=62) R7=imm22; r7 += r6 */
			tmp_reg = *dst_reg;  /* save r7 state */
			*dst_reg = *src_reg; /* copy pkt_ptr state r6 into r7 */
			src_reg = &tmp_reg;  /* pretend it's src_reg state */
			/* if the checks below reject it, the copy won't matter,
			 * since we're rejecting the whole program. If all ok,
			 * then imm22 state will be added to r7
			 * and r7 will be pkt(id=0,off=22,r=62) while
			 * r6 will stay as pkt(id=0,off=0,r=62)
			 */
		}

		if (src_reg->type == CONST_IMM) {
			/* pkt_ptr += reg where reg is known constant */
			imm = src_reg->imm;
			goto add_imm;
		}
		/* disallow pkt_ptr += reg
		 * if reg is not uknown_value with guaranteed zero upper bits
		 * otherwise pkt_ptr may overflow and addition will become
		 * subtraction which is not allowed
		 */
		if (src_reg->type != UNKNOWN_VALUE) {
			verbose("cannot add '%s' to ptr_to_packet\n",
				reg_type_str[src_reg->type]);
			return -EACCES;
		}
		if (src_reg->imm < 48) {
			verbose("cannot add integer value with %lld upper zero bits to ptr_to_packet\n",
				src_reg->imm);
			return -EACCES;
		}
		/* dst_reg stays as pkt_ptr type and since some positive
		 * integer value was added to the pointer, increment its 'id'
		 */
		dst_reg->id = ++env->id_gen;

		/* something was added to pkt_ptr, set range and off to zero */
		dst_reg->off = 0;
		dst_reg->range = 0;
	}
	return 0;
}

static int evaluate_reg_alu(struct bpf_verifier_env *env, struct bpf_insn *insn)
{
	struct bpf_reg_state *regs = env->cur_state.regs;
	struct bpf_reg_state *dst_reg = &regs[insn->dst_reg];
	u8 opcode = BPF_OP(insn->code);
	s64 imm_log2;

	/* for type == UNKNOWN_VALUE:
	 * imm > 0 -> number of zero upper bits
	 * imm == 0 -> don't track which is the same as all bits can be non-zero
	 */

	if (BPF_SRC(insn->code) == BPF_X) {
		struct bpf_reg_state *src_reg = &regs[insn->src_reg];

		if (src_reg->type == UNKNOWN_VALUE && src_reg->imm > 0 &&
		    dst_reg->imm && opcode == BPF_ADD) {
			/* dreg += sreg
			 * where both have zero upper bits. Adding them
			 * can only result making one more bit non-zero
			 * in the larger value.
			 * Ex. 0xffff (imm=48) + 1 (imm=63) = 0x10000 (imm=47)
			 *     0xffff (imm=48) + 0xffff = 0x1fffe (imm=47)
			 */
			dst_reg->imm = min(dst_reg->imm, src_reg->imm);
			dst_reg->imm--;
			return 0;
		}
		if (src_reg->type == CONST_IMM && src_reg->imm > 0 &&
		    dst_reg->imm && opcode == BPF_ADD) {
			/* dreg += sreg
			 * where dreg has zero upper bits and sreg is const.
			 * Adding them can only result making one more bit
			 * non-zero in the larger value.
			 */
			imm_log2 = __ilog2_u64((long long)src_reg->imm);
			dst_reg->imm = min(dst_reg->imm, 63 - imm_log2);
			dst_reg->imm--;
			return 0;
		}
		/* all other cases non supported yet, just mark dst_reg */
		dst_reg->imm = 0;
		return 0;
	}

	/* sign extend 32-bit imm into 64-bit to make sure that
	 * negative values occupy bit 63. Note ilog2() would have
	 * been incorrect, since sizeof(insn->imm) == 4
	 */
	imm_log2 = __ilog2_u64((long long)insn->imm);

	if (dst_reg->imm && opcode == BPF_LSH) {
		/* reg <<= imm
		 * if reg was a result of 2 byte load, then its imm == 48
		 * which means that upper 48 bits are zero and shifting this reg
		 * left by 4 would mean that upper 44 bits are still zero
		 */
		dst_reg->imm -= insn->imm;
	} else if (dst_reg->imm && opcode == BPF_MUL) {
		/* reg *= imm
		 * if multiplying by 14 subtract 4
		 * This is conservative calculation of upper zero bits.
		 * It's not trying to special case insn->imm == 1 or 0 cases
		 */
		dst_reg->imm -= imm_log2 + 1;
	} else if (opcode == BPF_AND) {
		/* reg &= imm */
		dst_reg->imm = 63 - imm_log2;
	} else if (dst_reg->imm && opcode == BPF_ADD) {
		/* reg += imm */
		dst_reg->imm = min(dst_reg->imm, 63 - imm_log2);
		dst_reg->imm--;
	} else if (opcode == BPF_RSH) {
		/* reg >>= imm
		 * which means that after right shift, upper bits will be zero
		 * note that verifier already checked that
		 * 0 <= imm < 64 for shift insn
		 */
		dst_reg->imm += insn->imm;
		if (unlikely(dst_reg->imm > 64))
			/* some dumb code did:
			 * r2 = *(u32 *)mem;
			 * r2 >>= 32;
			 * and all bits are zero now */
			dst_reg->imm = 64;
	} else {
		/* all other alu ops, means that we don't know what will
		 * happen to the value, mark it with unknown number of zero bits
		 */
		dst_reg->imm = 0;
	}

	if (dst_reg->imm < 0) {
		/* all 64 bits of the register can contain non-zero bits
		 * and such value cannot be added to ptr_to_packet, since it
		 * may overflow, mark it as unknown to avoid further eval
		 */
		dst_reg->imm = 0;
	}
	return 0;
}

static int evaluate_reg_imm_alu(struct bpf_verifier_env *env,
				struct bpf_insn *insn)
{
	struct bpf_reg_state *regs = env->cur_state.regs;
	struct bpf_reg_state *dst_reg = &regs[insn->dst_reg];
	struct bpf_reg_state *src_reg = &regs[insn->src_reg];
	u8 opcode = BPF_OP(insn->code);

	/* dst_reg->type == CONST_IMM here, simulate execution of 'add'/'or'
	 * insn. Don't care about overflow or negative values, just add them
	 */
	if (opcode == BPF_ADD && BPF_SRC(insn->code) == BPF_K)
		dst_reg->imm += insn->imm;
	else if (opcode == BPF_ADD && BPF_SRC(insn->code) == BPF_X &&
		 src_reg->type == CONST_IMM)
		dst_reg->imm += src_reg->imm;
	else if (opcode == BPF_OR && BPF_SRC(insn->code) == BPF_K)
		dst_reg->imm |= insn->imm;
	else if (opcode == BPF_OR && BPF_SRC(insn->code) == BPF_X &&
		 src_reg->type == CONST_IMM)
		dst_reg->imm |= src_reg->imm;
	else
		mark_reg_unknown_value(regs, insn->dst_reg);
	return 0;
}

static void check_reg_overflow(struct bpf_reg_state *reg)
{
	if (reg->max_value > BPF_REGISTER_MAX_RANGE)
		reg->max_value = BPF_REGISTER_MAX_RANGE;
	if (reg->min_value < BPF_REGISTER_MIN_RANGE ||
	    reg->min_value > BPF_REGISTER_MAX_RANGE)
		reg->min_value = BPF_REGISTER_MIN_RANGE;
}

static void adjust_reg_min_max_vals(struct bpf_verifier_env *env,
				    struct bpf_insn *insn)
{
	struct bpf_reg_state *regs = env->cur_state.regs, *dst_reg;
	s64 min_val = BPF_REGISTER_MIN_RANGE;
	u64 max_val = BPF_REGISTER_MAX_RANGE;
<<<<<<< HEAD
	bool min_set = false, max_set = false;
=======
>>>>>>> c470abd4
	u8 opcode = BPF_OP(insn->code);

	dst_reg = &regs[insn->dst_reg];
	if (BPF_SRC(insn->code) == BPF_X) {
		check_reg_overflow(&regs[insn->src_reg]);
		min_val = regs[insn->src_reg].min_value;
		max_val = regs[insn->src_reg].max_value;

		/* If the source register is a random pointer then the
		 * min_value/max_value values represent the range of the known
		 * accesses into that value, not the actual min/max value of the
		 * register itself.  In this case we have to reset the reg range
		 * values so we know it is not safe to look at.
		 */
		if (regs[insn->src_reg].type != CONST_IMM &&
		    regs[insn->src_reg].type != UNKNOWN_VALUE) {
			min_val = BPF_REGISTER_MIN_RANGE;
			max_val = BPF_REGISTER_MAX_RANGE;
		}
	} else if (insn->imm < BPF_REGISTER_MAX_RANGE &&
		   (s64)insn->imm > BPF_REGISTER_MIN_RANGE) {
		min_val = max_val = insn->imm;
	}

	/* We don't know anything about what was done to this register, mark it
	 * as unknown.
	 */
	if (min_val == BPF_REGISTER_MIN_RANGE &&
	    max_val == BPF_REGISTER_MAX_RANGE) {
		reset_reg_range_values(regs, insn->dst_reg);
		return;
	}

	/* If one of our values was at the end of our ranges then we can't just
	 * do our normal operations to the register, we need to set the values
	 * to the min/max since they are undefined.
	 */
	if (min_val == BPF_REGISTER_MIN_RANGE)
		dst_reg->min_value = BPF_REGISTER_MIN_RANGE;
	if (max_val == BPF_REGISTER_MAX_RANGE)
		dst_reg->max_value = BPF_REGISTER_MAX_RANGE;

	switch (opcode) {
	case BPF_ADD:
		if (dst_reg->min_value != BPF_REGISTER_MIN_RANGE)
			dst_reg->min_value += min_val;
		if (dst_reg->max_value != BPF_REGISTER_MAX_RANGE)
			dst_reg->max_value += max_val;
		break;
	case BPF_SUB:
		if (dst_reg->min_value != BPF_REGISTER_MIN_RANGE)
			dst_reg->min_value -= min_val;
		if (dst_reg->max_value != BPF_REGISTER_MAX_RANGE)
			dst_reg->max_value -= max_val;
		break;
	case BPF_MUL:
		if (dst_reg->min_value != BPF_REGISTER_MIN_RANGE)
			dst_reg->min_value *= min_val;
		if (dst_reg->max_value != BPF_REGISTER_MAX_RANGE)
			dst_reg->max_value *= max_val;
		break;
	case BPF_AND:
		/* Disallow AND'ing of negative numbers, ain't nobody got time
		 * for that.  Otherwise the minimum is 0 and the max is the max
		 * value we could AND against.
		 */
		if (min_val < 0)
			dst_reg->min_value = BPF_REGISTER_MIN_RANGE;
		else
			dst_reg->min_value = 0;
		dst_reg->max_value = max_val;
		break;
	case BPF_LSH:
		/* Gotta have special overflow logic here, if we're shifting
		 * more than MAX_RANGE then just assume we have an invalid
		 * range.
		 */
		if (min_val > ilog2(BPF_REGISTER_MAX_RANGE))
			dst_reg->min_value = BPF_REGISTER_MIN_RANGE;
		else if (dst_reg->min_value != BPF_REGISTER_MIN_RANGE)
			dst_reg->min_value <<= min_val;

		if (max_val > ilog2(BPF_REGISTER_MAX_RANGE))
			dst_reg->max_value = BPF_REGISTER_MAX_RANGE;
		else if (dst_reg->max_value != BPF_REGISTER_MAX_RANGE)
			dst_reg->max_value <<= max_val;
		break;
	case BPF_RSH:
		/* RSH by a negative number is undefined, and the BPF_RSH is an
		 * unsigned shift, so make the appropriate casts.
		 */
		if (min_val < 0 || dst_reg->min_value < 0)
			dst_reg->min_value = BPF_REGISTER_MIN_RANGE;
		else
			dst_reg->min_value =
				(u64)(dst_reg->min_value) >> min_val;
		if (dst_reg->max_value != BPF_REGISTER_MAX_RANGE)
			dst_reg->max_value >>= max_val;
		break;
	default:
		reset_reg_range_values(regs, insn->dst_reg);
		break;
	}

	check_reg_overflow(dst_reg);
}

/* check validity of 32-bit and 64-bit arithmetic operations */
static int check_alu_op(struct bpf_verifier_env *env, struct bpf_insn *insn)
{
	struct bpf_reg_state *regs = env->cur_state.regs, *dst_reg;
	u8 opcode = BPF_OP(insn->code);
	int err;

	if (opcode == BPF_END || opcode == BPF_NEG) {
		if (opcode == BPF_NEG) {
			if (BPF_SRC(insn->code) != 0 ||
			    insn->src_reg != BPF_REG_0 ||
			    insn->off != 0 || insn->imm != 0) {
				verbose("BPF_NEG uses reserved fields\n");
				return -EINVAL;
			}
		} else {
			if (insn->src_reg != BPF_REG_0 || insn->off != 0 ||
			    (insn->imm != 16 && insn->imm != 32 && insn->imm != 64)) {
				verbose("BPF_END uses reserved fields\n");
				return -EINVAL;
			}
		}

		/* check src operand */
		err = check_reg_arg(regs, insn->dst_reg, SRC_OP);
		if (err)
			return err;

		if (is_pointer_value(env, insn->dst_reg)) {
			verbose("R%d pointer arithmetic prohibited\n",
				insn->dst_reg);
			return -EACCES;
		}

		/* check dest operand */
		err = check_reg_arg(regs, insn->dst_reg, DST_OP);
		if (err)
			return err;

	} else if (opcode == BPF_MOV) {

		if (BPF_SRC(insn->code) == BPF_X) {
			if (insn->imm != 0 || insn->off != 0) {
				verbose("BPF_MOV uses reserved fields\n");
				return -EINVAL;
			}

			/* check src operand */
			err = check_reg_arg(regs, insn->src_reg, SRC_OP);
			if (err)
				return err;
		} else {
			if (insn->src_reg != BPF_REG_0 || insn->off != 0) {
				verbose("BPF_MOV uses reserved fields\n");
				return -EINVAL;
			}
		}

		/* check dest operand */
		err = check_reg_arg(regs, insn->dst_reg, DST_OP);
		if (err)
			return err;

		/* we are setting our register to something new, we need to
		 * reset its range values.
		 */
		reset_reg_range_values(regs, insn->dst_reg);

		if (BPF_SRC(insn->code) == BPF_X) {
			if (BPF_CLASS(insn->code) == BPF_ALU64) {
				/* case: R1 = R2
				 * copy register state to dest reg
				 */
				regs[insn->dst_reg] = regs[insn->src_reg];
			} else {
				if (is_pointer_value(env, insn->src_reg)) {
					verbose("R%d partial copy of pointer\n",
						insn->src_reg);
					return -EACCES;
				}
				mark_reg_unknown_value(regs, insn->dst_reg);
			}
		} else {
			/* case: R = imm
			 * remember the value we stored into this reg
			 */
			regs[insn->dst_reg].type = CONST_IMM;
			regs[insn->dst_reg].imm = insn->imm;
			regs[insn->dst_reg].max_value = insn->imm;
			regs[insn->dst_reg].min_value = insn->imm;
		}

	} else if (opcode > BPF_END) {
		verbose("invalid BPF_ALU opcode %x\n", opcode);
		return -EINVAL;

	} else {	/* all other ALU ops: and, sub, xor, add, ... */

		if (BPF_SRC(insn->code) == BPF_X) {
			if (insn->imm != 0 || insn->off != 0) {
				verbose("BPF_ALU uses reserved fields\n");
				return -EINVAL;
			}
			/* check src1 operand */
			err = check_reg_arg(regs, insn->src_reg, SRC_OP);
			if (err)
				return err;
		} else {
			if (insn->src_reg != BPF_REG_0 || insn->off != 0) {
				verbose("BPF_ALU uses reserved fields\n");
				return -EINVAL;
			}
		}

		/* check src2 operand */
		err = check_reg_arg(regs, insn->dst_reg, SRC_OP);
		if (err)
			return err;

		if ((opcode == BPF_MOD || opcode == BPF_DIV) &&
		    BPF_SRC(insn->code) == BPF_K && insn->imm == 0) {
			verbose("div by zero\n");
			return -EINVAL;
		}

		if ((opcode == BPF_LSH || opcode == BPF_RSH ||
		     opcode == BPF_ARSH) && BPF_SRC(insn->code) == BPF_K) {
			int size = BPF_CLASS(insn->code) == BPF_ALU64 ? 64 : 32;

			if (insn->imm < 0 || insn->imm >= size) {
				verbose("invalid shift %d\n", insn->imm);
				return -EINVAL;
			}
		}

		/* check dest operand */
		err = check_reg_arg(regs, insn->dst_reg, DST_OP_NO_MARK);
		if (err)
			return err;

		dst_reg = &regs[insn->dst_reg];

		/* first we want to adjust our ranges. */
		adjust_reg_min_max_vals(env, insn);

		/* pattern match 'bpf_add Rx, imm' instruction */
		if (opcode == BPF_ADD && BPF_CLASS(insn->code) == BPF_ALU64 &&
		    dst_reg->type == FRAME_PTR && BPF_SRC(insn->code) == BPF_K) {
			dst_reg->type = PTR_TO_STACK;
			dst_reg->imm = insn->imm;
			return 0;
		} else if (opcode == BPF_ADD &&
			   BPF_CLASS(insn->code) == BPF_ALU64 &&
			   (dst_reg->type == PTR_TO_PACKET ||
			    (BPF_SRC(insn->code) == BPF_X &&
			     regs[insn->src_reg].type == PTR_TO_PACKET))) {
			/* ptr_to_packet += K|X */
			return check_packet_ptr_add(env, insn);
		} else if (BPF_CLASS(insn->code) == BPF_ALU64 &&
			   dst_reg->type == UNKNOWN_VALUE &&
			   env->allow_ptr_leaks) {
			/* unknown += K|X */
			return evaluate_reg_alu(env, insn);
		} else if (BPF_CLASS(insn->code) == BPF_ALU64 &&
			   dst_reg->type == CONST_IMM &&
			   env->allow_ptr_leaks) {
			/* reg_imm += K|X */
			return evaluate_reg_imm_alu(env, insn);
		} else if (is_pointer_value(env, insn->dst_reg)) {
			verbose("R%d pointer arithmetic prohibited\n",
				insn->dst_reg);
			return -EACCES;
		} else if (BPF_SRC(insn->code) == BPF_X &&
			   is_pointer_value(env, insn->src_reg)) {
			verbose("R%d pointer arithmetic prohibited\n",
				insn->src_reg);
			return -EACCES;
		}

		/* If we did pointer math on a map value then just set it to our
		 * PTR_TO_MAP_VALUE_ADJ type so we can deal with any stores or
		 * loads to this register appropriately, otherwise just mark the
		 * register as unknown.
		 */
		if (env->allow_ptr_leaks &&
		    (dst_reg->type == PTR_TO_MAP_VALUE ||
		     dst_reg->type == PTR_TO_MAP_VALUE_ADJ))
			dst_reg->type = PTR_TO_MAP_VALUE_ADJ;
		else
			mark_reg_unknown_value(regs, insn->dst_reg);
	}

	return 0;
}

static void find_good_pkt_pointers(struct bpf_verifier_state *state,
				   struct bpf_reg_state *dst_reg)
{
	struct bpf_reg_state *regs = state->regs, *reg;
	int i;

	/* LLVM can generate two kind of checks:
	 *
	 * Type 1:
	 *
	 *   r2 = r3;
	 *   r2 += 8;
	 *   if (r2 > pkt_end) goto <handle exception>
	 *   <access okay>
	 *
	 *   Where:
	 *     r2 == dst_reg, pkt_end == src_reg
	 *     r2=pkt(id=n,off=8,r=0)
	 *     r3=pkt(id=n,off=0,r=0)
	 *
	 * Type 2:
	 *
	 *   r2 = r3;
	 *   r2 += 8;
	 *   if (pkt_end >= r2) goto <access okay>
	 *   <handle exception>
	 *
	 *   Where:
	 *     pkt_end == dst_reg, r2 == src_reg
	 *     r2=pkt(id=n,off=8,r=0)
	 *     r3=pkt(id=n,off=0,r=0)
	 *
	 * Find register r3 and mark its range as r3=pkt(id=n,off=0,r=8)
	 * so that range of bytes [r3, r3 + 8) is safe to access.
	 */

	for (i = 0; i < MAX_BPF_REG; i++)
		if (regs[i].type == PTR_TO_PACKET && regs[i].id == dst_reg->id)
			regs[i].range = dst_reg->off;

	for (i = 0; i < MAX_BPF_STACK; i += BPF_REG_SIZE) {
		if (state->stack_slot_type[i] != STACK_SPILL)
			continue;
		reg = &state->spilled_regs[i / BPF_REG_SIZE];
		if (reg->type == PTR_TO_PACKET && reg->id == dst_reg->id)
			reg->range = dst_reg->off;
	}
}

/* Adjusts the register min/max values in the case that the dst_reg is the
 * variable register that we are working on, and src_reg is a constant or we're
 * simply doing a BPF_K check.
 */
static void reg_set_min_max(struct bpf_reg_state *true_reg,
			    struct bpf_reg_state *false_reg, u64 val,
			    u8 opcode)
{
	switch (opcode) {
	case BPF_JEQ:
		/* If this is false then we know nothing Jon Snow, but if it is
		 * true then we know for sure.
		 */
		true_reg->max_value = true_reg->min_value = val;
		break;
	case BPF_JNE:
		/* If this is true we know nothing Jon Snow, but if it is false
		 * we know the value for sure;
		 */
		false_reg->max_value = false_reg->min_value = val;
		break;
	case BPF_JGT:
		/* Unsigned comparison, the minimum value is 0. */
		false_reg->min_value = 0;
	case BPF_JSGT:
		/* If this is false then we know the maximum val is val,
		 * otherwise we know the min val is val+1.
		 */
		false_reg->max_value = val;
		true_reg->min_value = val + 1;
		break;
	case BPF_JGE:
		/* Unsigned comparison, the minimum value is 0. */
		false_reg->min_value = 0;
	case BPF_JSGE:
		/* If this is false then we know the maximum value is val - 1,
		 * otherwise we know the mimimum value is val.
		 */
		false_reg->max_value = val - 1;
		true_reg->min_value = val;
		break;
	default:
		break;
	}

	check_reg_overflow(false_reg);
	check_reg_overflow(true_reg);
}

/* Same as above, but for the case that dst_reg is a CONST_IMM reg and src_reg
 * is the variable reg.
 */
static void reg_set_min_max_inv(struct bpf_reg_state *true_reg,
				struct bpf_reg_state *false_reg, u64 val,
				u8 opcode)
{
	switch (opcode) {
	case BPF_JEQ:
		/* If this is false then we know nothing Jon Snow, but if it is
		 * true then we know for sure.
		 */
		true_reg->max_value = true_reg->min_value = val;
		break;
	case BPF_JNE:
		/* If this is true we know nothing Jon Snow, but if it is false
		 * we know the value for sure;
		 */
		false_reg->max_value = false_reg->min_value = val;
		break;
	case BPF_JGT:
		/* Unsigned comparison, the minimum value is 0. */
		true_reg->min_value = 0;
	case BPF_JSGT:
		/*
		 * If this is false, then the val is <= the register, if it is
		 * true the register <= to the val.
		 */
		false_reg->min_value = val;
		true_reg->max_value = val - 1;
		break;
	case BPF_JGE:
		/* Unsigned comparison, the minimum value is 0. */
		true_reg->min_value = 0;
	case BPF_JSGE:
		/* If this is false then constant < register, if it is true then
		 * the register < constant.
		 */
		false_reg->min_value = val + 1;
		true_reg->max_value = val;
		break;
	default:
		break;
	}

	check_reg_overflow(false_reg);
	check_reg_overflow(true_reg);
}

static void mark_map_reg(struct bpf_reg_state *regs, u32 regno, u32 id,
			 enum bpf_reg_type type)
{
	struct bpf_reg_state *reg = &regs[regno];

	if (reg->type == PTR_TO_MAP_VALUE_OR_NULL && reg->id == id) {
		reg->type = type;
		/* We don't need id from this point onwards anymore, thus we
		 * should better reset it, so that state pruning has chances
		 * to take effect.
		 */
		reg->id = 0;
		if (type == UNKNOWN_VALUE)
			__mark_reg_unknown_value(regs, regno);
	}
}

/* The logic is similar to find_good_pkt_pointers(), both could eventually
 * be folded together at some point.
 */
static void mark_map_regs(struct bpf_verifier_state *state, u32 regno,
			  enum bpf_reg_type type)
{
	struct bpf_reg_state *regs = state->regs;
	u32 id = regs[regno].id;
	int i;

	for (i = 0; i < MAX_BPF_REG; i++)
		mark_map_reg(regs, i, id, type);

	for (i = 0; i < MAX_BPF_STACK; i += BPF_REG_SIZE) {
		if (state->stack_slot_type[i] != STACK_SPILL)
			continue;
		mark_map_reg(state->spilled_regs, i / BPF_REG_SIZE, id, type);
	}
}

static int check_cond_jmp_op(struct bpf_verifier_env *env,
			     struct bpf_insn *insn, int *insn_idx)
{
	struct bpf_verifier_state *other_branch, *this_branch = &env->cur_state;
	struct bpf_reg_state *regs = this_branch->regs, *dst_reg;
	u8 opcode = BPF_OP(insn->code);
	int err;

	if (opcode > BPF_EXIT) {
		verbose("invalid BPF_JMP opcode %x\n", opcode);
		return -EINVAL;
	}

	if (BPF_SRC(insn->code) == BPF_X) {
		if (insn->imm != 0) {
			verbose("BPF_JMP uses reserved fields\n");
			return -EINVAL;
		}

		/* check src1 operand */
		err = check_reg_arg(regs, insn->src_reg, SRC_OP);
		if (err)
			return err;

		if (is_pointer_value(env, insn->src_reg)) {
			verbose("R%d pointer comparison prohibited\n",
				insn->src_reg);
			return -EACCES;
		}
	} else {
		if (insn->src_reg != BPF_REG_0) {
			verbose("BPF_JMP uses reserved fields\n");
			return -EINVAL;
		}
	}

	/* check src2 operand */
	err = check_reg_arg(regs, insn->dst_reg, SRC_OP);
	if (err)
		return err;

	dst_reg = &regs[insn->dst_reg];

	/* detect if R == 0 where R was initialized to zero earlier */
	if (BPF_SRC(insn->code) == BPF_K &&
	    (opcode == BPF_JEQ || opcode == BPF_JNE) &&
	    dst_reg->type == CONST_IMM && dst_reg->imm == insn->imm) {
		if (opcode == BPF_JEQ) {
			/* if (imm == imm) goto pc+off;
			 * only follow the goto, ignore fall-through
			 */
			*insn_idx += insn->off;
			return 0;
		} else {
			/* if (imm != imm) goto pc+off;
			 * only follow fall-through branch, since
			 * that's where the program will go
			 */
			return 0;
		}
	}

	other_branch = push_stack(env, *insn_idx + insn->off + 1, *insn_idx);
	if (!other_branch)
		return -EFAULT;

	/* detect if we are comparing against a constant value so we can adjust
	 * our min/max values for our dst register.
	 */
	if (BPF_SRC(insn->code) == BPF_X) {
		if (regs[insn->src_reg].type == CONST_IMM)
			reg_set_min_max(&other_branch->regs[insn->dst_reg],
					dst_reg, regs[insn->src_reg].imm,
					opcode);
		else if (dst_reg->type == CONST_IMM)
			reg_set_min_max_inv(&other_branch->regs[insn->src_reg],
					    &regs[insn->src_reg], dst_reg->imm,
					    opcode);
	} else {
		reg_set_min_max(&other_branch->regs[insn->dst_reg],
					dst_reg, insn->imm, opcode);
	}

	/* detect if R == 0 where R is returned from bpf_map_lookup_elem() */
	if (BPF_SRC(insn->code) == BPF_K &&
	    insn->imm == 0 && (opcode == BPF_JEQ || opcode == BPF_JNE) &&
	    dst_reg->type == PTR_TO_MAP_VALUE_OR_NULL) {
		/* Mark all identical map registers in each branch as either
		 * safe or unknown depending R == 0 or R != 0 conditional.
		 */
		mark_map_regs(this_branch, insn->dst_reg,
			      opcode == BPF_JEQ ? PTR_TO_MAP_VALUE : UNKNOWN_VALUE);
		mark_map_regs(other_branch, insn->dst_reg,
			      opcode == BPF_JEQ ? UNKNOWN_VALUE : PTR_TO_MAP_VALUE);
	} else if (BPF_SRC(insn->code) == BPF_X && opcode == BPF_JGT &&
		   dst_reg->type == PTR_TO_PACKET &&
		   regs[insn->src_reg].type == PTR_TO_PACKET_END) {
		find_good_pkt_pointers(this_branch, dst_reg);
	} else if (BPF_SRC(insn->code) == BPF_X && opcode == BPF_JGE &&
		   dst_reg->type == PTR_TO_PACKET_END &&
		   regs[insn->src_reg].type == PTR_TO_PACKET) {
		find_good_pkt_pointers(other_branch, &regs[insn->src_reg]);
	} else if (is_pointer_value(env, insn->dst_reg)) {
		verbose("R%d pointer comparison prohibited\n", insn->dst_reg);
		return -EACCES;
	}
	if (log_level)
		print_verifier_state(this_branch);
	return 0;
}

/* return the map pointer stored inside BPF_LD_IMM64 instruction */
static struct bpf_map *ld_imm64_to_map_ptr(struct bpf_insn *insn)
{
	u64 imm64 = ((u64) (u32) insn[0].imm) | ((u64) (u32) insn[1].imm) << 32;

	return (struct bpf_map *) (unsigned long) imm64;
}

/* verify BPF_LD_IMM64 instruction */
static int check_ld_imm(struct bpf_verifier_env *env, struct bpf_insn *insn)
{
	struct bpf_reg_state *regs = env->cur_state.regs;
	int err;

	if (BPF_SIZE(insn->code) != BPF_DW) {
		verbose("invalid BPF_LD_IMM insn\n");
		return -EINVAL;
	}
	if (insn->off != 0) {
		verbose("BPF_LD_IMM64 uses reserved fields\n");
		return -EINVAL;
	}

	err = check_reg_arg(regs, insn->dst_reg, DST_OP);
	if (err)
		return err;

	if (insn->src_reg == 0) {
		/* generic move 64-bit immediate into a register,
		 * only analyzer needs to collect the ld_imm value.
		 */
		u64 imm = ((u64)(insn + 1)->imm << 32) | (u32)insn->imm;

		if (!env->analyzer_ops)
			return 0;

		regs[insn->dst_reg].type = CONST_IMM;
		regs[insn->dst_reg].imm = imm;
		return 0;
	}

	/* replace_map_fd_with_map_ptr() should have caught bad ld_imm64 */
	BUG_ON(insn->src_reg != BPF_PSEUDO_MAP_FD);

	regs[insn->dst_reg].type = CONST_PTR_TO_MAP;
	regs[insn->dst_reg].map_ptr = ld_imm64_to_map_ptr(insn);
	return 0;
}

static bool may_access_skb(enum bpf_prog_type type)
{
	switch (type) {
	case BPF_PROG_TYPE_SOCKET_FILTER:
	case BPF_PROG_TYPE_SCHED_CLS:
	case BPF_PROG_TYPE_SCHED_ACT:
		return true;
	default:
		return false;
	}
}

/* verify safety of LD_ABS|LD_IND instructions:
 * - they can only appear in the programs where ctx == skb
 * - since they are wrappers of function calls, they scratch R1-R5 registers,
 *   preserve R6-R9, and store return value into R0
 *
 * Implicit input:
 *   ctx == skb == R6 == CTX
 *
 * Explicit input:
 *   SRC == any register
 *   IMM == 32-bit immediate
 *
 * Output:
 *   R0 - 8/16/32-bit skb data converted to cpu endianness
 */
static int check_ld_abs(struct bpf_verifier_env *env, struct bpf_insn *insn)
{
	struct bpf_reg_state *regs = env->cur_state.regs;
	u8 mode = BPF_MODE(insn->code);
	struct bpf_reg_state *reg;
	int i, err;

	if (!may_access_skb(env->prog->type)) {
		verbose("BPF_LD_[ABS|IND] instructions not allowed for this program type\n");
		return -EINVAL;
	}

	if (insn->dst_reg != BPF_REG_0 || insn->off != 0 ||
	    BPF_SIZE(insn->code) == BPF_DW ||
	    (mode == BPF_ABS && insn->src_reg != BPF_REG_0)) {
		verbose("BPF_LD_[ABS|IND] uses reserved fields\n");
		return -EINVAL;
	}

	/* check whether implicit source operand (register R6) is readable */
	err = check_reg_arg(regs, BPF_REG_6, SRC_OP);
	if (err)
		return err;

	if (regs[BPF_REG_6].type != PTR_TO_CTX) {
		verbose("at the time of BPF_LD_ABS|IND R6 != pointer to skb\n");
		return -EINVAL;
	}

	if (mode == BPF_IND) {
		/* check explicit source operand */
		err = check_reg_arg(regs, insn->src_reg, SRC_OP);
		if (err)
			return err;
	}

	/* reset caller saved regs to unreadable */
	for (i = 0; i < CALLER_SAVED_REGS; i++) {
		reg = regs + caller_saved[i];
		reg->type = NOT_INIT;
		reg->imm = 0;
	}

	/* mark destination R0 register as readable, since it contains
	 * the value fetched from the packet
	 */
	regs[BPF_REG_0].type = UNKNOWN_VALUE;
	return 0;
}

/* non-recursive DFS pseudo code
 * 1  procedure DFS-iterative(G,v):
 * 2      label v as discovered
 * 3      let S be a stack
 * 4      S.push(v)
 * 5      while S is not empty
 * 6            t <- S.pop()
 * 7            if t is what we're looking for:
 * 8                return t
 * 9            for all edges e in G.adjacentEdges(t) do
 * 10               if edge e is already labelled
 * 11                   continue with the next edge
 * 12               w <- G.adjacentVertex(t,e)
 * 13               if vertex w is not discovered and not explored
 * 14                   label e as tree-edge
 * 15                   label w as discovered
 * 16                   S.push(w)
 * 17                   continue at 5
 * 18               else if vertex w is discovered
 * 19                   label e as back-edge
 * 20               else
 * 21                   // vertex w is explored
 * 22                   label e as forward- or cross-edge
 * 23           label t as explored
 * 24           S.pop()
 *
 * convention:
 * 0x10 - discovered
 * 0x11 - discovered and fall-through edge labelled
 * 0x12 - discovered and fall-through and branch edges labelled
 * 0x20 - explored
 */

enum {
	DISCOVERED = 0x10,
	EXPLORED = 0x20,
	FALLTHROUGH = 1,
	BRANCH = 2,
};

#define STATE_LIST_MARK ((struct bpf_verifier_state_list *) -1L)

static int *insn_stack;	/* stack of insns to process */
static int cur_stack;	/* current stack index */
static int *insn_state;

/* t, w, e - match pseudo-code above:
 * t - index of current instruction
 * w - next instruction
 * e - edge
 */
static int push_insn(int t, int w, int e, struct bpf_verifier_env *env)
{
	if (e == FALLTHROUGH && insn_state[t] >= (DISCOVERED | FALLTHROUGH))
		return 0;

	if (e == BRANCH && insn_state[t] >= (DISCOVERED | BRANCH))
		return 0;

	if (w < 0 || w >= env->prog->len) {
		verbose("jump out of range from insn %d to %d\n", t, w);
		return -EINVAL;
	}

	if (e == BRANCH)
		/* mark branch target for state pruning */
		env->explored_states[w] = STATE_LIST_MARK;

	if (insn_state[w] == 0) {
		/* tree-edge */
		insn_state[t] = DISCOVERED | e;
		insn_state[w] = DISCOVERED;
		if (cur_stack >= env->prog->len)
			return -E2BIG;
		insn_stack[cur_stack++] = w;
		return 1;
	} else if ((insn_state[w] & 0xF0) == DISCOVERED) {
		verbose("back-edge from insn %d to %d\n", t, w);
		return -EINVAL;
	} else if (insn_state[w] == EXPLORED) {
		/* forward- or cross-edge */
		insn_state[t] = DISCOVERED | e;
	} else {
		verbose("insn state internal bug\n");
		return -EFAULT;
	}
	return 0;
}

/* non-recursive depth-first-search to detect loops in BPF program
 * loop == back-edge in directed graph
 */
static int check_cfg(struct bpf_verifier_env *env)
{
	struct bpf_insn *insns = env->prog->insnsi;
	int insn_cnt = env->prog->len;
	int ret = 0;
	int i, t;

	insn_state = kcalloc(insn_cnt, sizeof(int), GFP_KERNEL);
	if (!insn_state)
		return -ENOMEM;

	insn_stack = kcalloc(insn_cnt, sizeof(int), GFP_KERNEL);
	if (!insn_stack) {
		kfree(insn_state);
		return -ENOMEM;
	}

	insn_state[0] = DISCOVERED; /* mark 1st insn as discovered */
	insn_stack[0] = 0; /* 0 is the first instruction */
	cur_stack = 1;

peek_stack:
	if (cur_stack == 0)
		goto check_state;
	t = insn_stack[cur_stack - 1];

	if (BPF_CLASS(insns[t].code) == BPF_JMP) {
		u8 opcode = BPF_OP(insns[t].code);

		if (opcode == BPF_EXIT) {
			goto mark_explored;
		} else if (opcode == BPF_CALL) {
			ret = push_insn(t, t + 1, FALLTHROUGH, env);
			if (ret == 1)
				goto peek_stack;
			else if (ret < 0)
				goto err_free;
			if (t + 1 < insn_cnt)
				env->explored_states[t + 1] = STATE_LIST_MARK;
		} else if (opcode == BPF_JA) {
			if (BPF_SRC(insns[t].code) != BPF_K) {
				ret = -EINVAL;
				goto err_free;
			}
			/* unconditional jump with single edge */
			ret = push_insn(t, t + insns[t].off + 1,
					FALLTHROUGH, env);
			if (ret == 1)
				goto peek_stack;
			else if (ret < 0)
				goto err_free;
			/* tell verifier to check for equivalent states
			 * after every call and jump
			 */
			if (t + 1 < insn_cnt)
				env->explored_states[t + 1] = STATE_LIST_MARK;
		} else {
			/* conditional jump with two edges */
			ret = push_insn(t, t + 1, FALLTHROUGH, env);
			if (ret == 1)
				goto peek_stack;
			else if (ret < 0)
				goto err_free;

			ret = push_insn(t, t + insns[t].off + 1, BRANCH, env);
			if (ret == 1)
				goto peek_stack;
			else if (ret < 0)
				goto err_free;
		}
	} else {
		/* all other non-branch instructions with single
		 * fall-through edge
		 */
		ret = push_insn(t, t + 1, FALLTHROUGH, env);
		if (ret == 1)
			goto peek_stack;
		else if (ret < 0)
			goto err_free;
	}

mark_explored:
	insn_state[t] = EXPLORED;
	if (cur_stack-- <= 0) {
		verbose("pop stack internal bug\n");
		ret = -EFAULT;
		goto err_free;
	}
	goto peek_stack;

check_state:
	for (i = 0; i < insn_cnt; i++) {
		if (insn_state[i] != EXPLORED) {
			verbose("unreachable insn %d\n", i);
			ret = -EINVAL;
			goto err_free;
		}
	}
	ret = 0; /* cfg looks good */

err_free:
	kfree(insn_state);
	kfree(insn_stack);
	return ret;
}

/* the following conditions reduce the number of explored insns
 * from ~140k to ~80k for ultra large programs that use a lot of ptr_to_packet
 */
static bool compare_ptrs_to_packet(struct bpf_reg_state *old,
				   struct bpf_reg_state *cur)
{
	if (old->id != cur->id)
		return false;

	/* old ptr_to_packet is more conservative, since it allows smaller
	 * range. Ex:
	 * old(off=0,r=10) is equal to cur(off=0,r=20), because
	 * old(off=0,r=10) means that with range=10 the verifier proceeded
	 * further and found no issues with the program. Now we're in the same
	 * spot with cur(off=0,r=20), so we're safe too, since anything further
	 * will only be looking at most 10 bytes after this pointer.
	 */
	if (old->off == cur->off && old->range < cur->range)
		return true;

	/* old(off=20,r=10) is equal to cur(off=22,re=22 or 5 or 0)
	 * since both cannot be used for packet access and safe(old)
	 * pointer has smaller off that could be used for further
	 * 'if (ptr > data_end)' check
	 * Ex:
	 * old(off=20,r=10) and cur(off=22,r=22) and cur(off=22,r=0) mean
	 * that we cannot access the packet.
	 * The safe range is:
	 * [ptr, ptr + range - off)
	 * so whenever off >=range, it means no safe bytes from this pointer.
	 * When comparing old->off <= cur->off, it means that older code
	 * went with smaller offset and that offset was later
	 * used to figure out the safe range after 'if (ptr > data_end)' check
	 * Say, 'old' state was explored like:
	 * ... R3(off=0, r=0)
	 * R4 = R3 + 20
	 * ... now R4(off=20,r=0)  <-- here
	 * if (R4 > data_end)
	 * ... R4(off=20,r=20), R3(off=0,r=20) and R3 can be used to access.
	 * ... the code further went all the way to bpf_exit.
	 * Now the 'cur' state at the mark 'here' has R4(off=30,r=0).
	 * old_R4(off=20,r=0) equal to cur_R4(off=30,r=0), since if the verifier
	 * goes further, such cur_R4 will give larger safe packet range after
	 * 'if (R4 > data_end)' and all further insn were already good with r=20,
	 * so they will be good with r=30 and we can prune the search.
	 */
	if (old->off <= cur->off &&
	    old->off >= old->range && cur->off >= cur->range)
		return true;

	return false;
}

/* compare two verifier states
 *
 * all states stored in state_list are known to be valid, since
 * verifier reached 'bpf_exit' instruction through them
 *
 * this function is called when verifier exploring different branches of
 * execution popped from the state stack. If it sees an old state that has
 * more strict register state and more strict stack state then this execution
 * branch doesn't need to be explored further, since verifier already
 * concluded that more strict state leads to valid finish.
 *
 * Therefore two states are equivalent if register state is more conservative
 * and explored stack state is more conservative than the current one.
 * Example:
 *       explored                   current
 * (slot1=INV slot2=MISC) == (slot1=MISC slot2=MISC)
 * (slot1=MISC slot2=MISC) != (slot1=INV slot2=MISC)
 *
 * In other words if current stack state (one being explored) has more
 * valid slots than old one that already passed validation, it means
 * the verifier can stop exploring and conclude that current state is valid too
 *
 * Similarly with registers. If explored state has register type as invalid
 * whereas register type in current state is meaningful, it means that
 * the current state will reach 'bpf_exit' instruction safely
 */
static bool states_equal(struct bpf_verifier_env *env,
			 struct bpf_verifier_state *old,
			 struct bpf_verifier_state *cur)
{
	bool varlen_map_access = env->varlen_map_value_access;
	struct bpf_reg_state *rold, *rcur;
	int i;

	for (i = 0; i < MAX_BPF_REG; i++) {
		rold = &old->regs[i];
		rcur = &cur->regs[i];

		if (memcmp(rold, rcur, sizeof(*rold)) == 0)
			continue;

		/* If the ranges were not the same, but everything else was and
		 * we didn't do a variable access into a map then we are a-ok.
		 */
		if (!varlen_map_access &&
<<<<<<< HEAD
		    rold->type == rcur->type && rold->imm == rcur->imm)
=======
		    memcmp(rold, rcur, offsetofend(struct bpf_reg_state, id)) == 0)
>>>>>>> c470abd4
			continue;

		/* If we didn't map access then again we don't care about the
		 * mismatched range values and it's ok if our old type was
		 * UNKNOWN and we didn't go to a NOT_INIT'ed reg.
		 */
		if (rold->type == NOT_INIT ||
		    (!varlen_map_access && rold->type == UNKNOWN_VALUE &&
		     rcur->type != NOT_INIT))
			continue;

		if (rold->type == PTR_TO_PACKET && rcur->type == PTR_TO_PACKET &&
		    compare_ptrs_to_packet(rold, rcur))
			continue;

		return false;
	}

	for (i = 0; i < MAX_BPF_STACK; i++) {
		if (old->stack_slot_type[i] == STACK_INVALID)
			continue;
		if (old->stack_slot_type[i] != cur->stack_slot_type[i])
			/* Ex: old explored (safe) state has STACK_SPILL in
			 * this stack slot, but current has has STACK_MISC ->
			 * this verifier states are not equivalent,
			 * return false to continue verification of this path
			 */
			return false;
		if (i % BPF_REG_SIZE)
			continue;
		if (memcmp(&old->spilled_regs[i / BPF_REG_SIZE],
			   &cur->spilled_regs[i / BPF_REG_SIZE],
			   sizeof(old->spilled_regs[0])))
			/* when explored and current stack slot types are
			 * the same, check that stored pointers types
			 * are the same as well.
			 * Ex: explored safe path could have stored
			 * (bpf_reg_state) {.type = PTR_TO_STACK, .imm = -8}
			 * but current path has stored:
			 * (bpf_reg_state) {.type = PTR_TO_STACK, .imm = -16}
			 * such verifier states are not equivalent.
			 * return false to continue verification of this path
			 */
			return false;
		else
			continue;
	}
	return true;
}

static int is_state_visited(struct bpf_verifier_env *env, int insn_idx)
{
	struct bpf_verifier_state_list *new_sl;
	struct bpf_verifier_state_list *sl;

	sl = env->explored_states[insn_idx];
	if (!sl)
		/* this 'insn_idx' instruction wasn't marked, so we will not
		 * be doing state search here
		 */
		return 0;

	while (sl != STATE_LIST_MARK) {
		if (states_equal(env, &sl->state, &env->cur_state))
			/* reached equivalent register/stack state,
			 * prune the search
			 */
			return 1;
		sl = sl->next;
	}

	/* there were no equivalent states, remember current one.
	 * technically the current state is not proven to be safe yet,
	 * but it will either reach bpf_exit (which means it's safe) or
	 * it will be rejected. Since there are no loops, we won't be
	 * seeing this 'insn_idx' instruction again on the way to bpf_exit
	 */
	new_sl = kmalloc(sizeof(struct bpf_verifier_state_list), GFP_USER);
	if (!new_sl)
		return -ENOMEM;

	/* add new state to the head of linked list */
	memcpy(&new_sl->state, &env->cur_state, sizeof(env->cur_state));
	new_sl->next = env->explored_states[insn_idx];
	env->explored_states[insn_idx] = new_sl;
	return 0;
}

static int ext_analyzer_insn_hook(struct bpf_verifier_env *env,
				  int insn_idx, int prev_insn_idx)
{
	if (!env->analyzer_ops || !env->analyzer_ops->insn_hook)
		return 0;

	return env->analyzer_ops->insn_hook(env, insn_idx, prev_insn_idx);
}

static int do_check(struct bpf_verifier_env *env)
{
	struct bpf_verifier_state *state = &env->cur_state;
	struct bpf_insn *insns = env->prog->insnsi;
	struct bpf_reg_state *regs = state->regs;
	int insn_cnt = env->prog->len;
	int insn_idx, prev_insn_idx = 0;
	int insn_processed = 0;
	bool do_print_state = false;

	init_reg_state(regs);
	insn_idx = 0;
	env->varlen_map_value_access = false;
	for (;;) {
		struct bpf_insn *insn;
		u8 class;
		int err;

		if (insn_idx >= insn_cnt) {
			verbose("invalid insn idx %d insn_cnt %d\n",
				insn_idx, insn_cnt);
			return -EFAULT;
		}

		insn = &insns[insn_idx];
		class = BPF_CLASS(insn->code);

		if (++insn_processed > BPF_COMPLEXITY_LIMIT_INSNS) {
			verbose("BPF program is too large. Proccessed %d insn\n",
				insn_processed);
			return -E2BIG;
		}

		err = is_state_visited(env, insn_idx);
		if (err < 0)
			return err;
		if (err == 1) {
			/* found equivalent state, can prune the search */
			if (log_level) {
				if (do_print_state)
					verbose("\nfrom %d to %d: safe\n",
						prev_insn_idx, insn_idx);
				else
					verbose("%d: safe\n", insn_idx);
			}
			goto process_bpf_exit;
		}

		if (log_level && do_print_state) {
			verbose("\nfrom %d to %d:", prev_insn_idx, insn_idx);
			print_verifier_state(&env->cur_state);
			do_print_state = false;
		}

		if (log_level) {
			verbose("%d: ", insn_idx);
			print_bpf_insn(insn);
		}

		err = ext_analyzer_insn_hook(env, insn_idx, prev_insn_idx);
		if (err)
			return err;

		if (class == BPF_ALU || class == BPF_ALU64) {
			err = check_alu_op(env, insn);
			if (err)
				return err;

		} else if (class == BPF_LDX) {
			enum bpf_reg_type *prev_src_type, src_reg_type;

			/* check for reserved fields is already done */

			/* check src operand */
			err = check_reg_arg(regs, insn->src_reg, SRC_OP);
			if (err)
				return err;

			err = check_reg_arg(regs, insn->dst_reg, DST_OP_NO_MARK);
			if (err)
				return err;

			src_reg_type = regs[insn->src_reg].type;

			/* check that memory (src_reg + off) is readable,
			 * the state of dst_reg will be updated by this func
			 */
			err = check_mem_access(env, insn->src_reg, insn->off,
					       BPF_SIZE(insn->code), BPF_READ,
					       insn->dst_reg);
			if (err)
				return err;

			reset_reg_range_values(regs, insn->dst_reg);
			if (BPF_SIZE(insn->code) != BPF_W &&
			    BPF_SIZE(insn->code) != BPF_DW) {
				insn_idx++;
				continue;
			}

			prev_src_type = &env->insn_aux_data[insn_idx].ptr_type;

			if (*prev_src_type == NOT_INIT) {
				/* saw a valid insn
				 * dst_reg = *(u32 *)(src_reg + off)
				 * save type to validate intersecting paths
				 */
				*prev_src_type = src_reg_type;

			} else if (src_reg_type != *prev_src_type &&
				   (src_reg_type == PTR_TO_CTX ||
				    *prev_src_type == PTR_TO_CTX)) {
				/* ABuser program is trying to use the same insn
				 * dst_reg = *(u32*) (src_reg + off)
				 * with different pointer types:
				 * src_reg == ctx in one branch and
				 * src_reg == stack|map in some other branch.
				 * Reject it.
				 */
				verbose("same insn cannot be used with different pointers\n");
				return -EINVAL;
			}

		} else if (class == BPF_STX) {
			enum bpf_reg_type *prev_dst_type, dst_reg_type;

			if (BPF_MODE(insn->code) == BPF_XADD) {
				err = check_xadd(env, insn);
				if (err)
					return err;
				insn_idx++;
				continue;
			}

			/* check src1 operand */
			err = check_reg_arg(regs, insn->src_reg, SRC_OP);
			if (err)
				return err;
			/* check src2 operand */
			err = check_reg_arg(regs, insn->dst_reg, SRC_OP);
			if (err)
				return err;

			dst_reg_type = regs[insn->dst_reg].type;

			/* check that memory (dst_reg + off) is writeable */
			err = check_mem_access(env, insn->dst_reg, insn->off,
					       BPF_SIZE(insn->code), BPF_WRITE,
					       insn->src_reg);
			if (err)
				return err;

			prev_dst_type = &env->insn_aux_data[insn_idx].ptr_type;

			if (*prev_dst_type == NOT_INIT) {
				*prev_dst_type = dst_reg_type;
			} else if (dst_reg_type != *prev_dst_type &&
				   (dst_reg_type == PTR_TO_CTX ||
				    *prev_dst_type == PTR_TO_CTX)) {
				verbose("same insn cannot be used with different pointers\n");
				return -EINVAL;
			}

		} else if (class == BPF_ST) {
			if (BPF_MODE(insn->code) != BPF_MEM ||
			    insn->src_reg != BPF_REG_0) {
				verbose("BPF_ST uses reserved fields\n");
				return -EINVAL;
			}
			/* check src operand */
			err = check_reg_arg(regs, insn->dst_reg, SRC_OP);
			if (err)
				return err;

			/* check that memory (dst_reg + off) is writeable */
			err = check_mem_access(env, insn->dst_reg, insn->off,
					       BPF_SIZE(insn->code), BPF_WRITE,
					       -1);
			if (err)
				return err;

		} else if (class == BPF_JMP) {
			u8 opcode = BPF_OP(insn->code);

			if (opcode == BPF_CALL) {
				if (BPF_SRC(insn->code) != BPF_K ||
				    insn->off != 0 ||
				    insn->src_reg != BPF_REG_0 ||
				    insn->dst_reg != BPF_REG_0) {
					verbose("BPF_CALL uses reserved fields\n");
					return -EINVAL;
				}

				err = check_call(env, insn->imm);
				if (err)
					return err;

			} else if (opcode == BPF_JA) {
				if (BPF_SRC(insn->code) != BPF_K ||
				    insn->imm != 0 ||
				    insn->src_reg != BPF_REG_0 ||
				    insn->dst_reg != BPF_REG_0) {
					verbose("BPF_JA uses reserved fields\n");
					return -EINVAL;
				}

				insn_idx += insn->off + 1;
				continue;

			} else if (opcode == BPF_EXIT) {
				if (BPF_SRC(insn->code) != BPF_K ||
				    insn->imm != 0 ||
				    insn->src_reg != BPF_REG_0 ||
				    insn->dst_reg != BPF_REG_0) {
					verbose("BPF_EXIT uses reserved fields\n");
					return -EINVAL;
				}

				/* eBPF calling convetion is such that R0 is used
				 * to return the value from eBPF program.
				 * Make sure that it's readable at this time
				 * of bpf_exit, which means that program wrote
				 * something into it earlier
				 */
				err = check_reg_arg(regs, BPF_REG_0, SRC_OP);
				if (err)
					return err;

				if (is_pointer_value(env, BPF_REG_0)) {
					verbose("R0 leaks addr as return value\n");
					return -EACCES;
				}

process_bpf_exit:
				insn_idx = pop_stack(env, &prev_insn_idx);
				if (insn_idx < 0) {
					break;
				} else {
					do_print_state = true;
					continue;
				}
			} else {
				err = check_cond_jmp_op(env, insn, &insn_idx);
				if (err)
					return err;
			}
		} else if (class == BPF_LD) {
			u8 mode = BPF_MODE(insn->code);

			if (mode == BPF_ABS || mode == BPF_IND) {
				err = check_ld_abs(env, insn);
				if (err)
					return err;

			} else if (mode == BPF_IMM) {
				err = check_ld_imm(env, insn);
				if (err)
					return err;

				insn_idx++;
			} else {
				verbose("invalid BPF_LD mode\n");
				return -EINVAL;
			}
			reset_reg_range_values(regs, insn->dst_reg);
		} else {
			verbose("unknown insn class %d\n", class);
			return -EINVAL;
		}

		insn_idx++;
	}

	verbose("processed %d insns\n", insn_processed);
	return 0;
}

static int check_map_prog_compatibility(struct bpf_map *map,
					struct bpf_prog *prog)

{
	if (prog->type == BPF_PROG_TYPE_PERF_EVENT &&
	    (map->map_type == BPF_MAP_TYPE_HASH ||
	     map->map_type == BPF_MAP_TYPE_PERCPU_HASH) &&
	    (map->map_flags & BPF_F_NO_PREALLOC)) {
		verbose("perf_event programs can only use preallocated hash map\n");
		return -EINVAL;
	}
	return 0;
}

/* look for pseudo eBPF instructions that access map FDs and
 * replace them with actual map pointers
 */
static int replace_map_fd_with_map_ptr(struct bpf_verifier_env *env)
{
	struct bpf_insn *insn = env->prog->insnsi;
	int insn_cnt = env->prog->len;
	int i, j, err;

	err = bpf_prog_calc_tag(env->prog);
	if (err)
		return err;

	for (i = 0; i < insn_cnt; i++, insn++) {
		if (BPF_CLASS(insn->code) == BPF_LDX &&
		    (BPF_MODE(insn->code) != BPF_MEM || insn->imm != 0)) {
			verbose("BPF_LDX uses reserved fields\n");
			return -EINVAL;
		}

		if (BPF_CLASS(insn->code) == BPF_STX &&
		    ((BPF_MODE(insn->code) != BPF_MEM &&
		      BPF_MODE(insn->code) != BPF_XADD) || insn->imm != 0)) {
			verbose("BPF_STX uses reserved fields\n");
			return -EINVAL;
		}

		if (insn[0].code == (BPF_LD | BPF_IMM | BPF_DW)) {
			struct bpf_map *map;
			struct fd f;

			if (i == insn_cnt - 1 || insn[1].code != 0 ||
			    insn[1].dst_reg != 0 || insn[1].src_reg != 0 ||
			    insn[1].off != 0) {
				verbose("invalid bpf_ld_imm64 insn\n");
				return -EINVAL;
			}

			if (insn->src_reg == 0)
				/* valid generic load 64-bit imm */
				goto next_insn;

			if (insn->src_reg != BPF_PSEUDO_MAP_FD) {
				verbose("unrecognized bpf_ld_imm64 insn\n");
				return -EINVAL;
			}

			f = fdget(insn->imm);
			map = __bpf_map_get(f);
			if (IS_ERR(map)) {
				verbose("fd %d is not pointing to valid bpf_map\n",
					insn->imm);
				return PTR_ERR(map);
			}

			err = check_map_prog_compatibility(map, env->prog);
			if (err) {
				fdput(f);
				return err;
			}

			/* store map pointer inside BPF_LD_IMM64 instruction */
			insn[0].imm = (u32) (unsigned long) map;
			insn[1].imm = ((u64) (unsigned long) map) >> 32;

			/* check whether we recorded this map already */
			for (j = 0; j < env->used_map_cnt; j++)
				if (env->used_maps[j] == map) {
					fdput(f);
					goto next_insn;
				}

			if (env->used_map_cnt >= MAX_USED_MAPS) {
				fdput(f);
				return -E2BIG;
			}

			/* hold the map. If the program is rejected by verifier,
			 * the map will be released by release_maps() or it
			 * will be used by the valid program until it's unloaded
			 * and all maps are released in free_bpf_prog_info()
			 */
			map = bpf_map_inc(map, false);
			if (IS_ERR(map)) {
				fdput(f);
				return PTR_ERR(map);
			}
			env->used_maps[env->used_map_cnt++] = map;

			fdput(f);
next_insn:
			insn++;
			i++;
		}
	}

	/* now all pseudo BPF_LD_IMM64 instructions load valid
	 * 'struct bpf_map *' into a register instead of user map_fd.
	 * These pointers will be used later by verifier to validate map access.
	 */
	return 0;
}

/* drop refcnt of maps used by the rejected program */
static void release_maps(struct bpf_verifier_env *env)
{
	int i;

	for (i = 0; i < env->used_map_cnt; i++)
		bpf_map_put(env->used_maps[i]);
}

/* convert pseudo BPF_LD_IMM64 into generic BPF_LD_IMM64 */
static void convert_pseudo_ld_imm64(struct bpf_verifier_env *env)
{
	struct bpf_insn *insn = env->prog->insnsi;
	int insn_cnt = env->prog->len;
	int i;

	for (i = 0; i < insn_cnt; i++, insn++)
		if (insn->code == (BPF_LD | BPF_IMM | BPF_DW))
			insn->src_reg = 0;
}

/* convert load instructions that access fields of 'struct __sk_buff'
 * into sequence of instructions that access fields of 'struct sk_buff'
 */
static int convert_ctx_accesses(struct bpf_verifier_env *env)
{
	const struct bpf_verifier_ops *ops = env->prog->aux->ops;
	const int insn_cnt = env->prog->len;
	struct bpf_insn insn_buf[16], *insn;
	struct bpf_prog *new_prog;
	enum bpf_access_type type;
	int i, cnt, delta = 0;

	if (ops->gen_prologue) {
		cnt = ops->gen_prologue(insn_buf, env->seen_direct_write,
					env->prog);
		if (cnt >= ARRAY_SIZE(insn_buf)) {
			verbose("bpf verifier is misconfigured\n");
			return -EINVAL;
		} else if (cnt) {
			new_prog = bpf_patch_insn_single(env->prog, 0,
							 insn_buf, cnt);
			if (!new_prog)
				return -ENOMEM;
			env->prog = new_prog;
			delta += cnt - 1;
		}
	}

	if (!ops->convert_ctx_access)
		return 0;

	insn = env->prog->insnsi + delta;

	for (i = 0; i < insn_cnt; i++, insn++) {
		if (insn->code == (BPF_LDX | BPF_MEM | BPF_W) ||
		    insn->code == (BPF_LDX | BPF_MEM | BPF_DW))
			type = BPF_READ;
		else if (insn->code == (BPF_STX | BPF_MEM | BPF_W) ||
			 insn->code == (BPF_STX | BPF_MEM | BPF_DW))
			type = BPF_WRITE;
		else
			continue;

		if (env->insn_aux_data[i].ptr_type != PTR_TO_CTX)
			continue;

		cnt = ops->convert_ctx_access(type, insn->dst_reg, insn->src_reg,
					      insn->off, insn_buf, env->prog);
		if (cnt == 0 || cnt >= ARRAY_SIZE(insn_buf)) {
			verbose("bpf verifier is misconfigured\n");
			return -EINVAL;
		}

		new_prog = bpf_patch_insn_single(env->prog, i + delta, insn_buf,
						 cnt);
		if (!new_prog)
			return -ENOMEM;

		delta += cnt - 1;

		/* keep walking new program and skip insns we just inserted */
		env->prog = new_prog;
		insn      = new_prog->insnsi + i + delta;
	}

	return 0;
}

static void free_states(struct bpf_verifier_env *env)
{
	struct bpf_verifier_state_list *sl, *sln;
	int i;

	if (!env->explored_states)
		return;

	for (i = 0; i < env->prog->len; i++) {
		sl = env->explored_states[i];

		if (sl)
			while (sl != STATE_LIST_MARK) {
				sln = sl->next;
				kfree(sl);
				sl = sln;
			}
	}

	kfree(env->explored_states);
}

int bpf_check(struct bpf_prog **prog, union bpf_attr *attr)
{
	char __user *log_ubuf = NULL;
	struct bpf_verifier_env *env;
	int ret = -EINVAL;

	/* 'struct bpf_verifier_env' can be global, but since it's not small,
	 * allocate/free it every time bpf_check() is called
	 */
	env = kzalloc(sizeof(struct bpf_verifier_env), GFP_KERNEL);
	if (!env)
		return -ENOMEM;

	env->insn_aux_data = vzalloc(sizeof(struct bpf_insn_aux_data) *
				     (*prog)->len);
	ret = -ENOMEM;
	if (!env->insn_aux_data)
		goto err_free_env;
	env->prog = *prog;

	/* grab the mutex to protect few globals used by verifier */
	mutex_lock(&bpf_verifier_lock);

	if (attr->log_level || attr->log_buf || attr->log_size) {
		/* user requested verbose verifier output
		 * and supplied buffer to store the verification trace
		 */
		log_level = attr->log_level;
		log_ubuf = (char __user *) (unsigned long) attr->log_buf;
		log_size = attr->log_size;
		log_len = 0;

		ret = -EINVAL;
		/* log_* values have to be sane */
		if (log_size < 128 || log_size > UINT_MAX >> 8 ||
		    log_level == 0 || log_ubuf == NULL)
			goto err_unlock;

		ret = -ENOMEM;
		log_buf = vmalloc(log_size);
		if (!log_buf)
			goto err_unlock;
	} else {
		log_level = 0;
	}

	ret = replace_map_fd_with_map_ptr(env);
	if (ret < 0)
		goto skip_full_check;

	env->explored_states = kcalloc(env->prog->len,
				       sizeof(struct bpf_verifier_state_list *),
				       GFP_USER);
	ret = -ENOMEM;
	if (!env->explored_states)
		goto skip_full_check;

	ret = check_cfg(env);
	if (ret < 0)
		goto skip_full_check;

	env->allow_ptr_leaks = capable(CAP_SYS_ADMIN);

	ret = do_check(env);

skip_full_check:
	while (pop_stack(env, NULL) >= 0);
	free_states(env);

	if (ret == 0)
		/* program is valid, convert *(u32*)(ctx + off) accesses */
		ret = convert_ctx_accesses(env);

	if (log_level && log_len >= log_size - 1) {
		BUG_ON(log_len >= log_size);
		/* verifier log exceeded user supplied buffer */
		ret = -ENOSPC;
		/* fall through to return what was recorded */
	}

	/* copy verifier log back to user space including trailing zero */
	if (log_level && copy_to_user(log_ubuf, log_buf, log_len + 1) != 0) {
		ret = -EFAULT;
		goto free_log_buf;
	}

	if (ret == 0 && env->used_map_cnt) {
		/* if program passed verifier, update used_maps in bpf_prog_info */
		env->prog->aux->used_maps = kmalloc_array(env->used_map_cnt,
							  sizeof(env->used_maps[0]),
							  GFP_KERNEL);

		if (!env->prog->aux->used_maps) {
			ret = -ENOMEM;
			goto free_log_buf;
		}

		memcpy(env->prog->aux->used_maps, env->used_maps,
		       sizeof(env->used_maps[0]) * env->used_map_cnt);
		env->prog->aux->used_map_cnt = env->used_map_cnt;

		/* program is valid. Convert pseudo bpf_ld_imm64 into generic
		 * bpf_ld_imm64 instructions
		 */
		convert_pseudo_ld_imm64(env);
	}

free_log_buf:
	if (log_level)
		vfree(log_buf);
	if (!env->prog->aux->used_maps)
		/* if we didn't copy map pointers into bpf_prog_info, release
		 * them now. Otherwise free_bpf_prog_info() will release them.
		 */
		release_maps(env);
	*prog = env->prog;
err_unlock:
	mutex_unlock(&bpf_verifier_lock);
	vfree(env->insn_aux_data);
err_free_env:
	kfree(env);
	return ret;
}

int bpf_analyzer(struct bpf_prog *prog, const struct bpf_ext_analyzer_ops *ops,
		 void *priv)
{
	struct bpf_verifier_env *env;
	int ret;

	env = kzalloc(sizeof(struct bpf_verifier_env), GFP_KERNEL);
	if (!env)
		return -ENOMEM;

	env->insn_aux_data = vzalloc(sizeof(struct bpf_insn_aux_data) *
				     prog->len);
	ret = -ENOMEM;
	if (!env->insn_aux_data)
		goto err_free_env;
	env->prog = prog;
	env->analyzer_ops = ops;
	env->analyzer_priv = priv;

	/* grab the mutex to protect few globals used by verifier */
	mutex_lock(&bpf_verifier_lock);

	log_level = 0;

	env->explored_states = kcalloc(env->prog->len,
				       sizeof(struct bpf_verifier_state_list *),
				       GFP_KERNEL);
	ret = -ENOMEM;
	if (!env->explored_states)
		goto skip_full_check;

	ret = check_cfg(env);
	if (ret < 0)
		goto skip_full_check;

	env->allow_ptr_leaks = capable(CAP_SYS_ADMIN);

	ret = do_check(env);

skip_full_check:
	while (pop_stack(env, NULL) >= 0);
	free_states(env);

	mutex_unlock(&bpf_verifier_lock);
	vfree(env->insn_aux_data);
err_free_env:
	kfree(env);
	return ret;
}
EXPORT_SYMBOL_GPL(bpf_analyzer);<|MERGE_RESOLUTION|>--- conflicted
+++ resolved
@@ -1519,10 +1519,6 @@
 	struct bpf_reg_state *regs = env->cur_state.regs, *dst_reg;
 	s64 min_val = BPF_REGISTER_MIN_RANGE;
 	u64 max_val = BPF_REGISTER_MAX_RANGE;
-<<<<<<< HEAD
-	bool min_set = false, max_set = false;
-=======
->>>>>>> c470abd4
 	u8 opcode = BPF_OP(insn->code);
 
 	dst_reg = &regs[insn->dst_reg];
@@ -2542,11 +2538,7 @@
 		 * we didn't do a variable access into a map then we are a-ok.
 		 */
 		if (!varlen_map_access &&
-<<<<<<< HEAD
-		    rold->type == rcur->type && rold->imm == rcur->imm)
-=======
 		    memcmp(rold, rcur, offsetofend(struct bpf_reg_state, id)) == 0)
->>>>>>> c470abd4
 			continue;
 
 		/* If we didn't map access then again we don't care about the
