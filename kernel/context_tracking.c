/*
 * Context tracking: Probe on high level context boundaries such as kernel
 * and userspace. This includes syscalls and exceptions entry/exit.
 *
 * This is used by RCU to remove its dependency on the timer tick while a CPU
 * runs in userspace.
 *
 *  Started by Frederic Weisbecker:
 *
 * Copyright (C) 2012 Red Hat, Inc., Frederic Weisbecker <fweisbec@redhat.com>
 *
 * Many thanks to Gilad Ben-Yossef, Paul McKenney, Ingo Molnar, Andrew Morton,
 * Steven Rostedt, Peter Zijlstra for suggestions and improvements.
 *
 */

#include <linux/context_tracking.h>
#include <linux/kvm_host.h>
#include <linux/rcupdate.h>
#include <linux/sched.h>
#include <linux/hardirq.h>
#include <linux/export.h>

<<<<<<< HEAD
struct context_tracking {
	/*
	 * When active is false, probes are unset in order
	 * to minimize overhead: TIF flags are cleared
	 * and calls to user_enter/exit are ignored. This
	 * may be further optimized using static keys.
	 */
	bool active;
	enum {
		IN_KERNEL = 0,
		IN_USER,
	} state;
};

static DEFINE_PER_CPU(struct context_tracking, context_tracking) = {
=======
DEFINE_PER_CPU(struct context_tracking, context_tracking) = {
>>>>>>> 77852fea
#ifdef CONFIG_CONTEXT_TRACKING_FORCE
	.active = true,
#endif
};

/**
 * user_enter - Inform the context tracking that the CPU is going to
 *              enter userspace mode.
 *
 * This function must be called right before we switch from the kernel
 * to userspace, when it's guaranteed the remaining kernel instructions
 * to execute won't use any RCU read side critical section because this
 * function sets RCU in extended quiescent state.
 */
void user_enter(void)
{
	unsigned long flags;

	/*
	 * Some contexts may involve an exception occuring in an irq,
	 * leading to that nesting:
	 * rcu_irq_enter() rcu_user_exit() rcu_user_exit() rcu_irq_exit()
	 * This would mess up the dyntick_nesting count though. And rcu_irq_*()
	 * helpers are enough to protect RCU uses inside the exception. So
	 * just return immediately if we detect we are in an IRQ.
	 */
	if (in_interrupt())
		return;

	/* Kernel threads aren't supposed to go to userspace */
	WARN_ON_ONCE(!current->mm);

	local_irq_save(flags);
	if (__this_cpu_read(context_tracking.active) &&
	    __this_cpu_read(context_tracking.state) != IN_USER) {
<<<<<<< HEAD
		__this_cpu_write(context_tracking.state, IN_USER);
		/*
		 * At this stage, only low level arch entry code remains and
		 * then we'll run in userspace. We can assume there won't be
		 * any RCU read-side critical section until the next call to
		 * user_exit() or rcu_irq_enter(). Let's remove RCU's dependency
		 * on the tick.
		 */
=======
		vtime_user_enter(current);
>>>>>>> 77852fea
		rcu_user_enter();
		__this_cpu_write(context_tracking.state, IN_USER);
	}
	local_irq_restore(flags);
}


/**
 * user_exit - Inform the context tracking that the CPU is
 *             exiting userspace mode and entering the kernel.
 *
 * This function must be called after we entered the kernel from userspace
 * before any use of RCU read side critical section. This potentially include
 * any high level kernel code like syscalls, exceptions, signal handling, etc...
 *
 * This call supports re-entrancy. This way it can be called from any exception
 * handler without needing to know if we came from userspace or not.
 */
void user_exit(void)
{
	unsigned long flags;

	if (in_interrupt())
		return;

	local_irq_save(flags);
	if (__this_cpu_read(context_tracking.state) == IN_USER) {
<<<<<<< HEAD
		__this_cpu_write(context_tracking.state, IN_KERNEL);
		/*
		 * We are going to run code that may use RCU. Inform
		 * RCU core about that (ie: we may need the tick again).
		 */
=======
>>>>>>> 77852fea
		rcu_user_exit();
		vtime_user_exit(current);
		__this_cpu_write(context_tracking.state, IN_KERNEL);
	}
	local_irq_restore(flags);
}

<<<<<<< HEAD

/**
 * context_tracking_task_switch - context switch the syscall callbacks
 * @prev: the task that is being switched out
 * @next: the task that is being switched in
 *
 * The context tracking uses the syscall slow path to implement its user-kernel
 * boundaries probes on syscalls. This way it doesn't impact the syscall fast
 * path on CPUs that don't do context tracking.
 *
 * But we need to clear the flag on the previous task because it may later
 * migrate to some CPU that doesn't do the context tracking. As such the TIF
 * flag may not be desired there.
 */
=======
void guest_enter(void)
{
	if (vtime_accounting_enabled())
		vtime_guest_enter(current);
	else
		__guest_enter();
}
EXPORT_SYMBOL_GPL(guest_enter);

void guest_exit(void)
{
	if (vtime_accounting_enabled())
		vtime_guest_exit(current);
	else
		__guest_exit();
}
EXPORT_SYMBOL_GPL(guest_exit);

>>>>>>> 77852fea
void context_tracking_task_switch(struct task_struct *prev,
			     struct task_struct *next)
{
	if (__this_cpu_read(context_tracking.active)) {
		clear_tsk_thread_flag(prev, TIF_NOHZ);
		set_tsk_thread_flag(next, TIF_NOHZ);
	}
}<|MERGE_RESOLUTION|>--- conflicted
+++ resolved
@@ -21,25 +21,7 @@
 #include <linux/hardirq.h>
 #include <linux/export.h>
 
-<<<<<<< HEAD
-struct context_tracking {
-	/*
-	 * When active is false, probes are unset in order
-	 * to minimize overhead: TIF flags are cleared
-	 * and calls to user_enter/exit are ignored. This
-	 * may be further optimized using static keys.
-	 */
-	bool active;
-	enum {
-		IN_KERNEL = 0,
-		IN_USER,
-	} state;
-};
-
-static DEFINE_PER_CPU(struct context_tracking, context_tracking) = {
-=======
 DEFINE_PER_CPU(struct context_tracking, context_tracking) = {
->>>>>>> 77852fea
 #ifdef CONFIG_CONTEXT_TRACKING_FORCE
 	.active = true,
 #endif
@@ -75,8 +57,6 @@
 	local_irq_save(flags);
 	if (__this_cpu_read(context_tracking.active) &&
 	    __this_cpu_read(context_tracking.state) != IN_USER) {
-<<<<<<< HEAD
-		__this_cpu_write(context_tracking.state, IN_USER);
 		/*
 		 * At this stage, only low level arch entry code remains and
 		 * then we'll run in userspace. We can assume there won't be
@@ -84,9 +64,7 @@
 		 * user_exit() or rcu_irq_enter(). Let's remove RCU's dependency
 		 * on the tick.
 		 */
-=======
 		vtime_user_enter(current);
->>>>>>> 77852fea
 		rcu_user_enter();
 		__this_cpu_write(context_tracking.state, IN_USER);
 	}
@@ -114,14 +92,10 @@
 
 	local_irq_save(flags);
 	if (__this_cpu_read(context_tracking.state) == IN_USER) {
-<<<<<<< HEAD
-		__this_cpu_write(context_tracking.state, IN_KERNEL);
 		/*
 		 * We are going to run code that may use RCU. Inform
 		 * RCU core about that (ie: we may need the tick again).
 		 */
-=======
->>>>>>> 77852fea
 		rcu_user_exit();
 		vtime_user_exit(current);
 		__this_cpu_write(context_tracking.state, IN_KERNEL);
@@ -129,22 +103,6 @@
 	local_irq_restore(flags);
 }
 
-<<<<<<< HEAD
-
-/**
- * context_tracking_task_switch - context switch the syscall callbacks
- * @prev: the task that is being switched out
- * @next: the task that is being switched in
- *
- * The context tracking uses the syscall slow path to implement its user-kernel
- * boundaries probes on syscalls. This way it doesn't impact the syscall fast
- * path on CPUs that don't do context tracking.
- *
- * But we need to clear the flag on the previous task because it may later
- * migrate to some CPU that doesn't do the context tracking. As such the TIF
- * flag may not be desired there.
- */
-=======
 void guest_enter(void)
 {
 	if (vtime_accounting_enabled())
@@ -163,7 +121,20 @@
 }
 EXPORT_SYMBOL_GPL(guest_exit);
 
->>>>>>> 77852fea
+
+/**
+ * context_tracking_task_switch - context switch the syscall callbacks
+ * @prev: the task that is being switched out
+ * @next: the task that is being switched in
+ *
+ * The context tracking uses the syscall slow path to implement its user-kernel
+ * boundaries probes on syscalls. This way it doesn't impact the syscall fast
+ * path on CPUs that don't do context tracking.
+ *
+ * But we need to clear the flag on the previous task because it may later
+ * migrate to some CPU that doesn't do the context tracking. As such the TIF
+ * flag may not be desired there.
+ */
 void context_tracking_task_switch(struct task_struct *prev,
 			     struct task_struct *next)
 {
