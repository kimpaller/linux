--- conflicted
+++ resolved
@@ -1,10 +1,7 @@
 cpustat
 fds_example
 hbm
-<<<<<<< HEAD
-=======
 ibumad
->>>>>>> 4ff96fb5
 lathist
 lwt_len_hist
 map_perf_test
