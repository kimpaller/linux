--- conflicted
+++ resolved
@@ -825,11 +825,7 @@
 	int err;
 
 	if (tag_ops->proto == dst->default_proto)
-<<<<<<< HEAD
-		return 0;
-=======
 		goto connect;
->>>>>>> 754e0b0e
 
 	dsa_switch_for_each_cpu_port(cpu_dp, ds) {
 		rtnl_lock();
