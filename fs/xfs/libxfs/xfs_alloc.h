/*
 * Copyright (c) 2000-2002,2005 Silicon Graphics, Inc.
 * All Rights Reserved.
 *
 * This program is free software; you can redistribute it and/or
 * modify it under the terms of the GNU General Public License as
 * published by the Free Software Foundation.
 *
 * This program is distributed in the hope that it would be useful,
 * but WITHOUT ANY WARRANTY; without even the implied warranty of
 * MERCHANTABILITY or FITNESS FOR A PARTICULAR PURPOSE.  See the
 * GNU General Public License for more details.
 *
 * You should have received a copy of the GNU General Public License
 * along with this program; if not, write the Free Software Foundation,
 * Inc.,  51 Franklin St, Fifth Floor, Boston, MA  02110-1301  USA
 */
#ifndef __XFS_ALLOC_H__
#define	__XFS_ALLOC_H__

struct xfs_buf;
struct xfs_btree_cur;
struct xfs_mount;
struct xfs_perag;
struct xfs_trans;

extern struct workqueue_struct *xfs_alloc_wq;

/*
 * Freespace allocation types.  Argument to xfs_alloc_[v]extent.
 */
#define XFS_ALLOCTYPE_ANY_AG	0x01	/* allocate anywhere, use rotor */
#define XFS_ALLOCTYPE_FIRST_AG	0x02	/* ... start at ag 0 */
#define XFS_ALLOCTYPE_START_AG	0x04	/* anywhere, start in this a.g. */
#define XFS_ALLOCTYPE_THIS_AG	0x08	/* anywhere in this a.g. */
#define XFS_ALLOCTYPE_START_BNO	0x10	/* near this block else anywhere */
#define XFS_ALLOCTYPE_NEAR_BNO	0x20	/* in this a.g. and near this block */
#define XFS_ALLOCTYPE_THIS_BNO	0x40	/* at exactly this block */

/* this should become an enum again when the tracing code is fixed */
typedef unsigned int xfs_alloctype_t;

#define XFS_ALLOC_TYPES \
	{ XFS_ALLOCTYPE_ANY_AG,		"ANY_AG" }, \
	{ XFS_ALLOCTYPE_FIRST_AG,	"FIRST_AG" }, \
	{ XFS_ALLOCTYPE_START_AG,	"START_AG" }, \
	{ XFS_ALLOCTYPE_THIS_AG,	"THIS_AG" }, \
	{ XFS_ALLOCTYPE_START_BNO,	"START_BNO" }, \
	{ XFS_ALLOCTYPE_NEAR_BNO,	"NEAR_BNO" }, \
	{ XFS_ALLOCTYPE_THIS_BNO,	"THIS_BNO" }

/*
 * Flags for xfs_alloc_fix_freelist.
 */
#define	XFS_ALLOC_FLAG_TRYLOCK	0x00000001  /* use trylock for buffer locking */
#define	XFS_ALLOC_FLAG_FREEING	0x00000002  /* indicate caller is freeing extents*/
#define	XFS_ALLOC_FLAG_NORMAP	0x00000004  /* don't modify the rmapbt */
#define	XFS_ALLOC_FLAG_NOSHRINK	0x00000008  /* don't shrink the freelist */


/*
 * Argument structure for xfs_alloc routines.
 * This is turned into a structure to avoid having 20 arguments passed
 * down several levels of the stack.
 */
typedef struct xfs_alloc_arg {
	struct xfs_trans *tp;		/* transaction pointer */
	struct xfs_mount *mp;		/* file system mount point */
	struct xfs_buf	*agbp;		/* buffer for a.g. freelist header */
	struct xfs_perag *pag;		/* per-ag struct for this agno */
	struct xfs_inode *ip;		/* for userdata zeroing method */
	xfs_fsblock_t	fsbno;		/* file system block number */
	xfs_agnumber_t	agno;		/* allocation group number */
	xfs_agblock_t	agbno;		/* allocation group-relative block # */
	xfs_extlen_t	minlen;		/* minimum size of extent */
	xfs_extlen_t	maxlen;		/* maximum size of extent */
	xfs_extlen_t	mod;		/* mod value for extent size */
	xfs_extlen_t	prod;		/* prod value for extent size */
	xfs_extlen_t	minleft;	/* min blocks must be left after us */
	xfs_extlen_t	total;		/* total blocks needed in xaction */
	xfs_extlen_t	alignment;	/* align answer to multiple of this */
	xfs_extlen_t	minalignslop;	/* slop for minlen+alignment calcs */
	xfs_agblock_t	min_agbno;	/* set an agbno range for NEAR allocs */
	xfs_agblock_t	max_agbno;	/* ... */
	xfs_extlen_t	len;		/* output: actual size of extent */
	xfs_alloctype_t	type;		/* allocation type XFS_ALLOCTYPE_... */
	xfs_alloctype_t	otype;		/* original allocation type */
	int		datatype;	/* mask defining data type treatment */
	char		wasdel;		/* set if allocation was prev delayed */
	char		wasfromfl;	/* set if allocation is from freelist */
<<<<<<< HEAD
	char		userdata;	/* mask defining userdata treatment */
=======
	char		isfl;		/* set if is freelist blocks - !acctg */
>>>>>>> 5cd9cee9
	xfs_fsblock_t	firstblock;	/* io first block allocated */
	struct xfs_owner_info	oinfo;	/* owner of blocks being allocated */
	enum xfs_ag_resv_type	resv;	/* block reservation to use */
} xfs_alloc_arg_t;

/*
 * Defines for datatype
 */
#define XFS_ALLOC_USERDATA		(1 << 0)/* allocation is for user data*/
#define XFS_ALLOC_INITIAL_USER_DATA	(1 << 1)/* special case start of file */
#define XFS_ALLOC_USERDATA_ZERO		(1 << 2)/* zero extent on allocation */
#define XFS_ALLOC_NOBUSY		(1 << 3)/* Busy extents not allowed */

static inline bool
xfs_alloc_is_userdata(int datatype)
{
	return (datatype & ~XFS_ALLOC_NOBUSY) != 0;
}

static inline bool
xfs_alloc_allow_busy_reuse(int datatype)
{
	return (datatype & XFS_ALLOC_NOBUSY) == 0;
}

/* freespace limit calculations */
#define XFS_ALLOC_AGFL_RESERVE	4
unsigned int xfs_alloc_set_aside(struct xfs_mount *mp);
unsigned int xfs_alloc_ag_max_usable(struct xfs_mount *mp);

xfs_extlen_t xfs_alloc_longest_free_extent(struct xfs_mount *mp,
		struct xfs_perag *pag, xfs_extlen_t need,
		xfs_extlen_t reserved);
unsigned int xfs_alloc_min_freelist(struct xfs_mount *mp,
		struct xfs_perag *pag);

/*
 * Compute and fill in value of m_ag_maxlevels.
 */
void
xfs_alloc_compute_maxlevels(
	struct xfs_mount	*mp);	/* file system mount structure */

/*
 * Get a block from the freelist.
 * Returns with the buffer for the block gotten.
 */
int				/* error */
xfs_alloc_get_freelist(
	struct xfs_trans *tp,	/* transaction pointer */
	struct xfs_buf	*agbp,	/* buffer containing the agf structure */
	xfs_agblock_t	*bnop,	/* block address retrieved from freelist */
	int		btreeblk); /* destination is a AGF btree */

/*
 * Log the given fields from the agf structure.
 */
void
xfs_alloc_log_agf(
	struct xfs_trans *tp,	/* transaction pointer */
	struct xfs_buf	*bp,	/* buffer for a.g. freelist header */
	int		fields);/* mask of fields to be logged (XFS_AGF_...) */

/*
 * Interface for inode allocation to force the pag data to be initialized.
 */
int				/* error */
xfs_alloc_pagf_init(
	struct xfs_mount *mp,	/* file system mount structure */
	struct xfs_trans *tp,	/* transaction pointer */
	xfs_agnumber_t	agno,	/* allocation group number */
	int		flags);	/* XFS_ALLOC_FLAGS_... */

/*
 * Put the block on the freelist for the allocation group.
 */
int				/* error */
xfs_alloc_put_freelist(
	struct xfs_trans *tp,	/* transaction pointer */
	struct xfs_buf	*agbp,	/* buffer for a.g. freelist header */
	struct xfs_buf	*agflbp,/* buffer for a.g. free block array */
	xfs_agblock_t	bno,	/* block being freed */
	int		btreeblk); /* owner was a AGF btree */

/*
 * Read in the allocation group header (free/alloc section).
 */
int					/* error  */
xfs_alloc_read_agf(
	struct xfs_mount *mp,		/* mount point structure */
	struct xfs_trans *tp,		/* transaction pointer */
	xfs_agnumber_t	agno,		/* allocation group number */
	int		flags,		/* XFS_ALLOC_FLAG_... */
	struct xfs_buf	**bpp);		/* buffer for the ag freelist header */

/*
 * Allocate an extent (variable-size).
 */
int				/* error */
xfs_alloc_vextent(
	xfs_alloc_arg_t	*args);	/* allocation argument structure */

/*
 * Free an extent.
 */
int				/* error */
xfs_free_extent(
	struct xfs_trans	*tp,	/* transaction pointer */
	xfs_fsblock_t		bno,	/* starting block number of extent */
	xfs_extlen_t		len,	/* length of extent */
	struct xfs_owner_info	*oinfo,	/* extent owner */
	enum xfs_ag_resv_type	type);	/* block reservation type */

int				/* error */
xfs_alloc_lookup_ge(
	struct xfs_btree_cur	*cur,	/* btree cursor */
	xfs_agblock_t		bno,	/* starting block of extent */
	xfs_extlen_t		len,	/* length of extent */
	int			*stat);	/* success/failure */

int					/* error */
xfs_alloc_get_rec(
	struct xfs_btree_cur	*cur,	/* btree cursor */
	xfs_agblock_t		*bno,	/* output: starting block of extent */
	xfs_extlen_t		*len,	/* output: length of extent */
	int			*stat);	/* output: success/failure */

int xfs_read_agf(struct xfs_mount *mp, struct xfs_trans *tp,
			xfs_agnumber_t agno, int flags, struct xfs_buf **bpp);
int xfs_alloc_fix_freelist(struct xfs_alloc_arg *args, int flags);
int xfs_free_extent_fix_freelist(struct xfs_trans *tp, xfs_agnumber_t agno,
		struct xfs_buf **agbp);

xfs_extlen_t xfs_prealloc_blocks(struct xfs_mount *mp);

#endif	/* __XFS_ALLOC_H__ */<|MERGE_RESOLUTION|>--- conflicted
+++ resolved
@@ -88,11 +88,6 @@
 	int		datatype;	/* mask defining data type treatment */
 	char		wasdel;		/* set if allocation was prev delayed */
 	char		wasfromfl;	/* set if allocation is from freelist */
-<<<<<<< HEAD
-	char		userdata;	/* mask defining userdata treatment */
-=======
-	char		isfl;		/* set if is freelist blocks - !acctg */
->>>>>>> 5cd9cee9
 	xfs_fsblock_t	firstblock;	/* io first block allocated */
 	struct xfs_owner_info	oinfo;	/* owner of blocks being allocated */
 	enum xfs_ag_resv_type	resv;	/* block reservation to use */
