// SPDX-License-Identifier: GPL-2.0-or-later
/*
 *   Copyright (C) 2020, Microsoft Corporation.
 *
 *   Author(s): Steve French <stfrench@microsoft.com>
 *              David Howells <dhowells@redhat.com>
 */

/*
#include <linux/module.h>
#include <linux/nsproxy.h>
#include <linux/slab.h>
#include <linux/magic.h>
#include <linux/security.h>
#include <net/net_namespace.h>
*/

#include <linux/ctype.h>
#include <linux/fs_context.h>
#include <linux/fs_parser.h>
#include <linux/fs.h>
#include <linux/mount.h>
#include <linux/parser.h>
#include <linux/utsname.h>
#include "cifsfs.h"
#include "cifspdu.h"
#include "cifsglob.h"
#include "cifsproto.h"
#include "cifs_unicode.h"
#include "cifs_debug.h"
#include "cifs_fs_sb.h"
#include "ntlmssp.h"
#include "nterr.h"
#include "rfc1002pdu.h"
#include "fs_context.h"

static const match_table_t cifs_smb_version_tokens = {
	{ Smb_1, SMB1_VERSION_STRING },
	{ Smb_20, SMB20_VERSION_STRING},
	{ Smb_21, SMB21_VERSION_STRING },
	{ Smb_30, SMB30_VERSION_STRING },
	{ Smb_302, SMB302_VERSION_STRING },
	{ Smb_302, ALT_SMB302_VERSION_STRING },
	{ Smb_311, SMB311_VERSION_STRING },
	{ Smb_311, ALT_SMB311_VERSION_STRING },
	{ Smb_3any, SMB3ANY_VERSION_STRING },
	{ Smb_default, SMBDEFAULT_VERSION_STRING },
	{ Smb_version_err, NULL }
};

static const match_table_t cifs_secflavor_tokens = {
	{ Opt_sec_krb5, "krb5" },
	{ Opt_sec_krb5i, "krb5i" },
	{ Opt_sec_krb5p, "krb5p" },
	{ Opt_sec_ntlmsspi, "ntlmsspi" },
	{ Opt_sec_ntlmssp, "ntlmssp" },
	{ Opt_ntlm, "ntlm" },
	{ Opt_sec_ntlmi, "ntlmi" },
	{ Opt_sec_ntlmv2, "nontlm" },
	{ Opt_sec_ntlmv2, "ntlmv2" },
	{ Opt_sec_ntlmv2i, "ntlmv2i" },
	{ Opt_sec_lanman, "lanman" },
	{ Opt_sec_none, "none" },

	{ Opt_sec_err, NULL }
};

const struct fs_parameter_spec smb3_fs_parameters[] = {
	/* Mount options that take no arguments */
	fsparam_flag_no("user_xattr", Opt_user_xattr),
	fsparam_flag_no("forceuid", Opt_forceuid),
	fsparam_flag_no("multichannel", Opt_multichannel),
	fsparam_flag_no("forcegid", Opt_forcegid),
	fsparam_flag("noblocksend", Opt_noblocksend),
	fsparam_flag("noautotune", Opt_noautotune),
	fsparam_flag("nolease", Opt_nolease),
	fsparam_flag_no("hard", Opt_hard),
	fsparam_flag_no("soft", Opt_soft),
	fsparam_flag_no("perm", Opt_perm),
	fsparam_flag("nodelete", Opt_nodelete),
	fsparam_flag_no("mapposix", Opt_mapposix),
	fsparam_flag("mapchars", Opt_mapchars),
	fsparam_flag("nomapchars", Opt_nomapchars),
	fsparam_flag_no("sfu", Opt_sfu),
	fsparam_flag("nodfs", Opt_nodfs),
	fsparam_flag_no("posixpaths", Opt_posixpaths),
	fsparam_flag_no("unix", Opt_unix),
	fsparam_flag_no("linux", Opt_unix),
	fsparam_flag_no("posix", Opt_unix),
	fsparam_flag("nocase", Opt_nocase),
	fsparam_flag("ignorecase", Opt_nocase),
	fsparam_flag_no("brl", Opt_brl),
	fsparam_flag_no("handlecache", Opt_handlecache),
	fsparam_flag("forcemandatorylock", Opt_forcemandatorylock),
	fsparam_flag("forcemand", Opt_forcemandatorylock),
	fsparam_flag("setuidfromacl", Opt_setuidfromacl),
	fsparam_flag("idsfromsid", Opt_setuidfromacl),
	fsparam_flag_no("setuids", Opt_setuids),
	fsparam_flag_no("dynperm", Opt_dynperm),
	fsparam_flag_no("intr", Opt_intr),
	fsparam_flag_no("strictsync", Opt_strictsync),
	fsparam_flag_no("serverino", Opt_serverino),
	fsparam_flag("rwpidforward", Opt_rwpidforward),
	fsparam_flag("cifsacl", Opt_cifsacl),
	fsparam_flag_no("acl", Opt_acl),
	fsparam_flag("locallease", Opt_locallease),
	fsparam_flag("sign", Opt_sign),
	fsparam_flag("ignore_signature", Opt_ignore_signature),
	fsparam_flag("signloosely", Opt_ignore_signature),
	fsparam_flag("seal", Opt_seal),
	fsparam_flag("noac", Opt_noac),
	fsparam_flag("fsc", Opt_fsc),
	fsparam_flag("mfsymlinks", Opt_mfsymlinks),
	fsparam_flag("multiuser", Opt_multiuser),
	fsparam_flag("sloppy", Opt_sloppy),
	fsparam_flag("nosharesock", Opt_nosharesock),
	fsparam_flag_no("persistenthandles", Opt_persistent),
	fsparam_flag_no("resilienthandles", Opt_resilient),
	fsparam_flag("domainauto", Opt_domainauto),
	fsparam_flag("rdma", Opt_rdma),
	fsparam_flag("modesid", Opt_modesid),
	fsparam_flag("modefromsid", Opt_modesid),
	fsparam_flag("rootfs", Opt_rootfs),
	fsparam_flag("compress", Opt_compress),
	fsparam_flag("witness", Opt_witness),

	/* Mount options which take numeric value */
	fsparam_u32("backupuid", Opt_backupuid),
	fsparam_u32("backupgid", Opt_backupgid),
	fsparam_u32("uid", Opt_uid),
	fsparam_u32("cruid", Opt_cruid),
	fsparam_u32("gid", Opt_gid),
	fsparam_u32("file_mode", Opt_file_mode),
	fsparam_u32("dirmode", Opt_dirmode),
	fsparam_u32("dir_mode", Opt_dirmode),
	fsparam_u32("port", Opt_port),
	fsparam_u32("min_enc_offload", Opt_min_enc_offload),
	fsparam_u32("esize", Opt_min_enc_offload),
	fsparam_u32("bsize", Opt_blocksize),
	fsparam_u32("rsize", Opt_rsize),
	fsparam_u32("wsize", Opt_wsize),
	fsparam_u32("actimeo", Opt_actimeo),
	fsparam_u32("echo_interval", Opt_echo_interval),
	fsparam_u32("max_credits", Opt_max_credits),
	fsparam_u32("handletimeout", Opt_handletimeout),
	fsparam_u32("snapshot", Opt_snapshot),
	fsparam_u32("max_channels", Opt_max_channels),

	/* Mount options which take string value */
	fsparam_string("source", Opt_source),
	fsparam_string("unc", Opt_source),
	fsparam_string("user", Opt_user),
	fsparam_string("username", Opt_user),
	fsparam_string("pass", Opt_pass),
	fsparam_string("password", Opt_pass),
	fsparam_string("ip", Opt_ip),
	fsparam_string("addr", Opt_ip),
	fsparam_string("domain", Opt_domain),
	fsparam_string("dom", Opt_domain),
	fsparam_string("srcaddr", Opt_srcaddr),
	fsparam_string("iocharset", Opt_iocharset),
	fsparam_string("netbiosname", Opt_netbiosname),
	fsparam_string("servern", Opt_servern),
	fsparam_string("ver", Opt_ver),
	fsparam_string("vers", Opt_vers),
	fsparam_string("sec", Opt_sec),
	fsparam_string("cache", Opt_cache),

	/* Arguments that should be ignored */
	fsparam_flag("guest", Opt_ignore),
	fsparam_flag("noatime", Opt_ignore),
	fsparam_flag("relatime", Opt_ignore),
	fsparam_flag("_netdev", Opt_ignore),
	fsparam_flag_no("suid", Opt_ignore),
	fsparam_flag_no("exec", Opt_ignore),
	fsparam_flag_no("dev", Opt_ignore),
	fsparam_flag_no("mand", Opt_ignore),
	fsparam_string("cred", Opt_ignore),
	fsparam_string("credentials", Opt_ignore),
	{}
};

int
cifs_parse_security_flavors(char *value, struct smb3_fs_context *ctx)
{

	substring_t args[MAX_OPT_ARGS];

	/*
	 * With mount options, the last one should win. Reset any existing
	 * settings back to default.
	 */
	ctx->sectype = Unspecified;
	ctx->sign = false;

	switch (match_token(value, cifs_secflavor_tokens, args)) {
	case Opt_sec_krb5p:
		cifs_dbg(VFS, "sec=krb5p is not supported!\n");
		return 1;
	case Opt_sec_krb5i:
		ctx->sign = true;
		fallthrough;
	case Opt_sec_krb5:
		ctx->sectype = Kerberos;
		break;
	case Opt_sec_ntlmsspi:
		ctx->sign = true;
		fallthrough;
	case Opt_sec_ntlmssp:
		ctx->sectype = RawNTLMSSP;
		break;
	case Opt_sec_ntlmi:
		ctx->sign = true;
		fallthrough;
	case Opt_ntlm:
		ctx->sectype = NTLM;
		break;
	case Opt_sec_ntlmv2i:
		ctx->sign = true;
		fallthrough;
	case Opt_sec_ntlmv2:
		ctx->sectype = NTLMv2;
		break;
#ifdef CONFIG_CIFS_WEAK_PW_HASH
	case Opt_sec_lanman:
		ctx->sectype = LANMAN;
		break;
#endif
	case Opt_sec_none:
		ctx->nullauth = 1;
		break;
	default:
		cifs_dbg(VFS, "bad security option: %s\n", value);
		return 1;
	}

	return 0;
}

static const match_table_t cifs_cacheflavor_tokens = {
	{ Opt_cache_loose, "loose" },
	{ Opt_cache_strict, "strict" },
	{ Opt_cache_none, "none" },
	{ Opt_cache_ro, "ro" },
	{ Opt_cache_rw, "singleclient" },
	{ Opt_cache_err, NULL }
};

int
cifs_parse_cache_flavor(char *value, struct smb3_fs_context *ctx)
{
	substring_t args[MAX_OPT_ARGS];

	switch (match_token(value, cifs_cacheflavor_tokens, args)) {
	case Opt_cache_loose:
		ctx->direct_io = false;
		ctx->strict_io = false;
		ctx->cache_ro = false;
		ctx->cache_rw = false;
		break;
	case Opt_cache_strict:
		ctx->direct_io = false;
		ctx->strict_io = true;
		ctx->cache_ro = false;
		ctx->cache_rw = false;
		break;
	case Opt_cache_none:
		ctx->direct_io = true;
		ctx->strict_io = false;
		ctx->cache_ro = false;
		ctx->cache_rw = false;
		break;
	case Opt_cache_ro:
		ctx->direct_io = false;
		ctx->strict_io = false;
		ctx->cache_ro = true;
		ctx->cache_rw = false;
		break;
	case Opt_cache_rw:
		ctx->direct_io = false;
		ctx->strict_io = false;
		ctx->cache_ro = false;
		ctx->cache_rw = true;
		break;
	default:
		cifs_dbg(VFS, "bad cache= option: %s\n", value);
		return 1;
	}
	return 0;
}

#define DUP_CTX_STR(field)						\
do {									\
	if (ctx->field) {						\
		new_ctx->field = kstrdup(ctx->field, GFP_ATOMIC);	\
		if (new_ctx->field == NULL) {				\
			smb3_cleanup_fs_context_contents(new_ctx);	\
			return -ENOMEM;					\
		}							\
	}								\
} while (0)

int
smb3_fs_context_dup(struct smb3_fs_context *new_ctx, struct smb3_fs_context *ctx)
{
<<<<<<< HEAD
	int rc = 0;

=======
>>>>>>> c93199e9
	memcpy(new_ctx, ctx, sizeof(*ctx));
	new_ctx->prepath = NULL;
	new_ctx->mount_options = NULL;
	new_ctx->nodename = NULL;
	new_ctx->username = NULL;
	new_ctx->password = NULL;
	new_ctx->domainname = NULL;
	new_ctx->UNC = NULL;
	new_ctx->iocharset = NULL;

	/*
	 * Make sure to stay in sync with smb3_cleanup_fs_context_contents()
	 */
	DUP_CTX_STR(prepath);
	DUP_CTX_STR(mount_options);
	DUP_CTX_STR(username);
	DUP_CTX_STR(password);
	DUP_CTX_STR(UNC);
	DUP_CTX_STR(domainname);
	DUP_CTX_STR(nodename);
	DUP_CTX_STR(iocharset);

<<<<<<< HEAD
	return rc;
=======
	return 0;
>>>>>>> c93199e9
}

static int
cifs_parse_smb_version(char *value, struct smb3_fs_context *ctx, bool is_smb3)
{
	substring_t args[MAX_OPT_ARGS];

	switch (match_token(value, cifs_smb_version_tokens, args)) {
#ifdef CONFIG_CIFS_ALLOW_INSECURE_LEGACY
	case Smb_1:
		if (disable_legacy_dialects) {
			cifs_dbg(VFS, "mount with legacy dialect disabled\n");
			return 1;
		}
		if (is_smb3) {
			cifs_dbg(VFS, "vers=1.0 (cifs) not permitted when mounting with smb3\n");
			return 1;
		}
		cifs_dbg(VFS, "Use of the less secure dialect vers=1.0 is not recommended unless required for access to very old servers\n");
		ctx->ops = &smb1_operations;
		ctx->vals = &smb1_values;
		break;
	case Smb_20:
		if (disable_legacy_dialects) {
			cifs_dbg(VFS, "mount with legacy dialect disabled\n");
			return 1;
		}
		if (is_smb3) {
			cifs_dbg(VFS, "vers=2.0 not permitted when mounting with smb3\n");
			return 1;
		}
		ctx->ops = &smb20_operations;
		ctx->vals = &smb20_values;
		break;
#else
	case Smb_1:
		cifs_dbg(VFS, "vers=1.0 (cifs) mount not permitted when legacy dialects disabled\n");
		return 1;
	case Smb_20:
		cifs_dbg(VFS, "vers=2.0 mount not permitted when legacy dialects disabled\n");
		return 1;
#endif /* CIFS_ALLOW_INSECURE_LEGACY */
	case Smb_21:
		ctx->ops = &smb21_operations;
		ctx->vals = &smb21_values;
		break;
	case Smb_30:
		ctx->ops = &smb30_operations;
		ctx->vals = &smb30_values;
		break;
	case Smb_302:
		ctx->ops = &smb30_operations; /* currently identical with 3.0 */
		ctx->vals = &smb302_values;
		break;
	case Smb_311:
		ctx->ops = &smb311_operations;
		ctx->vals = &smb311_values;
		break;
	case Smb_3any:
		ctx->ops = &smb30_operations; /* currently identical with 3.0 */
		ctx->vals = &smb3any_values;
		break;
	case Smb_default:
		ctx->ops = &smb30_operations; /* currently identical with 3.0 */
		ctx->vals = &smbdefault_values;
		break;
	default:
		cifs_dbg(VFS, "Unknown vers= option specified: %s\n", value);
		return 1;
	}
	return 0;
}

/*
 * Parse a devname into substrings and populate the ctx->UNC and ctx->prepath
 * fields with the result. Returns 0 on success and an error otherwise
 * (e.g. ENOMEM or EINVAL)
 */
int
smb3_parse_devname(const char *devname, struct smb3_fs_context *ctx)
{
	char *pos;
	const char *delims = "/\\";
	size_t len;

	if (unlikely(!devname || !*devname)) {
		cifs_dbg(VFS, "Device name not specified\n");
		return -EINVAL;
	}

	/* make sure we have a valid UNC double delimiter prefix */
	len = strspn(devname, delims);
	if (len != 2)
		return -EINVAL;

	/* find delimiter between host and sharename */
	pos = strpbrk(devname + 2, delims);
	if (!pos)
		return -EINVAL;

	/* skip past delimiter */
	++pos;

	/* now go until next delimiter or end of string */
	len = strcspn(pos, delims);

	/* move "pos" up to delimiter or NULL */
	pos += len;
	ctx->UNC = kstrndup(devname, pos - devname, GFP_KERNEL);
	if (!ctx->UNC)
		return -ENOMEM;

	convert_delimiter(ctx->UNC, '\\');

	/* skip any delimiter */
	if (*pos == '/' || *pos == '\\')
		pos++;

	/* If pos is NULL then no prepath */
	if (!*pos)
		return 0;

	ctx->prepath = kstrdup(pos, GFP_KERNEL);
	if (!ctx->prepath)
		return -ENOMEM;

	return 0;
}

static void smb3_fs_context_free(struct fs_context *fc);
static int smb3_fs_context_parse_param(struct fs_context *fc,
				       struct fs_parameter *param);
static int smb3_fs_context_parse_monolithic(struct fs_context *fc,
					    void *data);
static int smb3_get_tree(struct fs_context *fc);
static int smb3_reconfigure(struct fs_context *fc);

static const struct fs_context_operations smb3_fs_context_ops = {
	.free			= smb3_fs_context_free,
	.parse_param		= smb3_fs_context_parse_param,
	.parse_monolithic	= smb3_fs_context_parse_monolithic,
	.get_tree		= smb3_get_tree,
	.reconfigure		= smb3_reconfigure,
};

/*
 * Parse a monolithic block of data from sys_mount().
 * smb3_fs_context_parse_monolithic - Parse key[=val][,key[=val]]* mount data
 * @ctx: The superblock configuration to fill in.
 * @data: The data to parse
 *
 * Parse a blob of data that's in key[=val][,key[=val]]* form.  This can be
 * called from the ->monolithic_mount_data() fs_context operation.
 *
 * Returns 0 on success or the error returned by the ->parse_option() fs_context
 * operation on failure.
 */
static int smb3_fs_context_parse_monolithic(struct fs_context *fc,
					   void *data)
{
	struct smb3_fs_context *ctx = smb3_fc2context(fc);
	char *options = data, *key;
	int ret = 0;

	if (!options)
		return 0;

	ctx->mount_options = kstrdup(data, GFP_KERNEL);
	if (ctx->mount_options == NULL)
		return -ENOMEM;

	ret = security_sb_eat_lsm_opts(options, &fc->security);
	if (ret)
		return ret;

	/* BB Need to add support for sep= here TBD */
	while ((key = strsep(&options, ",")) != NULL) {
		if (*key) {
			size_t v_len = 0;
			char *value = strchr(key, '=');

			if (value) {
				if (value == key)
					continue;
				*value++ = 0;
				v_len = strlen(value);
			}
			ret = vfs_parse_fs_string(fc, key, value, v_len);
			if (ret < 0)
				break;
		}
	}

	return ret;
}

/*
 * Validate the preparsed information in the config.
 */
static int smb3_fs_context_validate(struct fs_context *fc)
{
	struct smb3_fs_context *ctx = smb3_fc2context(fc);

	if (ctx->rdma && ctx->vals->protocol_id < SMB30_PROT_ID) {
		cifs_dbg(VFS, "SMB Direct requires Version >=3.0\n");
		return -1;
	}

#ifndef CONFIG_KEYS
	/* Muliuser mounts require CONFIG_KEYS support */
	if (ctx->multiuser) {
		cifs_dbg(VFS, "Multiuser mounts require kernels with CONFIG_KEYS enabled\n");
		return -1;
	}
#endif

	if (ctx->got_version == false)
		pr_warn_once("No dialect specified on mount. Default has changed to a more secure dialect, SMB2.1 or later (e.g. SMB3.1.1), from CIFS (SMB1). To use the less secure SMB1 dialect to access old servers which do not support SMB3.1.1 (or even SMB3 or SMB2.1) specify vers=1.0 on mount.\n");


	if (!ctx->UNC) {
		cifs_dbg(VFS, "CIFS mount error: No usable UNC path provided in device string!\n");
		return -1;
	}

	/* make sure UNC has a share name */
	if (strlen(ctx->UNC) < 3 || !strchr(ctx->UNC + 3, '\\')) {
		cifs_dbg(VFS, "Malformed UNC. Unable to find share name.\n");
		return -1;
	}

	if (!ctx->got_ip) {
		int len;
		const char *slash;

		/* No ip= option specified? Try to get it from UNC */
		/* Use the address part of the UNC. */
		slash = strchr(&ctx->UNC[2], '\\');
		len = slash - &ctx->UNC[2];
		if (!cifs_convert_address((struct sockaddr *)&ctx->dstaddr,
					  &ctx->UNC[2], len)) {
			pr_err("Unable to determine destination address\n");
			return -1;
		}
	}

	/* set the port that we got earlier */
	cifs_set_port((struct sockaddr *)&ctx->dstaddr, ctx->port);

	if (ctx->override_uid && !ctx->uid_specified) {
		ctx->override_uid = 0;
		pr_notice("ignoring forceuid mount option specified with no uid= option\n");
	}

	if (ctx->override_gid && !ctx->gid_specified) {
		ctx->override_gid = 0;
		pr_notice("ignoring forcegid mount option specified with no gid= option\n");
	}

	return 0;
}

static int smb3_get_tree_common(struct fs_context *fc)
{
	struct smb3_fs_context *ctx = smb3_fc2context(fc);
	struct dentry *root;
	int rc = 0;

	root = cifs_smb3_do_mount(fc->fs_type, 0, ctx);
	if (IS_ERR(root))
		return PTR_ERR(root);

	fc->root = root;

	return rc;
}

/*
 * Create an SMB3 superblock from the parameters passed.
 */
static int smb3_get_tree(struct fs_context *fc)
{
	int err = smb3_fs_context_validate(fc);

	if (err)
		return err;
	return smb3_get_tree_common(fc);
}

static void smb3_fs_context_free(struct fs_context *fc)
{
	struct smb3_fs_context *ctx = smb3_fc2context(fc);

	smb3_cleanup_fs_context(ctx);
}

/*
 * Compare the old and new proposed context during reconfigure
 * and check if the changes are compatible.
 */
static int smb3_verify_reconfigure_ctx(struct smb3_fs_context *new_ctx,
				       struct smb3_fs_context *old_ctx)
{
	if (new_ctx->posix_paths != old_ctx->posix_paths) {
		cifs_dbg(VFS, "can not change posixpaths during remount\n");
		return -EINVAL;
	}
	if (new_ctx->sectype != old_ctx->sectype) {
		cifs_dbg(VFS, "can not change sec during remount\n");
		return -EINVAL;
	}
	if (new_ctx->multiuser != old_ctx->multiuser) {
		cifs_dbg(VFS, "can not change multiuser during remount\n");
		return -EINVAL;
	}
	if (new_ctx->UNC &&
	    (!old_ctx->UNC || strcmp(new_ctx->UNC, old_ctx->UNC))) {
		cifs_dbg(VFS, "can not change UNC during remount\n");
		return -EINVAL;
	}
	if (new_ctx->username &&
	    (!old_ctx->username || strcmp(new_ctx->username, old_ctx->username))) {
		cifs_dbg(VFS, "can not change username during remount\n");
		return -EINVAL;
	}
	if (new_ctx->password &&
	    (!old_ctx->password || strcmp(new_ctx->password, old_ctx->password))) {
		cifs_dbg(VFS, "can not change password during remount\n");
		return -EINVAL;
	}
	if (new_ctx->domainname &&
	    (!old_ctx->domainname || strcmp(new_ctx->domainname, old_ctx->domainname))) {
		cifs_dbg(VFS, "can not change domainname during remount\n");
		return -EINVAL;
	}
	if (new_ctx->nodename &&
	    (!old_ctx->nodename || strcmp(new_ctx->nodename, old_ctx->nodename))) {
		cifs_dbg(VFS, "can not change nodename during remount\n");
		return -EINVAL;
	}
	if (new_ctx->iocharset &&
	    (!old_ctx->iocharset || strcmp(new_ctx->iocharset, old_ctx->iocharset))) {
		cifs_dbg(VFS, "can not change iocharset during remount\n");
		return -EINVAL;
	}

	return 0;
}

#define STEAL_STRING(cifs_sb, ctx, field)				\
do {									\
	kfree(ctx->field);						\
	ctx->field = cifs_sb->ctx->field;				\
	cifs_sb->ctx->field = NULL;					\
} while (0)

static int smb3_reconfigure(struct fs_context *fc)
{
	struct smb3_fs_context *ctx = smb3_fc2context(fc);
	struct dentry *root = fc->root;
	struct cifs_sb_info *cifs_sb = CIFS_SB(root->d_sb);
	int rc;

	rc = smb3_verify_reconfigure_ctx(ctx, cifs_sb->ctx);
	if (rc)
		return rc;

	/*
	 * We can not change UNC/username/password/domainname/nodename/iocharset
	 * during reconnect so ignore what we have in the new context and
	 * just use what we already have in cifs_sb->ctx.
	 */
	STEAL_STRING(cifs_sb, ctx, UNC);
	STEAL_STRING(cifs_sb, ctx, username);
	STEAL_STRING(cifs_sb, ctx, password);
	STEAL_STRING(cifs_sb, ctx, domainname);
	STEAL_STRING(cifs_sb, ctx, nodename);
	STEAL_STRING(cifs_sb, ctx, iocharset);

	/* if rsize or wsize not passed in on remount, use previous values */
	if (ctx->rsize == 0)
		ctx->rsize = cifs_sb->ctx->rsize;
	if (ctx->wsize == 0)
		ctx->wsize = cifs_sb->ctx->wsize;


	smb3_cleanup_fs_context_contents(cifs_sb->ctx);
	rc = smb3_fs_context_dup(cifs_sb->ctx, ctx);
	smb3_update_mnt_flags(cifs_sb);

	return rc;
}

static int smb3_fs_context_parse_param(struct fs_context *fc,
				      struct fs_parameter *param)
{
	struct fs_parse_result result;
	struct smb3_fs_context *ctx = smb3_fc2context(fc);
	int i, opt;
	bool is_smb3 = !strcmp(fc->fs_type->name, "smb3");
	bool skip_parsing = false;

	cifs_dbg(FYI, "CIFS: parsing cifs mount option '%s'\n", param->key);

	/*
	 * fs_parse can not handle string options with an empty value so
	 * we will need special handling of them.
	 */
	if (param->type == fs_value_is_string && param->string[0] == 0) {
		if (!strcmp("pass", param->key) || !strcmp("password", param->key)) {
			skip_parsing = true;
			opt = Opt_pass;
		} else if (!strcmp("user", param->key) || !strcmp("username", param->key)) {
			skip_parsing = true;
			opt = Opt_user;
		}
	}

	if (!skip_parsing) {
		opt = fs_parse(fc, smb3_fs_parameters, param, &result);
		if (opt < 0)
			return ctx->sloppy ? 1 : opt;
	}

	switch (opt) {
	case Opt_compress:
		ctx->compression = UNKNOWN_TYPE;
		cifs_dbg(VFS,
			"SMB3 compression support is experimental\n");
		break;
	case Opt_nodfs:
		ctx->nodfs = 1;
		break;
	case Opt_hard:
		if (result.negated)
			ctx->retry = 0;
		else
			ctx->retry = 1;
		break;
	case Opt_soft:
		if (result.negated)
			ctx->retry = 1;
		else
			ctx->retry = 0;
		break;
	case Opt_mapposix:
		if (result.negated)
			ctx->remap = false;
		else {
			ctx->remap = true;
			ctx->sfu_remap = false; /* disable SFU mapping */
		}
		break;
	case Opt_user_xattr:
		if (result.negated)
			ctx->no_xattr = 1;
		else
			ctx->no_xattr = 0;
		break;
	case Opt_forceuid:
		if (result.negated)
			ctx->override_uid = 0;
		else
			ctx->override_uid = 1;
		break;
	case Opt_forcegid:
		if (result.negated)
			ctx->override_gid = 0;
		else
			ctx->override_gid = 1;
		break;
	case Opt_perm:
		if (result.negated)
			ctx->noperm = 1;
		else
			ctx->noperm = 0;
		break;
	case Opt_dynperm:
		if (result.negated)
			ctx->dynperm = 0;
		else
			ctx->dynperm = 1;
		break;
	case Opt_sfu:
		if (result.negated)
			ctx->sfu_emul = 0;
		else
			ctx->sfu_emul = 1;
		break;
	case Opt_noblocksend:
		ctx->noblocksnd = 1;
		break;
	case Opt_noautotune:
		ctx->noautotune = 1;
		break;
	case Opt_nolease:
		ctx->no_lease = 1;
		break;
	case Opt_nodelete:
		ctx->nodelete = 1;
		break;
	case Opt_multichannel:
		if (result.negated) {
			ctx->multichannel = false;
			ctx->max_channels = 1;
		} else {
			ctx->multichannel = true;
			/* if number of channels not specified, default to 2 */
			if (ctx->max_channels < 2)
				ctx->max_channels = 2;
		}
		break;
	case Opt_uid:
		ctx->linux_uid.val = result.uint_32;
		ctx->uid_specified = true;
		break;
	case Opt_cruid:
		ctx->cred_uid.val = result.uint_32;
		break;
	case Opt_backupgid:
		ctx->backupgid.val = result.uint_32;
		ctx->backupgid_specified = true;
		break;
	case Opt_gid:
		ctx->linux_gid.val = result.uint_32;
		ctx->gid_specified = true;
		break;
	case Opt_port:
		ctx->port = result.uint_32;
		break;
	case Opt_file_mode:
		ctx->file_mode = result.uint_32;
		break;
	case Opt_dirmode:
		ctx->dir_mode = result.uint_32;
		break;
	case Opt_min_enc_offload:
		ctx->min_offload = result.uint_32;
		break;
	case Opt_blocksize:
		/*
		 * inode blocksize realistically should never need to be
		 * less than 16K or greater than 16M and default is 1MB.
		 * Note that small inode block sizes (e.g. 64K) can lead
		 * to very poor performance of common tools like cp and scp
		 */
		if ((result.uint_32 < CIFS_MAX_MSGSIZE) ||
		   (result.uint_32 > (4 * SMB3_DEFAULT_IOSIZE))) {
			cifs_dbg(VFS, "%s: Invalid blocksize\n",
				__func__);
			goto cifs_parse_mount_err;
		}
		ctx->bsize = result.uint_32;
		ctx->got_bsize = true;
		break;
	case Opt_rsize:
		ctx->rsize = result.uint_32;
		ctx->got_rsize = true;
		break;
	case Opt_wsize:
		ctx->wsize = result.uint_32;
		ctx->got_wsize = true;
		break;
	case Opt_actimeo:
		ctx->actimeo = HZ * result.uint_32;
		if (ctx->actimeo > CIFS_MAX_ACTIMEO) {
			cifs_dbg(VFS, "attribute cache timeout too large\n");
			goto cifs_parse_mount_err;
		}
		break;
	case Opt_echo_interval:
		ctx->echo_interval = result.uint_32;
		break;
	case Opt_snapshot:
		ctx->snapshot_time = result.uint_32;
		break;
	case Opt_max_credits:
		if (result.uint_32 < 20 || result.uint_32 > 60000) {
			cifs_dbg(VFS, "%s: Invalid max_credits value\n",
				 __func__);
			goto cifs_parse_mount_err;
		}
		ctx->max_credits = result.uint_32;
		break;
	case Opt_max_channels:
		if (result.uint_32 < 1 || result.uint_32 > CIFS_MAX_CHANNELS) {
			cifs_dbg(VFS, "%s: Invalid max_channels value, needs to be 1-%d\n",
				 __func__, CIFS_MAX_CHANNELS);
			goto cifs_parse_mount_err;
		}
		ctx->max_channels = result.uint_32;
		break;
	case Opt_handletimeout:
		ctx->handle_timeout = result.uint_32;
		if (ctx->handle_timeout > SMB3_MAX_HANDLE_TIMEOUT) {
			cifs_dbg(VFS, "Invalid handle cache timeout, longer than 16 minutes\n");
			goto cifs_parse_mount_err;
		}
		break;
	case Opt_source:
		kfree(ctx->UNC);
		ctx->UNC = NULL;
		switch (smb3_parse_devname(param->string, ctx)) {
		case 0:
			break;
		case -ENOMEM:
			cifs_dbg(VFS, "Unable to allocate memory for devname\n");
			goto cifs_parse_mount_err;
		case -EINVAL:
			cifs_dbg(VFS, "Malformed UNC in devname\n");
			goto cifs_parse_mount_err;
		default:
			cifs_dbg(VFS, "Unknown error parsing devname\n");
			goto cifs_parse_mount_err;
		}
		fc->source = kstrdup(param->string, GFP_KERNEL);
		if (fc->source == NULL) {
			cifs_dbg(VFS, "OOM when copying UNC string\n");
			goto cifs_parse_mount_err;
		}
		break;
	case Opt_user:
		kfree(ctx->username);
		ctx->username = NULL;
		if (strlen(param->string) == 0) {
			/* null user, ie. anonymous authentication */
			ctx->nullauth = 1;
			break;
		}

		if (strnlen(param->string, CIFS_MAX_USERNAME_LEN) >
		    CIFS_MAX_USERNAME_LEN) {
			pr_warn("username too long\n");
			goto cifs_parse_mount_err;
		}
		ctx->username = kstrdup(param->string, GFP_KERNEL);
		if (ctx->username == NULL) {
			cifs_dbg(VFS, "OOM when copying username string\n");
			goto cifs_parse_mount_err;
		}
		break;
	case Opt_pass:
		kfree(ctx->password);
		ctx->password = NULL;
		if (strlen(param->string) == 0)
			break;

		ctx->password = kstrdup(param->string, GFP_KERNEL);
		if (ctx->password == NULL) {
			cifs_dbg(VFS, "OOM when copying password string\n");
			goto cifs_parse_mount_err;
		}
		break;
	case Opt_ip:
		if (strlen(param->string) == 0) {
			ctx->got_ip = false;
			break;
		}
		if (!cifs_convert_address((struct sockaddr *)&ctx->dstaddr,
					  param->string,
					  strlen(param->string))) {
			pr_err("bad ip= option (%s)\n", param->string);
			goto cifs_parse_mount_err;
		}
		ctx->got_ip = true;
		break;
	case Opt_domain:
		if (strnlen(param->string, CIFS_MAX_DOMAINNAME_LEN)
				== CIFS_MAX_DOMAINNAME_LEN) {
			pr_warn("domain name too long\n");
			goto cifs_parse_mount_err;
		}

		kfree(ctx->domainname);
		ctx->domainname = kstrdup(param->string, GFP_KERNEL);
		if (ctx->domainname == NULL) {
			cifs_dbg(VFS, "OOM when copying domainname string\n");
			goto cifs_parse_mount_err;
		}
		cifs_dbg(FYI, "Domain name set\n");
		break;
	case Opt_srcaddr:
		if (!cifs_convert_address(
				(struct sockaddr *)&ctx->srcaddr,
				param->string, strlen(param->string))) {
			pr_warn("Could not parse srcaddr: %s\n",
				param->string);
			goto cifs_parse_mount_err;
		}
		break;
	case Opt_iocharset:
		if (strnlen(param->string, 1024) >= 65) {
			pr_warn("iocharset name too long\n");
			goto cifs_parse_mount_err;
		}

		if (strncasecmp(param->string, "default", 7) != 0) {
			kfree(ctx->iocharset);
			ctx->iocharset = kstrdup(param->string, GFP_KERNEL);
			if (ctx->iocharset == NULL) {
				cifs_dbg(VFS, "OOM when copying iocharset string\n");
				goto cifs_parse_mount_err;
			}
		}
		/* if iocharset not set then load_nls_default
		 * is used by caller
		 */
		 cifs_dbg(FYI, "iocharset set to %s\n", ctx->iocharset);
		break;
	case Opt_netbiosname:
		memset(ctx->source_rfc1001_name, 0x20,
			RFC1001_NAME_LEN);
		/*
		 * FIXME: are there cases in which a comma can
		 * be valid in workstation netbios name (and
		 * need special handling)?
		 */
		for (i = 0; i < RFC1001_NAME_LEN; i++) {
			/* don't ucase netbiosname for user */
			if (param->string[i] == 0)
				break;
			ctx->source_rfc1001_name[i] = param->string[i];
		}
		/* The string has 16th byte zero still from
		 * set at top of the function
		 */
		if (i == RFC1001_NAME_LEN && param->string[i] != 0)
			pr_warn("netbiosname longer than 15 truncated\n");
		break;
	case Opt_servern:
		/* last byte, type, is 0x20 for servr type */
		memset(ctx->target_rfc1001_name, 0x20,
			RFC1001_NAME_LEN_WITH_NULL);
		/*
		 * BB are there cases in which a comma can be valid in this
		 * workstation netbios name (and need special handling)?
		 */

		/* user or mount helper must uppercase the netbios name */
		for (i = 0; i < 15; i++) {
			if (param->string[i] == 0)
				break;
			ctx->target_rfc1001_name[i] = param->string[i];
		}

		/* The string has 16th byte zero still from set at top of function */
		if (i == RFC1001_NAME_LEN && param->string[i] != 0)
			pr_warn("server netbiosname longer than 15 truncated\n");
		break;
	case Opt_ver:
		/* version of mount userspace tools, not dialect */
		/* If interface changes in mount.cifs bump to new ver */
		if (strncasecmp(param->string, "1", 1) == 0) {
			if (strlen(param->string) > 1) {
				pr_warn("Bad mount helper ver=%s. Did you want SMB1 (CIFS) dialect and mean to type vers=1.0 instead?\n",
					param->string);
				goto cifs_parse_mount_err;
			}
			/* This is the default */
			break;
		}
		/* For all other value, error */
		pr_warn("Invalid mount helper version specified\n");
		goto cifs_parse_mount_err;
	case Opt_vers:
		/* protocol version (dialect) */
		if (cifs_parse_smb_version(param->string, ctx, is_smb3) != 0)
			goto cifs_parse_mount_err;
		ctx->got_version = true;
		break;
	case Opt_sec:
		if (cifs_parse_security_flavors(param->string, ctx) != 0)
			goto cifs_parse_mount_err;
		break;
	case Opt_cache:
		if (cifs_parse_cache_flavor(param->string, ctx) != 0)
			goto cifs_parse_mount_err;
		break;
	case Opt_witness:
#ifndef CONFIG_CIFS_SWN_UPCALL
		cifs_dbg(VFS, "Witness support needs CONFIG_CIFS_SWN_UPCALL config option\n");
			goto cifs_parse_mount_err;
#endif
		ctx->witness = true;
		pr_warn_once("Witness protocol support is experimental\n");
		break;
	case Opt_rootfs:
#ifdef CONFIG_CIFS_ROOT
		ctx->rootfs = true;
#endif
		break;
	case Opt_posixpaths:
		if (result.negated)
			ctx->posix_paths = 0;
		else
			ctx->posix_paths = 1;
		break;
	case Opt_unix:
		if (result.negated)
			ctx->linux_ext = 0;
		else
			ctx->no_linux_ext = 1;
		break;
	case Opt_nocase:
		ctx->nocase = 1;
		break;
	case Opt_brl:
		if (result.negated) {
			/*
			 * turn off mandatory locking in mode
			 * if remote locking is turned off since the
			 * local vfs will do advisory
			 */
			if (ctx->file_mode ==
				(S_IALLUGO & ~(S_ISUID | S_IXGRP)))
				ctx->file_mode = S_IALLUGO;
			ctx->nobrl =  1;
		} else
			ctx->nobrl =  0;
		break;
	case Opt_handlecache:
		if (result.negated)
			ctx->nohandlecache = 1;
		else
			ctx->nohandlecache = 0;
		break;
	case Opt_forcemandatorylock:
		ctx->mand_lock = 1;
		break;
	case Opt_setuids:
		ctx->setuids = result.negated;
		break;
	case Opt_intr:
		ctx->intr = !result.negated;
		break;
	case Opt_setuidfromacl:
		ctx->setuidfromacl = 1;
		break;
	case Opt_strictsync:
		ctx->nostrictsync = result.negated;
		break;
	case Opt_serverino:
		ctx->server_ino = !result.negated;
		break;
	case Opt_rwpidforward:
		ctx->rwpidforward = 1;
		break;
	case Opt_modesid:
		ctx->mode_ace = 1;
		break;
	case Opt_cifsacl:
		ctx->cifs_acl = !result.negated;
		break;
	case Opt_acl:
		ctx->no_psx_acl = result.negated;
		break;
	case Opt_locallease:
		ctx->local_lease = 1;
		break;
	case Opt_sign:
		ctx->sign = true;
		break;
	case Opt_ignore_signature:
		ctx->sign = true;
		ctx->ignore_signature = true;
		break;
	case Opt_seal:
		/* we do not do the following in secFlags because seal
		 * is a per tree connection (mount) not a per socket
		 * or per-smb connection option in the protocol
		 * vol->secFlg |= CIFSSEC_MUST_SEAL;
		 */
		ctx->seal = 1;
		break;
	case Opt_noac:
		pr_warn("Mount option noac not supported. Instead set /proc/fs/cifs/LookupCacheEnabled to 0\n");
		break;
	case Opt_fsc:
#ifndef CONFIG_CIFS_FSCACHE
		cifs_dbg(VFS, "FS-Cache support needs CONFIG_CIFS_FSCACHE kernel config option set\n");
		goto cifs_parse_mount_err;
#endif
		ctx->fsc = true;
		break;
	case Opt_mfsymlinks:
		ctx->mfsymlinks = true;
		break;
	case Opt_multiuser:
		ctx->multiuser = true;
		break;
	case Opt_sloppy:
		ctx->sloppy = true;
		break;
	case Opt_nosharesock:
		ctx->nosharesock = true;
		break;
	case Opt_persistent:
		if (result.negated) {
			ctx->nopersistent = true;
			if (ctx->persistent) {
				cifs_dbg(VFS,
				  "persistenthandles mount options conflict\n");
				goto cifs_parse_mount_err;
			}
		} else {
			ctx->persistent = true;
			if ((ctx->nopersistent) || (ctx->resilient)) {
				cifs_dbg(VFS,
				  "persistenthandles mount options conflict\n");
				goto cifs_parse_mount_err;
			}
		}
		break;
	case Opt_resilient:
		if (result.negated) {
			ctx->resilient = false; /* already the default */
		} else {
			ctx->resilient = true;
			if (ctx->persistent) {
				cifs_dbg(VFS,
				  "persistenthandles mount options conflict\n");
				goto cifs_parse_mount_err;
			}
		}
		break;
	case Opt_domainauto:
		ctx->domainauto = true;
		break;
	case Opt_rdma:
		ctx->rdma = true;
		break;
	}
	/* case Opt_ignore: - is ignored as expected ... */

	return 0;

 cifs_parse_mount_err:
	return 1;
}

int smb3_init_fs_context(struct fs_context *fc)
{
	struct smb3_fs_context *ctx;
	char *nodename = utsname()->nodename;
	int i;

	ctx = kzalloc(sizeof(struct smb3_fs_context), GFP_KERNEL);
	if (unlikely(!ctx))
		return -ENOMEM;

	/*
	 * does not have to be perfect mapping since field is
	 * informational, only used for servers that do not support
	 * port 445 and it can be overridden at mount time
	 */
	memset(ctx->source_rfc1001_name, 0x20, RFC1001_NAME_LEN);
	for (i = 0; i < strnlen(nodename, RFC1001_NAME_LEN); i++)
		ctx->source_rfc1001_name[i] = toupper(nodename[i]);

	ctx->source_rfc1001_name[RFC1001_NAME_LEN] = 0;
	/*
	 * null target name indicates to use *SMBSERVR default called name
	 *  if we end up sending RFC1001 session initialize
	 */
	ctx->target_rfc1001_name[0] = 0;
	ctx->cred_uid = current_uid();
	ctx->linux_uid = current_uid();
	ctx->linux_gid = current_gid();
	ctx->bsize = 1024 * 1024; /* can improve cp performance significantly */

	/*
	 * default to SFM style remapping of seven reserved characters
	 * unless user overrides it or we negotiate CIFS POSIX where
	 * it is unnecessary.  Can not simultaneously use more than one mapping
	 * since then readdir could list files that open could not open
	 */
	ctx->remap = true;

	/* default to only allowing write access to owner of the mount */
	ctx->dir_mode = ctx->file_mode = S_IRUGO | S_IXUGO | S_IWUSR;

	/* ctx->retry default is 0 (i.e. "soft" limited retry not hard retry) */
	/* default is always to request posix paths. */
	ctx->posix_paths = 1;
	/* default to using server inode numbers where available */
	ctx->server_ino = 1;

	/* default is to use strict cifs caching semantics */
	ctx->strict_io = true;

	ctx->actimeo = CIFS_DEF_ACTIMEO;

	/* Most clients set timeout to 0, allows server to use its default */
	ctx->handle_timeout = 0; /* See MS-SMB2 spec section 2.2.14.2.12 */

	/* offer SMB2.1 and later (SMB3 etc). Secure and widely accepted */
	ctx->ops = &smb30_operations;
	ctx->vals = &smbdefault_values;

	ctx->echo_interval = SMB_ECHO_INTERVAL_DEFAULT;

	/* default to no multichannel (single server connection) */
	ctx->multichannel = false;
	ctx->max_channels = 1;

	ctx->backupuid_specified = false; /* no backup intent for a user */
	ctx->backupgid_specified = false; /* no backup intent for a group */

/*
 *	short int override_uid = -1;
 *	short int override_gid = -1;
 *	char *nodename = strdup(utsname()->nodename);
 *	struct sockaddr *dstaddr = (struct sockaddr *)&vol->dstaddr;
 */

	fc->fs_private = ctx;
	fc->ops = &smb3_fs_context_ops;
	return 0;
}

void
smb3_cleanup_fs_context_contents(struct smb3_fs_context *ctx)
{
	if (ctx == NULL)
		return;

	/*
	 * Make sure this stays in sync with smb3_fs_context_dup()
	 */
	kfree(ctx->mount_options);
	ctx->mount_options = NULL;
	kfree(ctx->username);
	ctx->username = NULL;
	kfree_sensitive(ctx->password);
	ctx->password = NULL;
	kfree(ctx->UNC);
	ctx->UNC = NULL;
	kfree(ctx->domainname);
	ctx->domainname = NULL;
	kfree(ctx->nodename);
	ctx->nodename = NULL;
	kfree(ctx->iocharset);
	ctx->iocharset = NULL;
	kfree(ctx->prepath);
	ctx->prepath = NULL;
}

void
smb3_cleanup_fs_context(struct smb3_fs_context *ctx)
{
	if (!ctx)
		return;
	smb3_cleanup_fs_context_contents(ctx);
	kfree(ctx);
}

void smb3_update_mnt_flags(struct cifs_sb_info *cifs_sb)
{
	struct smb3_fs_context *ctx = cifs_sb->ctx;

	if (ctx->nodfs)
		cifs_sb->mnt_cifs_flags |= CIFS_MOUNT_NO_DFS;
	else
		cifs_sb->mnt_cifs_flags &= ~CIFS_MOUNT_NO_DFS;

	if (ctx->noperm)
		cifs_sb->mnt_cifs_flags |= CIFS_MOUNT_NO_PERM;
	else
		cifs_sb->mnt_cifs_flags &= ~CIFS_MOUNT_NO_PERM;

	if (ctx->setuids)
		cifs_sb->mnt_cifs_flags |= CIFS_MOUNT_SET_UID;
	else
		cifs_sb->mnt_cifs_flags &= ~CIFS_MOUNT_SET_UID;

	if (ctx->setuidfromacl)
		cifs_sb->mnt_cifs_flags |= CIFS_MOUNT_UID_FROM_ACL;
	else
		cifs_sb->mnt_cifs_flags &= ~CIFS_MOUNT_UID_FROM_ACL;

	if (ctx->server_ino)
		cifs_sb->mnt_cifs_flags |= CIFS_MOUNT_SERVER_INUM;
	else
		cifs_sb->mnt_cifs_flags &= ~CIFS_MOUNT_SERVER_INUM;

	if (ctx->remap)
		cifs_sb->mnt_cifs_flags |= CIFS_MOUNT_MAP_SFM_CHR;
	else
		cifs_sb->mnt_cifs_flags &= ~CIFS_MOUNT_MAP_SFM_CHR;

	if (ctx->sfu_remap)
		cifs_sb->mnt_cifs_flags |= CIFS_MOUNT_MAP_SPECIAL_CHR;
	else
		cifs_sb->mnt_cifs_flags &= ~CIFS_MOUNT_MAP_SPECIAL_CHR;

	if (ctx->no_xattr)
		cifs_sb->mnt_cifs_flags |= CIFS_MOUNT_NO_XATTR;
	else
		cifs_sb->mnt_cifs_flags &= ~CIFS_MOUNT_NO_XATTR;

	if (ctx->sfu_emul)
		cifs_sb->mnt_cifs_flags |= CIFS_MOUNT_UNX_EMUL;
	else
		cifs_sb->mnt_cifs_flags &= ~CIFS_MOUNT_UNX_EMUL;

	if (ctx->nobrl)
		cifs_sb->mnt_cifs_flags |= CIFS_MOUNT_NO_BRL;
	else
		cifs_sb->mnt_cifs_flags &= ~CIFS_MOUNT_NO_BRL;

	if (ctx->nohandlecache)
		cifs_sb->mnt_cifs_flags |= CIFS_MOUNT_NO_HANDLE_CACHE;
	else
		cifs_sb->mnt_cifs_flags &= ~CIFS_MOUNT_NO_HANDLE_CACHE;

	if (ctx->nostrictsync)
		cifs_sb->mnt_cifs_flags |= CIFS_MOUNT_NOSSYNC;
	else
		cifs_sb->mnt_cifs_flags &= ~CIFS_MOUNT_NOSSYNC;

	if (ctx->mand_lock)
		cifs_sb->mnt_cifs_flags |= CIFS_MOUNT_NOPOSIXBRL;
	else
		cifs_sb->mnt_cifs_flags &= ~CIFS_MOUNT_NOPOSIXBRL;

	if (ctx->rwpidforward)
		cifs_sb->mnt_cifs_flags |= CIFS_MOUNT_RWPIDFORWARD;
	else
		cifs_sb->mnt_cifs_flags &= ~CIFS_MOUNT_RWPIDFORWARD;

	if (ctx->mode_ace)
		cifs_sb->mnt_cifs_flags |= CIFS_MOUNT_MODE_FROM_SID;
	else
		cifs_sb->mnt_cifs_flags &= ~CIFS_MOUNT_MODE_FROM_SID;

	if (ctx->cifs_acl)
		cifs_sb->mnt_cifs_flags |= CIFS_MOUNT_CIFS_ACL;
	else
		cifs_sb->mnt_cifs_flags &= ~CIFS_MOUNT_CIFS_ACL;

	if (ctx->backupuid_specified)
		cifs_sb->mnt_cifs_flags |= CIFS_MOUNT_CIFS_BACKUPUID;
	else
		cifs_sb->mnt_cifs_flags &= ~CIFS_MOUNT_CIFS_BACKUPUID;

	if (ctx->backupgid_specified)
		cifs_sb->mnt_cifs_flags |= CIFS_MOUNT_CIFS_BACKUPGID;
	else
		cifs_sb->mnt_cifs_flags &= ~CIFS_MOUNT_CIFS_BACKUPGID;

	if (ctx->override_uid)
		cifs_sb->mnt_cifs_flags |= CIFS_MOUNT_OVERR_UID;
	else
		cifs_sb->mnt_cifs_flags &= ~CIFS_MOUNT_OVERR_UID;

	if (ctx->override_gid)
		cifs_sb->mnt_cifs_flags |= CIFS_MOUNT_OVERR_GID;
	else
		cifs_sb->mnt_cifs_flags &= ~CIFS_MOUNT_OVERR_GID;

	if (ctx->dynperm)
		cifs_sb->mnt_cifs_flags |= CIFS_MOUNT_DYNPERM;
	else
		cifs_sb->mnt_cifs_flags &= ~CIFS_MOUNT_DYNPERM;

	if (ctx->fsc)
		cifs_sb->mnt_cifs_flags |= CIFS_MOUNT_FSCACHE;
	else
		cifs_sb->mnt_cifs_flags &= ~CIFS_MOUNT_FSCACHE;

	if (ctx->multiuser)
		cifs_sb->mnt_cifs_flags |= (CIFS_MOUNT_MULTIUSER |
					    CIFS_MOUNT_NO_PERM);
	else
		cifs_sb->mnt_cifs_flags &= ~(CIFS_MOUNT_MULTIUSER |
					     CIFS_MOUNT_NO_PERM);

	if (ctx->strict_io)
		cifs_sb->mnt_cifs_flags |= CIFS_MOUNT_STRICT_IO;
	else
		cifs_sb->mnt_cifs_flags &= ~CIFS_MOUNT_STRICT_IO;

	if (ctx->direct_io)
		cifs_sb->mnt_cifs_flags |= CIFS_MOUNT_DIRECT_IO;
	else
		cifs_sb->mnt_cifs_flags &= ~CIFS_MOUNT_DIRECT_IO;

	if (ctx->mfsymlinks)
		cifs_sb->mnt_cifs_flags |= CIFS_MOUNT_MF_SYMLINKS;
	else
		cifs_sb->mnt_cifs_flags &= ~CIFS_MOUNT_MF_SYMLINKS;
	if (ctx->mfsymlinks) {
		if (ctx->sfu_emul) {
			/*
			 * Our SFU ("Services for Unix" emulation does not allow
			 * creating symlinks but does allow reading existing SFU
			 * symlinks (it does allow both creating and reading SFU
			 * style mknod and FIFOs though). When "mfsymlinks" and
			 * "sfu" are both enabled at the same time, it allows
			 * reading both types of symlinks, but will only create
			 * them with mfsymlinks format. This allows better
			 * Apple compatibility (probably better for Samba too)
			 * while still recognizing old Windows style symlinks.
			 */
			cifs_dbg(VFS, "mount options mfsymlinks and sfu both enabled\n");
		}
	}

	return;
}<|MERGE_RESOLUTION|>--- conflicted
+++ resolved
@@ -303,11 +303,6 @@
 int
 smb3_fs_context_dup(struct smb3_fs_context *new_ctx, struct smb3_fs_context *ctx)
 {
-<<<<<<< HEAD
-	int rc = 0;
-
-=======
->>>>>>> c93199e9
 	memcpy(new_ctx, ctx, sizeof(*ctx));
 	new_ctx->prepath = NULL;
 	new_ctx->mount_options = NULL;
@@ -330,11 +325,7 @@
 	DUP_CTX_STR(nodename);
 	DUP_CTX_STR(iocharset);
 
-<<<<<<< HEAD
-	return rc;
-=======
 	return 0;
->>>>>>> c93199e9
 }
 
 static int
