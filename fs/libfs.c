/*
 *	fs/libfs.c
 *	Library for filesystems writers.
 */

#include <linux/blkdev.h>
#include <linux/export.h>
#include <linux/pagemap.h>
#include <linux/slab.h>
#include <linux/mount.h>
#include <linux/vfs.h>
#include <linux/quotaops.h>
#include <linux/mutex.h>
#include <linux/namei.h>
#include <linux/exportfs.h>
#include <linux/writeback.h>
#include <linux/buffer_head.h> /* sync_mapping_buffers */

#include <asm/uaccess.h>

#include "internal.h"

static inline int simple_positive(struct dentry *dentry)
{
	return d_really_is_positive(dentry) && !d_unhashed(dentry);
}

int simple_getattr(struct vfsmount *mnt, struct dentry *dentry,
		   struct kstat *stat)
{
	struct inode *inode = d_inode(dentry);
	generic_fillattr(inode, stat);
	stat->blocks = inode->i_mapping->nrpages << (PAGE_CACHE_SHIFT - 9);
	return 0;
}
EXPORT_SYMBOL(simple_getattr);

int simple_statfs(struct dentry *dentry, struct kstatfs *buf)
{
	buf->f_type = dentry->d_sb->s_magic;
	buf->f_bsize = PAGE_CACHE_SIZE;
	buf->f_namelen = NAME_MAX;
	return 0;
}
EXPORT_SYMBOL(simple_statfs);

/*
 * Retaining negative dentries for an in-memory filesystem just wastes
 * memory and lookup time: arrange for them to be deleted immediately.
 */
int always_delete_dentry(const struct dentry *dentry)
{
	return 1;
}
EXPORT_SYMBOL(always_delete_dentry);

const struct dentry_operations simple_dentry_operations = {
	.d_delete = always_delete_dentry,
};
EXPORT_SYMBOL(simple_dentry_operations);

/*
 * Lookup the data. This is trivial - if the dentry didn't already
 * exist, we know it is negative.  Set d_op to delete negative dentries.
 */
struct dentry *simple_lookup(struct inode *dir, struct dentry *dentry, unsigned int flags)
{
	if (dentry->d_name.len > NAME_MAX)
		return ERR_PTR(-ENAMETOOLONG);
	if (!dentry->d_sb->s_d_op)
		d_set_d_op(dentry, &simple_dentry_operations);
	d_add(dentry, NULL);
	return NULL;
}
EXPORT_SYMBOL(simple_lookup);

int dcache_dir_open(struct inode *inode, struct file *file)
{
	static struct qstr cursor_name = QSTR_INIT(".", 1);

	file->private_data = d_alloc(file->f_path.dentry, &cursor_name);

	return file->private_data ? 0 : -ENOMEM;
}
EXPORT_SYMBOL(dcache_dir_open);

int dcache_dir_close(struct inode *inode, struct file *file)
{
	dput(file->private_data);
	return 0;
}
EXPORT_SYMBOL(dcache_dir_close);

loff_t dcache_dir_lseek(struct file *file, loff_t offset, int whence)
{
	struct dentry *dentry = file->f_path.dentry;
	mutex_lock(&d_inode(dentry)->i_mutex);
	switch (whence) {
		case 1:
			offset += file->f_pos;
		case 0:
			if (offset >= 0)
				break;
		default:
			mutex_unlock(&d_inode(dentry)->i_mutex);
			return -EINVAL;
	}
	if (offset != file->f_pos) {
		file->f_pos = offset;
		if (file->f_pos >= 2) {
			struct list_head *p;
			struct dentry *cursor = file->private_data;
			loff_t n = file->f_pos - 2;

			spin_lock(&dentry->d_lock);
			/* d_lock not required for cursor */
			list_del(&cursor->d_child);
			p = dentry->d_subdirs.next;
			while (n && p != &dentry->d_subdirs) {
				struct dentry *next;
				next = list_entry(p, struct dentry, d_child);
				spin_lock_nested(&next->d_lock, DENTRY_D_LOCK_NESTED);
				if (simple_positive(next))
					n--;
				spin_unlock(&next->d_lock);
				p = p->next;
			}
			list_add_tail(&cursor->d_child, p);
			spin_unlock(&dentry->d_lock);
		}
	}
	mutex_unlock(&d_inode(dentry)->i_mutex);
	return offset;
}
EXPORT_SYMBOL(dcache_dir_lseek);

/* Relationship between i_mode and the DT_xxx types */
static inline unsigned char dt_type(struct inode *inode)
{
	return (inode->i_mode >> 12) & 15;
}

/*
 * Directory is locked and all positive dentries in it are safe, since
 * for ramfs-type trees they can't go away without unlink() or rmdir(),
 * both impossible due to the lock on directory.
 */

int dcache_readdir(struct file *file, struct dir_context *ctx)
{
	struct dentry *dentry = file->f_path.dentry;
	struct dentry *cursor = file->private_data;
	struct list_head *p, *q = &cursor->d_child;

	if (!dir_emit_dots(file, ctx))
		return 0;
	spin_lock(&dentry->d_lock);
	if (ctx->pos == 2)
		list_move(q, &dentry->d_subdirs);

	for (p = q->next; p != &dentry->d_subdirs; p = p->next) {
		struct dentry *next = list_entry(p, struct dentry, d_child);
		spin_lock_nested(&next->d_lock, DENTRY_D_LOCK_NESTED);
		if (!simple_positive(next)) {
			spin_unlock(&next->d_lock);
			continue;
		}

		spin_unlock(&next->d_lock);
		spin_unlock(&dentry->d_lock);
		if (!dir_emit(ctx, next->d_name.name, next->d_name.len,
			      d_inode(next)->i_ino, dt_type(d_inode(next))))
			return 0;
		spin_lock(&dentry->d_lock);
		spin_lock_nested(&next->d_lock, DENTRY_D_LOCK_NESTED);
		/* next is still alive */
		list_move(q, p);
		spin_unlock(&next->d_lock);
		p = q;
		ctx->pos++;
	}
	spin_unlock(&dentry->d_lock);
	return 0;
}
EXPORT_SYMBOL(dcache_readdir);

ssize_t generic_read_dir(struct file *filp, char __user *buf, size_t siz, loff_t *ppos)
{
	return -EISDIR;
}
EXPORT_SYMBOL(generic_read_dir);

const struct file_operations simple_dir_operations = {
	.open		= dcache_dir_open,
	.release	= dcache_dir_close,
	.llseek		= dcache_dir_lseek,
	.read		= generic_read_dir,
	.iterate	= dcache_readdir,
	.fsync		= noop_fsync,
};
EXPORT_SYMBOL(simple_dir_operations);

const struct inode_operations simple_dir_inode_operations = {
	.lookup		= simple_lookup,
};
EXPORT_SYMBOL(simple_dir_inode_operations);

static const struct super_operations simple_super_operations = {
	.statfs		= simple_statfs,
};

/*
 * Common helper for pseudo-filesystems (sockfs, pipefs, bdev - stuff that
 * will never be mountable)
 */
struct dentry *mount_pseudo(struct file_system_type *fs_type, char *name,
	const struct super_operations *ops,
	const struct dentry_operations *dops, unsigned long magic)
{
	struct super_block *s;
	struct dentry *dentry;
	struct inode *root;
	struct qstr d_name = QSTR_INIT(name, strlen(name));

	s = sget(fs_type, NULL, set_anon_super, MS_NOUSER, NULL);
	if (IS_ERR(s))
		return ERR_CAST(s);

	s->s_maxbytes = MAX_LFS_FILESIZE;
	s->s_blocksize = PAGE_SIZE;
	s->s_blocksize_bits = PAGE_SHIFT;
	s->s_magic = magic;
	s->s_op = ops ? ops : &simple_super_operations;
	s->s_time_gran = 1;
	root = new_inode(s);
	if (!root)
		goto Enomem;
	/*
	 * since this is the first inode, make it number 1. New inodes created
	 * after this must take care not to collide with it (by passing
	 * max_reserved of 1 to iunique).
	 */
	root->i_ino = 1;
	root->i_mode = S_IFDIR | S_IRUSR | S_IWUSR;
	root->i_atime = root->i_mtime = root->i_ctime = CURRENT_TIME;
	dentry = __d_alloc(s, &d_name);
	if (!dentry) {
		iput(root);
		goto Enomem;
	}
	d_instantiate(dentry, root);
	s->s_root = dentry;
	s->s_d_op = dops;
	s->s_flags |= MS_ACTIVE;
	return dget(s->s_root);

Enomem:
	deactivate_locked_super(s);
	return ERR_PTR(-ENOMEM);
}
EXPORT_SYMBOL(mount_pseudo);

int simple_open(struct inode *inode, struct file *file)
{
	if (inode->i_private)
		file->private_data = inode->i_private;
	return 0;
}
EXPORT_SYMBOL(simple_open);

int simple_link(struct dentry *old_dentry, struct inode *dir, struct dentry *dentry)
{
	struct inode *inode = d_inode(old_dentry);

	inode->i_ctime = dir->i_ctime = dir->i_mtime = CURRENT_TIME;
	inc_nlink(inode);
	ihold(inode);
	dget(dentry);
	d_instantiate(dentry, inode);
	return 0;
}
EXPORT_SYMBOL(simple_link);

int simple_empty(struct dentry *dentry)
{
	struct dentry *child;
	int ret = 0;

	spin_lock(&dentry->d_lock);
	list_for_each_entry(child, &dentry->d_subdirs, d_child) {
		spin_lock_nested(&child->d_lock, DENTRY_D_LOCK_NESTED);
		if (simple_positive(child)) {
			spin_unlock(&child->d_lock);
			goto out;
		}
		spin_unlock(&child->d_lock);
	}
	ret = 1;
out:
	spin_unlock(&dentry->d_lock);
	return ret;
}
EXPORT_SYMBOL(simple_empty);

int simple_unlink(struct inode *dir, struct dentry *dentry)
{
	struct inode *inode = d_inode(dentry);

	inode->i_ctime = dir->i_ctime = dir->i_mtime = CURRENT_TIME;
	drop_nlink(inode);
	dput(dentry);
	return 0;
}
EXPORT_SYMBOL(simple_unlink);

int simple_rmdir(struct inode *dir, struct dentry *dentry)
{
	if (!simple_empty(dentry))
		return -ENOTEMPTY;

	drop_nlink(d_inode(dentry));
	simple_unlink(dir, dentry);
	drop_nlink(dir);
	return 0;
}
EXPORT_SYMBOL(simple_rmdir);

int simple_rename(struct inode *old_dir, struct dentry *old_dentry,
		struct inode *new_dir, struct dentry *new_dentry)
{
	struct inode *inode = d_inode(old_dentry);
	int they_are_dirs = d_is_dir(old_dentry);

	if (!simple_empty(new_dentry))
		return -ENOTEMPTY;

	if (d_really_is_positive(new_dentry)) {
		simple_unlink(new_dir, new_dentry);
		if (they_are_dirs) {
			drop_nlink(d_inode(new_dentry));
			drop_nlink(old_dir);
		}
	} else if (they_are_dirs) {
		drop_nlink(old_dir);
		inc_nlink(new_dir);
	}

	old_dir->i_ctime = old_dir->i_mtime = new_dir->i_ctime =
		new_dir->i_mtime = inode->i_ctime = CURRENT_TIME;

	return 0;
}
EXPORT_SYMBOL(simple_rename);

/**
 * simple_setattr - setattr for simple filesystem
 * @dentry: dentry
 * @iattr: iattr structure
 *
 * Returns 0 on success, -error on failure.
 *
 * simple_setattr is a simple ->setattr implementation without a proper
 * implementation of size changes.
 *
 * It can either be used for in-memory filesystems or special files
 * on simple regular filesystems.  Anything that needs to change on-disk
 * or wire state on size changes needs its own setattr method.
 */
int simple_setattr(struct dentry *dentry, struct iattr *iattr)
{
	struct inode *inode = d_inode(dentry);
	int error;

	error = inode_change_ok(inode, iattr);
	if (error)
		return error;

	if (iattr->ia_valid & ATTR_SIZE)
		truncate_setsize(inode, iattr->ia_size);
	setattr_copy(inode, iattr);
	mark_inode_dirty(inode);
	return 0;
}
EXPORT_SYMBOL(simple_setattr);

int simple_readpage(struct file *file, struct page *page)
{
	clear_highpage(page);
	flush_dcache_page(page);
	SetPageUptodate(page);
	unlock_page(page);
	return 0;
}
EXPORT_SYMBOL(simple_readpage);

int simple_write_begin(struct file *file, struct address_space *mapping,
			loff_t pos, unsigned len, unsigned flags,
			struct page **pagep, void **fsdata)
{
	struct page *page;
	pgoff_t index;

	index = pos >> PAGE_CACHE_SHIFT;

	page = grab_cache_page_write_begin(mapping, index, flags);
	if (!page)
		return -ENOMEM;

	*pagep = page;

	if (!PageUptodate(page) && (len != PAGE_CACHE_SIZE)) {
		unsigned from = pos & (PAGE_CACHE_SIZE - 1);

		zero_user_segments(page, 0, from, from + len, PAGE_CACHE_SIZE);
	}
	return 0;
}
EXPORT_SYMBOL(simple_write_begin);

/**
 * simple_write_end - .write_end helper for non-block-device FSes
 * @available: See .write_end of address_space_operations
 * @file: 		"
 * @mapping: 		"
 * @pos: 		"
 * @len: 		"
 * @copied: 		"
 * @page: 		"
 * @fsdata: 		"
 *
 * simple_write_end does the minimum needed for updating a page after writing is
 * done. It has the same API signature as the .write_end of
 * address_space_operations vector. So it can just be set onto .write_end for
 * FSes that don't need any other processing. i_mutex is assumed to be held.
 * Block based filesystems should use generic_write_end().
 * NOTE: Even though i_size might get updated by this function, mark_inode_dirty
 * is not called, so a filesystem that actually does store data in .write_inode
 * should extend on what's done here with a call to mark_inode_dirty() in the
 * case that i_size has changed.
 */
int simple_write_end(struct file *file, struct address_space *mapping,
			loff_t pos, unsigned len, unsigned copied,
			struct page *page, void *fsdata)
{
	struct inode *inode = page->mapping->host;
	loff_t last_pos = pos + copied;

	/* zero the stale part of the page if we did a short copy */
	if (copied < len) {
		unsigned from = pos & (PAGE_CACHE_SIZE - 1);

		zero_user(page, from + copied, len - copied);
	}

	if (!PageUptodate(page))
		SetPageUptodate(page);
	/*
	 * No need to use i_size_read() here, the i_size
	 * cannot change under us because we hold the i_mutex.
	 */
	if (last_pos > inode->i_size)
		i_size_write(inode, last_pos);

	set_page_dirty(page);
	unlock_page(page);
	page_cache_release(page);

	return copied;
}
EXPORT_SYMBOL(simple_write_end);

/*
 * the inodes created here are not hashed. If you use iunique to generate
 * unique inode values later for this filesystem, then you must take care
 * to pass it an appropriate max_reserved value to avoid collisions.
 */
int simple_fill_super(struct super_block *s, unsigned long magic,
		      struct tree_descr *files)
{
	struct inode *inode;
	struct dentry *root;
	struct dentry *dentry;
	int i;

	s->s_blocksize = PAGE_CACHE_SIZE;
	s->s_blocksize_bits = PAGE_CACHE_SHIFT;
	s->s_magic = magic;
	s->s_op = &simple_super_operations;
	s->s_time_gran = 1;

	inode = new_inode(s);
	if (!inode)
		return -ENOMEM;
	/*
	 * because the root inode is 1, the files array must not contain an
	 * entry at index 1
	 */
	inode->i_ino = 1;
	inode->i_mode = S_IFDIR | 0755;
	inode->i_atime = inode->i_mtime = inode->i_ctime = CURRENT_TIME;
	inode->i_op = &simple_dir_inode_operations;
	inode->i_fop = &simple_dir_operations;
	set_nlink(inode, 2);
	root = d_make_root(inode);
	if (!root)
		return -ENOMEM;
	for (i = 0; !files->name || files->name[0]; i++, files++) {
		if (!files->name)
			continue;

		/* warn if it tries to conflict with the root inode */
		if (unlikely(i == 1))
			printk(KERN_WARNING "%s: %s passed in a files array"
				"with an index of 1!\n", __func__,
				s->s_type->name);

		dentry = d_alloc_name(root, files->name);
		if (!dentry)
			goto out;
		inode = new_inode(s);
		if (!inode) {
			dput(dentry);
			goto out;
		}
		inode->i_mode = S_IFREG | files->mode;
		inode->i_atime = inode->i_mtime = inode->i_ctime = CURRENT_TIME;
		inode->i_fop = files->ops;
		inode->i_ino = i;
		d_add(dentry, inode);
	}
	s->s_root = root;
	return 0;
out:
	d_genocide(root);
	shrink_dcache_parent(root);
	dput(root);
	return -ENOMEM;
}
EXPORT_SYMBOL(simple_fill_super);

static DEFINE_SPINLOCK(pin_fs_lock);

int simple_pin_fs(struct file_system_type *type, struct vfsmount **mount, int *count)
{
	struct vfsmount *mnt = NULL;
	spin_lock(&pin_fs_lock);
	if (unlikely(!*mount)) {
		spin_unlock(&pin_fs_lock);
		mnt = vfs_kern_mount(type, MS_KERNMOUNT, type->name, NULL);
		if (IS_ERR(mnt))
			return PTR_ERR(mnt);
		spin_lock(&pin_fs_lock);
		if (!*mount)
			*mount = mnt;
	}
	mntget(*mount);
	++*count;
	spin_unlock(&pin_fs_lock);
	mntput(mnt);
	return 0;
}
EXPORT_SYMBOL(simple_pin_fs);

void simple_release_fs(struct vfsmount **mount, int *count)
{
	struct vfsmount *mnt;
	spin_lock(&pin_fs_lock);
	mnt = *mount;
	if (!--*count)
		*mount = NULL;
	spin_unlock(&pin_fs_lock);
	mntput(mnt);
}
EXPORT_SYMBOL(simple_release_fs);

/**
 * simple_read_from_buffer - copy data from the buffer to user space
 * @to: the user space buffer to read to
 * @count: the maximum number of bytes to read
 * @ppos: the current position in the buffer
 * @from: the buffer to read from
 * @available: the size of the buffer
 *
 * The simple_read_from_buffer() function reads up to @count bytes from the
 * buffer @from at offset @ppos into the user space address starting at @to.
 *
 * On success, the number of bytes read is returned and the offset @ppos is
 * advanced by this number, or negative value is returned on error.
 **/
ssize_t simple_read_from_buffer(void __user *to, size_t count, loff_t *ppos,
				const void *from, size_t available)
{
	loff_t pos = *ppos;
	size_t ret;

	if (pos < 0)
		return -EINVAL;
	if (pos >= available || !count)
		return 0;
	if (count > available - pos)
		count = available - pos;
	ret = copy_to_user(to, from + pos, count);
	if (ret == count)
		return -EFAULT;
	count -= ret;
	*ppos = pos + count;
	return count;
}
EXPORT_SYMBOL(simple_read_from_buffer);

/**
 * simple_write_to_buffer - copy data from user space to the buffer
 * @to: the buffer to write to
 * @available: the size of the buffer
 * @ppos: the current position in the buffer
 * @from: the user space buffer to read from
 * @count: the maximum number of bytes to read
 *
 * The simple_write_to_buffer() function reads up to @count bytes from the user
 * space address starting at @from into the buffer @to at offset @ppos.
 *
 * On success, the number of bytes written is returned and the offset @ppos is
 * advanced by this number, or negative value is returned on error.
 **/
ssize_t simple_write_to_buffer(void *to, size_t available, loff_t *ppos,
		const void __user *from, size_t count)
{
	loff_t pos = *ppos;
	size_t res;

	if (pos < 0)
		return -EINVAL;
	if (pos >= available || !count)
		return 0;
	if (count > available - pos)
		count = available - pos;
	res = copy_from_user(to + pos, from, count);
	if (res == count)
		return -EFAULT;
	count -= res;
	*ppos = pos + count;
	return count;
}
EXPORT_SYMBOL(simple_write_to_buffer);

/**
 * memory_read_from_buffer - copy data from the buffer
 * @to: the kernel space buffer to read to
 * @count: the maximum number of bytes to read
 * @ppos: the current position in the buffer
 * @from: the buffer to read from
 * @available: the size of the buffer
 *
 * The memory_read_from_buffer() function reads up to @count bytes from the
 * buffer @from at offset @ppos into the kernel space address starting at @to.
 *
 * On success, the number of bytes read is returned and the offset @ppos is
 * advanced by this number, or negative value is returned on error.
 **/
ssize_t memory_read_from_buffer(void *to, size_t count, loff_t *ppos,
				const void *from, size_t available)
{
	loff_t pos = *ppos;

	if (pos < 0)
		return -EINVAL;
	if (pos >= available)
		return 0;
	if (count > available - pos)
		count = available - pos;
	memcpy(to, from + pos, count);
	*ppos = pos + count;

	return count;
}
EXPORT_SYMBOL(memory_read_from_buffer);

/*
 * Transaction based IO.
 * The file expects a single write which triggers the transaction, and then
 * possibly a read which collects the result - which is stored in a
 * file-local buffer.
 */

void simple_transaction_set(struct file *file, size_t n)
{
	struct simple_transaction_argresp *ar = file->private_data;

	BUG_ON(n > SIMPLE_TRANSACTION_LIMIT);

	/*
	 * The barrier ensures that ar->size will really remain zero until
	 * ar->data is ready for reading.
	 */
	smp_mb();
	ar->size = n;
}
EXPORT_SYMBOL(simple_transaction_set);

char *simple_transaction_get(struct file *file, const char __user *buf, size_t size)
{
	struct simple_transaction_argresp *ar;
	static DEFINE_SPINLOCK(simple_transaction_lock);

	if (size > SIMPLE_TRANSACTION_LIMIT - 1)
		return ERR_PTR(-EFBIG);

	ar = (struct simple_transaction_argresp *)get_zeroed_page(GFP_KERNEL);
	if (!ar)
		return ERR_PTR(-ENOMEM);

	spin_lock(&simple_transaction_lock);

	/* only one write allowed per open */
	if (file->private_data) {
		spin_unlock(&simple_transaction_lock);
		free_page((unsigned long)ar);
		return ERR_PTR(-EBUSY);
	}

	file->private_data = ar;

	spin_unlock(&simple_transaction_lock);

	if (copy_from_user(ar->data, buf, size))
		return ERR_PTR(-EFAULT);

	return ar->data;
}
EXPORT_SYMBOL(simple_transaction_get);

ssize_t simple_transaction_read(struct file *file, char __user *buf, size_t size, loff_t *pos)
{
	struct simple_transaction_argresp *ar = file->private_data;

	if (!ar)
		return 0;
	return simple_read_from_buffer(buf, size, pos, ar->data, ar->size);
}
EXPORT_SYMBOL(simple_transaction_read);

int simple_transaction_release(struct inode *inode, struct file *file)
{
	free_page((unsigned long)file->private_data);
	return 0;
}
EXPORT_SYMBOL(simple_transaction_release);

/* Simple attribute files */

struct simple_attr {
	int (*get)(void *, u64 *);
	int (*set)(void *, u64);
	char get_buf[24];	/* enough to store a u64 and "\n\0" */
	char set_buf[24];
	void *data;
	const char *fmt;	/* format for read operation */
	struct mutex mutex;	/* protects access to these buffers */
};

/* simple_attr_open is called by an actual attribute open file operation
 * to set the attribute specific access operations. */
int simple_attr_open(struct inode *inode, struct file *file,
		     int (*get)(void *, u64 *), int (*set)(void *, u64),
		     const char *fmt)
{
	struct simple_attr *attr;

	attr = kmalloc(sizeof(*attr), GFP_KERNEL);
	if (!attr)
		return -ENOMEM;

	attr->get = get;
	attr->set = set;
	attr->data = inode->i_private;
	attr->fmt = fmt;
	mutex_init(&attr->mutex);

	file->private_data = attr;

	return nonseekable_open(inode, file);
}
EXPORT_SYMBOL_GPL(simple_attr_open);

int simple_attr_release(struct inode *inode, struct file *file)
{
	kfree(file->private_data);
	return 0;
}
EXPORT_SYMBOL_GPL(simple_attr_release);	/* GPL-only?  This?  Really? */

/* read from the buffer that is filled with the get function */
ssize_t simple_attr_read(struct file *file, char __user *buf,
			 size_t len, loff_t *ppos)
{
	struct simple_attr *attr;
	size_t size;
	ssize_t ret;

	attr = file->private_data;

	if (!attr->get)
		return -EACCES;

	ret = mutex_lock_interruptible(&attr->mutex);
	if (ret)
		return ret;

	if (*ppos) {		/* continued read */
		size = strlen(attr->get_buf);
	} else {		/* first read */
		u64 val;
		ret = attr->get(attr->data, &val);
		if (ret)
			goto out;

		size = scnprintf(attr->get_buf, sizeof(attr->get_buf),
				 attr->fmt, (unsigned long long)val);
	}

	ret = simple_read_from_buffer(buf, len, ppos, attr->get_buf, size);
out:
	mutex_unlock(&attr->mutex);
	return ret;
}
EXPORT_SYMBOL_GPL(simple_attr_read);

/* interpret the buffer as a number to call the set function with */
ssize_t simple_attr_write(struct file *file, const char __user *buf,
			  size_t len, loff_t *ppos)
{
	struct simple_attr *attr;
	u64 val;
	size_t size;
	ssize_t ret;

	attr = file->private_data;
	if (!attr->set)
		return -EACCES;

	ret = mutex_lock_interruptible(&attr->mutex);
	if (ret)
		return ret;

	ret = -EFAULT;
	size = min(sizeof(attr->set_buf) - 1, len);
	if (copy_from_user(attr->set_buf, buf, size))
		goto out;

	attr->set_buf[size] = '\0';
	val = simple_strtoll(attr->set_buf, NULL, 0);
	ret = attr->set(attr->data, val);
	if (ret == 0)
		ret = len; /* on success, claim we got the whole input */
out:
	mutex_unlock(&attr->mutex);
	return ret;
}
EXPORT_SYMBOL_GPL(simple_attr_write);

/**
 * generic_fh_to_dentry - generic helper for the fh_to_dentry export operation
 * @sb:		filesystem to do the file handle conversion on
 * @fid:	file handle to convert
 * @fh_len:	length of the file handle in bytes
 * @fh_type:	type of file handle
 * @get_inode:	filesystem callback to retrieve inode
 *
 * This function decodes @fid as long as it has one of the well-known
 * Linux filehandle types and calls @get_inode on it to retrieve the
 * inode for the object specified in the file handle.
 */
struct dentry *generic_fh_to_dentry(struct super_block *sb, struct fid *fid,
		int fh_len, int fh_type, struct inode *(*get_inode)
			(struct super_block *sb, u64 ino, u32 gen))
{
	struct inode *inode = NULL;

	if (fh_len < 2)
		return NULL;

	switch (fh_type) {
	case FILEID_INO32_GEN:
	case FILEID_INO32_GEN_PARENT:
		inode = get_inode(sb, fid->i32.ino, fid->i32.gen);
		break;
	}

	return d_obtain_alias(inode);
}
EXPORT_SYMBOL_GPL(generic_fh_to_dentry);

/**
 * generic_fh_to_parent - generic helper for the fh_to_parent export operation
 * @sb:		filesystem to do the file handle conversion on
 * @fid:	file handle to convert
 * @fh_len:	length of the file handle in bytes
 * @fh_type:	type of file handle
 * @get_inode:	filesystem callback to retrieve inode
 *
 * This function decodes @fid as long as it has one of the well-known
 * Linux filehandle types and calls @get_inode on it to retrieve the
 * inode for the _parent_ object specified in the file handle if it
 * is specified in the file handle, or NULL otherwise.
 */
struct dentry *generic_fh_to_parent(struct super_block *sb, struct fid *fid,
		int fh_len, int fh_type, struct inode *(*get_inode)
			(struct super_block *sb, u64 ino, u32 gen))
{
	struct inode *inode = NULL;

	if (fh_len <= 2)
		return NULL;

	switch (fh_type) {
	case FILEID_INO32_GEN_PARENT:
		inode = get_inode(sb, fid->i32.parent_ino,
				  (fh_len > 3 ? fid->i32.parent_gen : 0));
		break;
	}

	return d_obtain_alias(inode);
}
EXPORT_SYMBOL_GPL(generic_fh_to_parent);

/**
 * __generic_file_fsync - generic fsync implementation for simple filesystems
 *
 * @file:	file to synchronize
 * @start:	start offset in bytes
 * @end:	end offset in bytes (inclusive)
 * @datasync:	only synchronize essential metadata if true
 *
 * This is a generic implementation of the fsync method for simple
 * filesystems which track all non-inode metadata in the buffers list
 * hanging off the address_space structure.
 */
int __generic_file_fsync(struct file *file, loff_t start, loff_t end,
				 int datasync)
{
	struct inode *inode = file->f_mapping->host;
	int err;
	int ret;

	err = filemap_write_and_wait_range(inode->i_mapping, start, end);
	if (err)
		return err;

	mutex_lock(&inode->i_mutex);
	ret = sync_mapping_buffers(inode->i_mapping);
	if (!(inode->i_state & I_DIRTY_ALL))
		goto out;
	if (datasync && !(inode->i_state & I_DIRTY_DATASYNC))
		goto out;

	err = sync_inode_metadata(inode, 1);
	if (ret == 0)
		ret = err;

out:
	mutex_unlock(&inode->i_mutex);
	return ret;
}
EXPORT_SYMBOL(__generic_file_fsync);

/**
 * generic_file_fsync - generic fsync implementation for simple filesystems
 *			with flush
 * @file:	file to synchronize
 * @start:	start offset in bytes
 * @end:	end offset in bytes (inclusive)
 * @datasync:	only synchronize essential metadata if true
 *
 */

int generic_file_fsync(struct file *file, loff_t start, loff_t end,
		       int datasync)
{
	struct inode *inode = file->f_mapping->host;
	int err;

	err = __generic_file_fsync(file, start, end, datasync);
	if (err)
		return err;
	return blkdev_issue_flush(inode->i_sb->s_bdev, GFP_KERNEL, NULL);
}
EXPORT_SYMBOL(generic_file_fsync);

/**
 * generic_check_addressable - Check addressability of file system
 * @blocksize_bits:	log of file system block size
 * @num_blocks:		number of blocks in file system
 *
 * Determine whether a file system with @num_blocks blocks (and a
 * block size of 2**@blocksize_bits) is addressable by the sector_t
 * and page cache of the system.  Return 0 if so and -EFBIG otherwise.
 */
int generic_check_addressable(unsigned blocksize_bits, u64 num_blocks)
{
	u64 last_fs_block = num_blocks - 1;
	u64 last_fs_page =
		last_fs_block >> (PAGE_CACHE_SHIFT - blocksize_bits);

	if (unlikely(num_blocks == 0))
		return 0;

	if ((blocksize_bits < 9) || (blocksize_bits > PAGE_CACHE_SHIFT))
		return -EINVAL;

	if ((last_fs_block > (sector_t)(~0ULL) >> (blocksize_bits - 9)) ||
	    (last_fs_page > (pgoff_t)(~0ULL))) {
		return -EFBIG;
	}
	return 0;
}
EXPORT_SYMBOL(generic_check_addressable);

/*
 * No-op implementation of ->fsync for in-memory filesystems.
 */
int noop_fsync(struct file *file, loff_t start, loff_t end, int datasync)
{
	return 0;
}
EXPORT_SYMBOL(noop_fsync);

void kfree_put_link(struct inode *unused, void *cookie)
{
	kfree(cookie);
}
EXPORT_SYMBOL(kfree_put_link);

void free_page_put_link(struct inode *unused, void *cookie)
{
	free_page((unsigned long) cookie);
}
EXPORT_SYMBOL(free_page_put_link);

/*
 * nop .set_page_dirty method so that people can use .page_mkwrite on
 * anon inodes.
 */
static int anon_set_page_dirty(struct page *page)
{
	return 0;
};

/*
 * A single inode exists for all anon_inode files. Contrary to pipes,
 * anon_inode inodes have no associated per-instance data, so we need
 * only allocate one of them.
 */
struct inode *alloc_anon_inode(struct super_block *s)
{
	static const struct address_space_operations anon_aops = {
		.set_page_dirty = anon_set_page_dirty,
	};
	struct inode *inode = new_inode_pseudo(s);

	if (!inode)
		return ERR_PTR(-ENOMEM);

	inode->i_ino = get_next_ino();
	inode->i_mapping->a_ops = &anon_aops;

	/*
	 * Mark the inode dirty from the very beginning,
	 * that way it will never be moved to the dirty
	 * list because mark_inode_dirty() will think
	 * that it already _is_ on the dirty list.
	 */
	inode->i_state = I_DIRTY;
	inode->i_mode = S_IRUSR | S_IWUSR;
	inode->i_uid = current_fsuid();
	inode->i_gid = current_fsgid();
	inode->i_flags |= S_PRIVATE;
	inode->i_atime = inode->i_mtime = inode->i_ctime = CURRENT_TIME;
	return inode;
}
EXPORT_SYMBOL(alloc_anon_inode);

/**
 * simple_nosetlease - generic helper for prohibiting leases
 * @filp: file pointer
 * @arg: type of lease to obtain
 * @flp: new lease supplied for insertion
 * @priv: private data for lm_setup operation
 *
 * Generic helper for filesystems that do not wish to allow leases to be set.
 * All arguments are ignored and it just returns -EINVAL.
 */
int
simple_nosetlease(struct file *filp, long arg, struct file_lock **flp,
		  void **priv)
{
	return -EINVAL;
}
EXPORT_SYMBOL(simple_nosetlease);

<<<<<<< HEAD
const char *simple_follow_link(struct dentry *dentry, void **cookie)
{
	return d_inode(dentry)->i_link;
}
EXPORT_SYMBOL(simple_follow_link);

const struct inode_operations simple_symlink_inode_operations = {
	.follow_link = simple_follow_link,
	.readlink = generic_readlink
};
EXPORT_SYMBOL(simple_symlink_inode_operations);
=======

/*
 * Operations for a permanently empty directory.
 */
static struct dentry *empty_dir_lookup(struct inode *dir, struct dentry *dentry, unsigned int flags)
{
	return ERR_PTR(-ENOENT);
}

static int empty_dir_getattr(struct vfsmount *mnt, struct dentry *dentry,
				 struct kstat *stat)
{
	struct inode *inode = d_inode(dentry);
	generic_fillattr(inode, stat);
	return 0;
}

static int empty_dir_setattr(struct dentry *dentry, struct iattr *attr)
{
	return -EPERM;
}

static int empty_dir_setxattr(struct dentry *dentry, const char *name,
			      const void *value, size_t size, int flags)
{
	return -EOPNOTSUPP;
}

static ssize_t empty_dir_getxattr(struct dentry *dentry, const char *name,
				  void *value, size_t size)
{
	return -EOPNOTSUPP;
}

static int empty_dir_removexattr(struct dentry *dentry, const char *name)
{
	return -EOPNOTSUPP;
}

static ssize_t empty_dir_listxattr(struct dentry *dentry, char *list, size_t size)
{
	return -EOPNOTSUPP;
}

static const struct inode_operations empty_dir_inode_operations = {
	.lookup		= empty_dir_lookup,
	.permission	= generic_permission,
	.setattr	= empty_dir_setattr,
	.getattr	= empty_dir_getattr,
	.setxattr	= empty_dir_setxattr,
	.getxattr	= empty_dir_getxattr,
	.removexattr	= empty_dir_removexattr,
	.listxattr	= empty_dir_listxattr,
};

static loff_t empty_dir_llseek(struct file *file, loff_t offset, int whence)
{
	/* An empty directory has two entries . and .. at offsets 0 and 1 */
	return generic_file_llseek_size(file, offset, whence, 2, 2);
}

static int empty_dir_readdir(struct file *file, struct dir_context *ctx)
{
	dir_emit_dots(file, ctx);
	return 0;
}

static const struct file_operations empty_dir_operations = {
	.llseek		= empty_dir_llseek,
	.read		= generic_read_dir,
	.iterate	= empty_dir_readdir,
	.fsync		= noop_fsync,
};


void make_empty_dir_inode(struct inode *inode)
{
	set_nlink(inode, 2);
	inode->i_mode = S_IFDIR | S_IRUGO | S_IXUGO;
	inode->i_uid = GLOBAL_ROOT_UID;
	inode->i_gid = GLOBAL_ROOT_GID;
	inode->i_rdev = 0;
	inode->i_size = 2;
	inode->i_blkbits = PAGE_SHIFT;
	inode->i_blocks = 0;

	inode->i_op = &empty_dir_inode_operations;
	inode->i_fop = &empty_dir_operations;
}

bool is_empty_dir_inode(struct inode *inode)
{
	return (inode->i_fop == &empty_dir_operations) &&
		(inode->i_op == &empty_dir_inode_operations);
}
>>>>>>> 93e3bce6
<|MERGE_RESOLUTION|>--- conflicted
+++ resolved
@@ -1097,7 +1097,6 @@
 }
 EXPORT_SYMBOL(simple_nosetlease);
 
-<<<<<<< HEAD
 const char *simple_follow_link(struct dentry *dentry, void **cookie)
 {
 	return d_inode(dentry)->i_link;
@@ -1109,7 +1108,6 @@
 	.readlink = generic_readlink
 };
 EXPORT_SYMBOL(simple_symlink_inode_operations);
-=======
 
 /*
  * Operations for a permanently empty directory.
@@ -1204,5 +1202,4 @@
 {
 	return (inode->i_fop == &empty_dir_operations) &&
 		(inode->i_op == &empty_dir_inode_operations);
-}
->>>>>>> 93e3bce6
+}