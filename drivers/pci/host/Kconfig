--- conflicted
+++ resolved
@@ -63,8 +63,6 @@
 	help
 	  Say Y here if you want PCIe support on SPEAr13XX SoCs.
 
-<<<<<<< HEAD
-
 config PCI_KEYSTONE
 	bool "TI Keystone PCIe controller"
 	depends on ARCH_KEYSTONE
@@ -82,7 +80,7 @@
 	help
 	  Say 'Y' here if you want kernel to support the Xilinx AXI PCIe
 	  Host Bridge driver.
-=======
+
 config PCI_XGENE
 	bool "X-Gene PCIe controller"
 	depends on ARCH_XGENE
@@ -92,6 +90,5 @@
 	  Say Y here if you want internal PCI support on APM X-Gene SoC.
 	  There are 5 internal PCIe ports available. Each port is GEN3 capable
 	  and have varied lanes from x1 to x8.
->>>>>>> 767ebaff
 
 endmenu