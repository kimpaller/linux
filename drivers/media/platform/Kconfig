--- conflicted
+++ resolved
@@ -140,21 +140,23 @@
 
 config VIDEO_AXI_HDMI_RX
 	tristate "AXI-HDMI-RX support"
-	depends on MEDIA_SUPPORT && VIDEO_V4L2 && I2C && VIDEO_V4L2_SUBDEV_API
+	depends on MEDIA_SUPPORT && VIDEO_V4L2 && I2C
+	depends on GPIOLIB || COMPILE_TEST
 	select I2C_ALGOBIT
 	select VIDEO_ADV7604
 	select VIDEOBUF2_DMA_CONTIG
-	---help---
+	help
 	  To compile this driver as a module, choose M here: the
 	  module will be called axi-hdmi-rx.
 
 config VIDEO_IMAGEON_BRIDGE
 	tristate "IMAGEON-BRIDGE support"
-	depends on MEDIA_SUPPORT && VIDEO_V4L2 && I2C && VIDEO_V4L2_SUBDEV_API
+	depends on MEDIA_SUPPORT && VIDEO_V4L2 && I2C
+	depends on GPIOLIB || COMPILE_TEST
 	select I2C_ALGOBIT
 	select VIDEO_ADV7511
 	select VIDEO_ADV7604
-	---help---
+	help
 	  To compile this driver as a module, choose M here: the
 	  module will be called imageon-bridge.
 
@@ -568,39 +570,13 @@
 config VIDEO_TI_CSC
 	tristate
 
-<<<<<<< HEAD
 config ADI_AXI_VIDEO_FRAME_BUFFER
 	tristate "ADI AXI frame buffer"
 	depends on MEDIA_SUPPORT
-	---help---
+	help
 	  To compile this driver as a module, choose M here: the
 	  module will be called adi-axi-fb.
 
-menuconfig V4L_TEST_DRIVERS
-	bool "Media test drivers"
-	depends on MEDIA_CAMERA_SUPPORT
-
-if V4L_TEST_DRIVERS
-
-source "drivers/media/platform/vimc/Kconfig"
-
-source "drivers/media/platform/vivid/Kconfig"
-
-config VIDEO_VIM2M
-	tristate "Virtual Memory-to-Memory Driver"
-	depends on VIDEO_DEV && VIDEO_V4L2
-	select VIDEOBUF2_VMALLOC
-	select V4L2_MEM2MEM_DEV
-	help
-	  This is a virtual test device for the memory-to-memory driver
-	  framework.
-
-source "drivers/media/platform/vicodec/Kconfig"
-
-endif #V4L_TEST_DRIVERS
-
-=======
->>>>>>> 256af411
 menuconfig DVB_PLATFORM_DRIVERS
 	bool "DVB platform devices"
 	depends on MEDIA_DIGITAL_TV_SUPPORT
