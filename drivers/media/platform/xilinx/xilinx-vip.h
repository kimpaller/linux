// SPDX-License-Identifier: GPL-2.0
/*
 * Xilinx Video IP Core
 *
 * Copyright (C) 2013-2015 Ideas on Board
 * Copyright (C) 2013-2015 Xilinx, Inc.
 *
 * Contacts: Hyun Kwon <hyun.kwon@xilinx.com>
 *           Laurent Pinchart <laurent.pinchart@ideasonboard.com>
 */

#ifndef __XILINX_VIP_H__
#define __XILINX_VIP_H__

#include <linux/bitops.h>
#include <linux/io.h>
#include <media/v4l2-subdev.h>

struct clk;

/*
 * Minimum and maximum width and height common to most video IP cores. IP
 * cores with different requirements must define their own values.
 */
#define XVIP_MIN_WIDTH			32
#define XVIP_MAX_WIDTH			7680
#define XVIP_MIN_HEIGHT			32
#define XVIP_MAX_HEIGHT			7680

/*
 * Pad IDs. IP cores with with multiple inputs or outputs should define
 * their own values.
 */
#define XVIP_PAD_SINK			0
#define XVIP_PAD_SOURCE			1

/* Xilinx Video IP Control Registers */
#define XVIP_CTRL_CONTROL			0x0000
#define XVIP_CTRL_CONTROL_SW_ENABLE		BIT(0)
#define XVIP_CTRL_CONTROL_REG_UPDATE		BIT(1)
#define XVIP_CTRL_CONTROL_BYPASS		BIT(4)
#define XVIP_CTRL_CONTROL_TEST_PATTERN		BIT(5)
#define XVIP_CTRL_CONTROL_FRAME_SYNC_RESET	BIT(30)
#define XVIP_CTRL_CONTROL_SW_RESET		BIT(31)
#define XVIP_CTRL_STATUS			0x0004
#define XVIP_CTRL_STATUS_PROC_STARTED		BIT(0)
#define XVIP_CTRL_STATUS_EOF			BIT(1)
#define XVIP_CTRL_ERROR				0x0008
#define XVIP_CTRL_ERROR_SLAVE_EOL_EARLY		BIT(0)
#define XVIP_CTRL_ERROR_SLAVE_EOL_LATE		BIT(1)
#define XVIP_CTRL_ERROR_SLAVE_SOF_EARLY		BIT(2)
#define XVIP_CTRL_ERROR_SLAVE_SOF_LATE		BIT(3)
#define XVIP_CTRL_IRQ_ENABLE			0x000c
#define XVIP_CTRL_IRQ_ENABLE_PROC_STARTED	BIT(0)
#define XVIP_CTRL_IRQ_EOF			BIT(1)
#define XVIP_CTRL_VERSION			0x0010
#define XVIP_CTRL_VERSION_MAJOR_MASK		(0xff << 24)
#define XVIP_CTRL_VERSION_MAJOR_SHIFT		24
#define XVIP_CTRL_VERSION_MINOR_MASK		(0xff << 16)
#define XVIP_CTRL_VERSION_MINOR_SHIFT		16
#define XVIP_CTRL_VERSION_REVISION_MASK		(0xf << 12)
#define XVIP_CTRL_VERSION_REVISION_SHIFT	12
#define XVIP_CTRL_VERSION_PATCH_MASK		(0xf << 8)
#define XVIP_CTRL_VERSION_PATCH_SHIFT		8
#define XVIP_CTRL_VERSION_INTERNAL_MASK		(0xff << 0)
#define XVIP_CTRL_VERSION_INTERNAL_SHIFT	0

/* Xilinx Video IP Timing Registers */
#define XVIP_ACTIVE_SIZE			0x0020
#define XVIP_ACTIVE_VSIZE_MASK			(0x7ff << 16)
#define XVIP_ACTIVE_VSIZE_SHIFT			16
#define XVIP_ACTIVE_HSIZE_MASK			(0x7ff << 0)
#define XVIP_ACTIVE_HSIZE_SHIFT			0
#define XVIP_ENCODING				0x0028
#define XVIP_ENCODING_NBITS_8			(0 << 4)
#define XVIP_ENCODING_NBITS_10			(1 << 4)
#define XVIP_ENCODING_NBITS_12			(2 << 4)
#define XVIP_ENCODING_NBITS_16			(3 << 4)
#define XVIP_ENCODING_NBITS_MASK		(3 << 4)
#define XVIP_ENCODING_NBITS_SHIFT		4
#define XVIP_ENCODING_VIDEO_FORMAT_YUV422	(0 << 0)
#define XVIP_ENCODING_VIDEO_FORMAT_YUV444	(1 << 0)
#define XVIP_ENCODING_VIDEO_FORMAT_RGB		(2 << 0)
#define XVIP_ENCODING_VIDEO_FORMAT_YUV420	(3 << 0)
#define XVIP_ENCODING_VIDEO_FORMAT_MASK		(3 << 0)
#define XVIP_ENCODING_VIDEO_FORMAT_SHIFT	0

/**
 * struct xvip_device - Xilinx Video IP device structure
 * @subdev: V4L2 subdevice
 * @dev: (OF) device
 * @iomem: device I/O register space remapped to kernel virtual memory
 * @clk: video core clock
 * @saved_ctrl: saved control register for resume / suspend
 */
struct xvip_device {
	struct v4l2_subdev subdev;
	struct device *dev;
	void __iomem *iomem;
	struct clk *clk;
	u32 saved_ctrl;
};

/**
 * struct xvip_video_format - Xilinx Video IP video format description
 * @vf_code: AXI4 video format code
 * @width: AXI4 format width in bits per component
 * @pattern: CFA pattern for Mono/Sensor formats
 * @code: media bus format code
 * @bpl_factor: Bytes per line factor
 * @bpp: bits per pixel
 * @fourcc: V4L2 pixel format FCC identifier
 * @num_planes: number of planes w.r.t. color format
 * @buffers: number of buffers per format
 * @hsub: Horizontal sampling factor of Chroma
 * @vsub: Vertical sampling factor of Chroma
<<<<<<< HEAD
 * @description: format description, suitable for userspace
=======
>>>>>>> e0d688d4
 */
struct xvip_video_format {
	unsigned int vf_code;
	unsigned int width;
	const char *pattern;
	unsigned int code;
	unsigned int bpl_factor;
	unsigned int bpp;
	u32 fourcc;
	u8 num_planes;
	u8 buffers;
	u8 hsub;
	u8 vsub;
<<<<<<< HEAD
	const char *description;
=======
>>>>>>> e0d688d4
};

const struct xvip_video_format *xvip_get_format_by_code(unsigned int code);
const struct xvip_video_format *xvip_get_format_by_fourcc(u32 fourcc);
const struct xvip_video_format *xvip_of_get_format(struct device_node *node);
void xvip_bpl_scaling_factor(u32 fourcc, u32 *numerator, u32 *denominator);
void xvip_width_padding_factor(u32 fourcc, u32 *numerator, u32 *denominator);
void xvip_set_format_size(struct v4l2_mbus_framefmt *format,
			  const struct v4l2_subdev_format *fmt);
int xvip_enum_mbus_code(struct v4l2_subdev *subdev,
			struct v4l2_subdev_pad_config *cfg,
			struct v4l2_subdev_mbus_code_enum *code);
int xvip_enum_frame_size(struct v4l2_subdev *subdev,
			 struct v4l2_subdev_pad_config *cfg,
			 struct v4l2_subdev_frame_size_enum *fse);

static inline u32 xvip_read(struct xvip_device *xvip, u32 addr)
{
	return ioread32(xvip->iomem + addr);
}

static inline void xvip_write(struct xvip_device *xvip, u32 addr, u32 value)
{
	iowrite32(value, xvip->iomem + addr);
}

static inline void xvip_clr(struct xvip_device *xvip, u32 addr, u32 clr)
{
	xvip_write(xvip, addr, xvip_read(xvip, addr) & ~clr);
}

static inline void xvip_set(struct xvip_device *xvip, u32 addr, u32 set)
{
	xvip_write(xvip, addr, xvip_read(xvip, addr) | set);
}

void xvip_clr_or_set(struct xvip_device *xvip, u32 addr, u32 mask, bool set);
void xvip_clr_and_set(struct xvip_device *xvip, u32 addr, u32 clr, u32 set);

int xvip_init_resources(struct xvip_device *xvip);
void xvip_cleanup_resources(struct xvip_device *xvip);

static inline void xvip_reset(struct xvip_device *xvip)
{
	xvip_write(xvip, XVIP_CTRL_CONTROL, XVIP_CTRL_CONTROL_SW_RESET);
}

static inline void xvip_start(struct xvip_device *xvip)
{
	xvip_set(xvip, XVIP_CTRL_CONTROL,
		 XVIP_CTRL_CONTROL_SW_ENABLE | XVIP_CTRL_CONTROL_REG_UPDATE);
}

static inline void xvip_stop(struct xvip_device *xvip)
{
	xvip_clr(xvip, XVIP_CTRL_CONTROL, XVIP_CTRL_CONTROL_SW_ENABLE);
}

static inline void xvip_resume(struct xvip_device *xvip)
{
	xvip_write(xvip, XVIP_CTRL_CONTROL,
		   xvip->saved_ctrl | XVIP_CTRL_CONTROL_SW_ENABLE);
}

static inline void xvip_suspend(struct xvip_device *xvip)
{
	xvip->saved_ctrl = xvip_read(xvip, XVIP_CTRL_CONTROL);
	xvip_write(xvip, XVIP_CTRL_CONTROL,
		   xvip->saved_ctrl & ~XVIP_CTRL_CONTROL_SW_ENABLE);
}

static inline void xvip_set_frame_size(struct xvip_device *xvip,
				       const struct v4l2_mbus_framefmt *format)
{
	xvip_write(xvip, XVIP_ACTIVE_SIZE,
		   (format->height << XVIP_ACTIVE_VSIZE_SHIFT) |
		   (format->width << XVIP_ACTIVE_HSIZE_SHIFT));
}

static inline void xvip_get_frame_size(struct xvip_device *xvip,
				       struct v4l2_mbus_framefmt *format)
{
	u32 reg;

	reg = xvip_read(xvip, XVIP_ACTIVE_SIZE);
	format->width = (reg & XVIP_ACTIVE_HSIZE_MASK) >>
			XVIP_ACTIVE_HSIZE_SHIFT;
	format->height = (reg & XVIP_ACTIVE_VSIZE_MASK) >>
			 XVIP_ACTIVE_VSIZE_SHIFT;
}

static inline void xvip_enable_reg_update(struct xvip_device *xvip)
{
	xvip_set(xvip, XVIP_CTRL_CONTROL, XVIP_CTRL_CONTROL_REG_UPDATE);
}

static inline void xvip_disable_reg_update(struct xvip_device *xvip)
{
	xvip_clr(xvip, XVIP_CTRL_CONTROL, XVIP_CTRL_CONTROL_REG_UPDATE);
}

static inline void xvip_print_version(struct xvip_device *xvip)
{
	u32 version;

	version = xvip_read(xvip, XVIP_CTRL_VERSION);

	dev_info(xvip->dev, "device found, version %u.%02x%x\n",
		 ((version & XVIP_CTRL_VERSION_MAJOR_MASK) >>
		  XVIP_CTRL_VERSION_MAJOR_SHIFT),
		 ((version & XVIP_CTRL_VERSION_MINOR_MASK) >>
		  XVIP_CTRL_VERSION_MINOR_SHIFT),
		 ((version & XVIP_CTRL_VERSION_REVISION_MASK) >>
		  XVIP_CTRL_VERSION_REVISION_SHIFT));
}

#endif /* __XILINX_VIP_H__ */<|MERGE_RESOLUTION|>--- conflicted
+++ resolved
@@ -114,10 +114,6 @@
  * @buffers: number of buffers per format
  * @hsub: Horizontal sampling factor of Chroma
  * @vsub: Vertical sampling factor of Chroma
-<<<<<<< HEAD
- * @description: format description, suitable for userspace
-=======
->>>>>>> e0d688d4
  */
 struct xvip_video_format {
 	unsigned int vf_code;
@@ -131,10 +127,6 @@
 	u8 buffers;
 	u8 hsub;
 	u8 vsub;
-<<<<<<< HEAD
-	const char *description;
-=======
->>>>>>> e0d688d4
 };
 
 const struct xvip_video_format *xvip_get_format_by_code(unsigned int code);
