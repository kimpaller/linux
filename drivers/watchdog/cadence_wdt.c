--- conflicted
+++ resolved
@@ -334,18 +334,9 @@
 	watchdog_set_drvdata(cdns_wdt_device, wdt);
 
 	wdt->clk = devm_clk_get(dev, NULL);
-<<<<<<< HEAD
-	if (IS_ERR(wdt->clk)) {
-		ret = PTR_ERR(wdt->clk);
-		if (ret != -EPROBE_DEFER)
-			dev_err(dev, "input clock not found\n");
-		return ret;
-	}
-=======
 	if (IS_ERR(wdt->clk))
 		return dev_err_probe(dev, PTR_ERR(wdt->clk),
 				     "input clock not found\n");
->>>>>>> a4adc2c2
 
 	ret = clk_prepare_enable(wdt->clk);
 	if (ret) {
