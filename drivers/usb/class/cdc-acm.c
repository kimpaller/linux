/*
 * cdc-acm.c
 *
 * Copyright (c) 1999 Armin Fuerst	<fuerst@in.tum.de>
 * Copyright (c) 1999 Pavel Machek	<pavel@ucw.cz>
 * Copyright (c) 1999 Johannes Erdfelt	<johannes@erdfelt.com>
 * Copyright (c) 2000 Vojtech Pavlik	<vojtech@suse.cz>
 * Copyright (c) 2004 Oliver Neukum	<oliver@neukum.name>
 * Copyright (c) 2005 David Kubicek	<dave@awk.cz>
 * Copyright (c) 2011 Johan Hovold	<jhovold@gmail.com>
 *
 * USB Abstract Control Model driver for USB modems and ISDN adapters
 *
 * Sponsored by SuSE
 *
 * This program is free software; you can redistribute it and/or modify
 * it under the terms of the GNU General Public License as published by
 * the Free Software Foundation; either version 2 of the License, or
 * (at your option) any later version.
 *
 * This program is distributed in the hope that it will be useful,
 * but WITHOUT ANY WARRANTY; without even the implied warranty of
 * MERCHANTABILITY or FITNESS FOR A PARTICULAR PURPOSE.  See the
 * GNU General Public License for more details.
 *
 * You should have received a copy of the GNU General Public License
 * along with this program; if not, write to the Free Software
 * Foundation, Inc., 59 Temple Place, Suite 330, Boston, MA 02111-1307 USA
 */

#undef DEBUG
#undef VERBOSE_DEBUG

#include <linux/kernel.h>
#include <linux/errno.h>
#include <linux/init.h>
#include <linux/slab.h>
#include <linux/tty.h>
#include <linux/serial.h>
#include <linux/tty_driver.h>
#include <linux/tty_flip.h>
#include <linux/module.h>
#include <linux/mutex.h>
#include <linux/uaccess.h>
#include <linux/usb.h>
#include <linux/usb/cdc.h>
#include <asm/byteorder.h>
#include <asm/unaligned.h>
#include <linux/list.h>

#include "cdc-acm.h"


#define DRIVER_AUTHOR "Armin Fuerst, Pavel Machek, Johannes Erdfelt, Vojtech Pavlik, David Kubicek, Johan Hovold"
#define DRIVER_DESC "USB Abstract Control Model driver for USB modems and ISDN adapters"

static struct usb_driver acm_driver;
static struct tty_driver *acm_tty_driver;
static struct acm *acm_table[ACM_TTY_MINORS];

static DEFINE_MUTEX(acm_table_lock);

/*
 * acm_table accessors
 */

/*
 * Look up an ACM structure by index. If found and not disconnected, increment
 * its refcount and return it with its mutex held.
 */
static struct acm *acm_get_by_index(unsigned index)
{
	struct acm *acm;

	mutex_lock(&acm_table_lock);
	acm = acm_table[index];
	if (acm) {
		mutex_lock(&acm->mutex);
		if (acm->disconnected) {
			mutex_unlock(&acm->mutex);
			acm = NULL;
		} else {
			tty_port_get(&acm->port);
			mutex_unlock(&acm->mutex);
		}
	}
	mutex_unlock(&acm_table_lock);
	return acm;
}

/*
 * Try to find an available minor number and if found, associate it with 'acm'.
 */
static int acm_alloc_minor(struct acm *acm)
{
	int minor;

	mutex_lock(&acm_table_lock);
	for (minor = 0; minor < ACM_TTY_MINORS; minor++) {
		if (!acm_table[minor]) {
			acm_table[minor] = acm;
			break;
		}
	}
	mutex_unlock(&acm_table_lock);

	return minor;
}

/* Release the minor number associated with 'acm'.  */
static void acm_release_minor(struct acm *acm)
{
	mutex_lock(&acm_table_lock);
	acm_table[acm->minor] = NULL;
	mutex_unlock(&acm_table_lock);
}

/*
 * Functions for ACM control messages.
 */

static int acm_ctrl_msg(struct acm *acm, int request, int value,
							void *buf, int len)
{
	int retval;

	retval = usb_autopm_get_interface(acm->control);
	if (retval)
		return retval;

	retval = usb_control_msg(acm->dev, usb_sndctrlpipe(acm->dev, 0),
		request, USB_RT_ACM, value,
		acm->control->altsetting[0].desc.bInterfaceNumber,
		buf, len, 5000);

	dev_dbg(&acm->control->dev,
			"%s - rq 0x%02x, val %#x, len %#x, result %d\n",
			__func__, request, value, len, retval);

	usb_autopm_put_interface(acm->control);

	return retval < 0 ? retval : 0;
}

/* devices aren't required to support these requests.
 * the cdc acm descriptor tells whether they do...
 */
#define acm_set_control(acm, control) \
	acm_ctrl_msg(acm, USB_CDC_REQ_SET_CONTROL_LINE_STATE, control, NULL, 0)
#define acm_set_line(acm, line) \
	acm_ctrl_msg(acm, USB_CDC_REQ_SET_LINE_CODING, 0, line, sizeof *(line))
#define acm_send_break(acm, ms) \
	acm_ctrl_msg(acm, USB_CDC_REQ_SEND_BREAK, ms, NULL, 0)

/*
 * Write buffer management.
 * All of these assume proper locks taken by the caller.
 */

static int acm_wb_alloc(struct acm *acm)
{
	int i, wbn;
	struct acm_wb *wb;

	wbn = 0;
	i = 0;
	for (;;) {
		wb = &acm->wb[wbn];
		if (!wb->use) {
			wb->use = 1;
			return wbn;
		}
		wbn = (wbn + 1) % ACM_NW;
		if (++i >= ACM_NW)
			return -1;
	}
}

static int acm_wb_is_avail(struct acm *acm)
{
	int i, n;
	unsigned long flags;

	n = ACM_NW;
	spin_lock_irqsave(&acm->write_lock, flags);
	for (i = 0; i < ACM_NW; i++)
		n -= acm->wb[i].use;
	spin_unlock_irqrestore(&acm->write_lock, flags);
	return n;
}

/*
 * Finish write. Caller must hold acm->write_lock
 */
static void acm_write_done(struct acm *acm, struct acm_wb *wb)
{
	wb->use = 0;
	acm->transmitting--;
	usb_autopm_put_interface_async(acm->control);
}

/*
 * Poke write.
 *
 * the caller is responsible for locking
 */

static int acm_start_wb(struct acm *acm, struct acm_wb *wb)
{
	int rc;

	acm->transmitting++;

	wb->urb->transfer_buffer = wb->buf;
	wb->urb->transfer_dma = wb->dmah;
	wb->urb->transfer_buffer_length = wb->len;
	wb->urb->dev = acm->dev;

	rc = usb_submit_urb(wb->urb, GFP_ATOMIC);
	if (rc < 0) {
		dev_err(&acm->data->dev,
			"%s - usb_submit_urb(write bulk) failed: %d\n",
			__func__, rc);
		acm_write_done(acm, wb);
	}
	return rc;
}

/*
 * attributes exported through sysfs
 */
static ssize_t show_caps
(struct device *dev, struct device_attribute *attr, char *buf)
{
	struct usb_interface *intf = to_usb_interface(dev);
	struct acm *acm = usb_get_intfdata(intf);

	return sprintf(buf, "%d", acm->ctrl_caps);
}
static DEVICE_ATTR(bmCapabilities, S_IRUGO, show_caps, NULL);

static ssize_t show_country_codes
(struct device *dev, struct device_attribute *attr, char *buf)
{
	struct usb_interface *intf = to_usb_interface(dev);
	struct acm *acm = usb_get_intfdata(intf);

	memcpy(buf, acm->country_codes, acm->country_code_size);
	return acm->country_code_size;
}

static DEVICE_ATTR(wCountryCodes, S_IRUGO, show_country_codes, NULL);

static ssize_t show_country_rel_date
(struct device *dev, struct device_attribute *attr, char *buf)
{
	struct usb_interface *intf = to_usb_interface(dev);
	struct acm *acm = usb_get_intfdata(intf);

	return sprintf(buf, "%d", acm->country_rel_date);
}

static DEVICE_ATTR(iCountryCodeRelDate, S_IRUGO, show_country_rel_date, NULL);
/*
 * Interrupt handlers for various ACM device responses
 */

/* control interface reports status changes with "interrupt" transfers */
static void acm_ctrl_irq(struct urb *urb)
{
	struct acm *acm = urb->context;
	struct usb_cdc_notification *dr = urb->transfer_buffer;
	unsigned char *data;
	int newctrl;
	int difference;
	int retval;
	int status = urb->status;

	switch (status) {
	case 0:
		/* success */
		break;
	case -ECONNRESET:
	case -ENOENT:
	case -ESHUTDOWN:
		/* this urb is terminated, clean up */
		dev_dbg(&acm->control->dev,
				"%s - urb shutting down with status: %d\n",
				__func__, status);
		return;
	default:
		dev_dbg(&acm->control->dev,
				"%s - nonzero urb status received: %d\n",
				__func__, status);
		goto exit;
	}

	usb_mark_last_busy(acm->dev);

	data = (unsigned char *)(dr + 1);
	switch (dr->bNotificationType) {
	case USB_CDC_NOTIFY_NETWORK_CONNECTION:
		dev_dbg(&acm->control->dev, "%s - network connection: %d\n",
							__func__, dr->wValue);
		break;

	case USB_CDC_NOTIFY_SERIAL_STATE:
		newctrl = get_unaligned_le16(data);

		if (!acm->clocal && (acm->ctrlin & ~newctrl & ACM_CTRL_DCD)) {
			dev_dbg(&acm->control->dev, "%s - calling hangup\n",
					__func__);
			tty_port_tty_hangup(&acm->port, false);
		}

		difference = acm->ctrlin ^ newctrl;
		spin_lock(&acm->read_lock);
		acm->ctrlin = newctrl;
		acm->oldcount = acm->iocount;

		if (difference & ACM_CTRL_DSR)
			acm->iocount.dsr++;
		if (difference & ACM_CTRL_BRK)
			acm->iocount.brk++;
		if (difference & ACM_CTRL_RI)
			acm->iocount.rng++;
		if (difference & ACM_CTRL_DCD)
			acm->iocount.dcd++;
		if (difference & ACM_CTRL_FRAMING)
			acm->iocount.frame++;
		if (difference & ACM_CTRL_PARITY)
			acm->iocount.parity++;
		if (difference & ACM_CTRL_OVERRUN)
			acm->iocount.overrun++;
		spin_unlock(&acm->read_lock);

		if (difference)
			wake_up_all(&acm->wioctl);

		break;

	default:
		dev_dbg(&acm->control->dev,
			"%s - unknown notification %d received: index %d "
			"len %d data0 %d data1 %d\n",
			__func__,
			dr->bNotificationType, dr->wIndex,
			dr->wLength, data[0], data[1]);
		break;
	}
exit:
	retval = usb_submit_urb(urb, GFP_ATOMIC);
	if (retval)
		dev_err(&acm->control->dev, "%s - usb_submit_urb failed: %d\n",
							__func__, retval);
}

static int acm_submit_read_urb(struct acm *acm, int index, gfp_t mem_flags)
{
	int res;

	if (!test_and_clear_bit(index, &acm->read_urbs_free))
		return 0;

	dev_vdbg(&acm->data->dev, "%s - urb %d\n", __func__, index);

	res = usb_submit_urb(acm->read_urbs[index], mem_flags);
	if (res) {
		if (res != -EPERM) {
			dev_err(&acm->data->dev,
					"%s - usb_submit_urb failed: %d\n",
					__func__, res);
		}
		set_bit(index, &acm->read_urbs_free);
		return res;
	}

	return 0;
}

static int acm_submit_read_urbs(struct acm *acm, gfp_t mem_flags)
{
	int res;
	int i;

	for (i = 0; i < acm->rx_buflimit; ++i) {
		res = acm_submit_read_urb(acm, i, mem_flags);
		if (res)
			return res;
	}

	return 0;
}

static void acm_process_read_urb(struct acm *acm, struct urb *urb)
{
	if (!urb->actual_length)
		return;

	tty_insert_flip_string(&acm->port, urb->transfer_buffer,
			urb->actual_length);
	tty_flip_buffer_push(&acm->port);
}

static void acm_read_bulk_callback(struct urb *urb)
{
	struct acm_rb *rb = urb->context;
	struct acm *acm = rb->instance;
	unsigned long flags;

	dev_vdbg(&acm->data->dev, "%s - urb %d, len %d\n", __func__,
					rb->index, urb->actual_length);
	set_bit(rb->index, &acm->read_urbs_free);

	if (!acm->dev) {
		dev_dbg(&acm->data->dev, "%s - disconnected\n", __func__);
		return;
	}

	if (urb->status) {
		dev_dbg(&acm->data->dev, "%s - non-zero urb status: %d\n",
							__func__, urb->status);
		return;
	}

	usb_mark_last_busy(acm->dev);

	acm_process_read_urb(acm, urb);

	/* throttle device if requested by tty */
	spin_lock_irqsave(&acm->read_lock, flags);
	acm->throttled = acm->throttle_req;
	if (!acm->throttled) {
		spin_unlock_irqrestore(&acm->read_lock, flags);
		acm_submit_read_urb(acm, rb->index, GFP_ATOMIC);
	} else {
		spin_unlock_irqrestore(&acm->read_lock, flags);
	}
}

/* data interface wrote those outgoing bytes */
static void acm_write_bulk(struct urb *urb)
{
	struct acm_wb *wb = urb->context;
	struct acm *acm = wb->instance;
	unsigned long flags;

	if (urb->status	|| (urb->actual_length != urb->transfer_buffer_length))
		dev_vdbg(&acm->data->dev, "%s - len %d/%d, status %d\n",
			__func__,
			urb->actual_length,
			urb->transfer_buffer_length,
			urb->status);

	spin_lock_irqsave(&acm->write_lock, flags);
	acm_write_done(acm, wb);
	spin_unlock_irqrestore(&acm->write_lock, flags);
	schedule_work(&acm->work);
}

static void acm_softint(struct work_struct *work)
{
	struct acm *acm = container_of(work, struct acm, work);

	dev_vdbg(&acm->data->dev, "%s\n", __func__);

	tty_port_tty_wakeup(&acm->port);
}

/*
 * TTY handlers
 */

static int acm_tty_install(struct tty_driver *driver, struct tty_struct *tty)
{
	struct acm *acm;
	int retval;

	dev_dbg(tty->dev, "%s\n", __func__);

	acm = acm_get_by_index(tty->index);
	if (!acm)
		return -ENODEV;

	retval = tty_standard_install(driver, tty);
	if (retval)
		goto error_init_termios;

	tty->driver_data = acm;

	return 0;

error_init_termios:
	tty_port_put(&acm->port);
	return retval;
}

static int acm_tty_open(struct tty_struct *tty, struct file *filp)
{
	struct acm *acm = tty->driver_data;

	dev_dbg(tty->dev, "%s\n", __func__);

	return tty_port_open(&acm->port, tty, filp);
}

static void acm_port_dtr_rts(struct tty_port *port, int raise)
{
	struct acm *acm = container_of(port, struct acm, port);
	int val;
	int res;

	if (raise)
		val = ACM_CTRL_DTR | ACM_CTRL_RTS;
	else
		val = 0;

	/* FIXME: add missing ctrlout locking throughout driver */
	acm->ctrlout = val;

	res = acm_set_control(acm, val);
	if (res && (acm->ctrl_caps & USB_CDC_CAP_LINE))
		dev_err(&acm->control->dev, "failed to set dtr/rts\n");
}

static int acm_port_activate(struct tty_port *port, struct tty_struct *tty)
{
	struct acm *acm = container_of(port, struct acm, port);
	int retval = -ENODEV;
	int i;

	dev_dbg(&acm->control->dev, "%s\n", __func__);

	mutex_lock(&acm->mutex);
	if (acm->disconnected)
		goto disconnected;

	retval = usb_autopm_get_interface(acm->control);
	if (retval)
		goto error_get_interface;

	/*
	 * FIXME: Why do we need this? Allocating 64K of physically contiguous
	 * memory is really nasty...
	 */
	set_bit(TTY_NO_WRITE_SPLIT, &tty->flags);
	acm->control->needs_remote_wakeup = 1;

	acm->ctrlurb->dev = acm->dev;
	retval = usb_submit_urb(acm->ctrlurb, GFP_KERNEL);
	if (retval) {
		dev_err(&acm->control->dev,
			"%s - usb_submit_urb(ctrl irq) failed\n", __func__);
		goto error_submit_urb;
	}

	/*
	 * Unthrottle device in case the TTY was closed while throttled.
	 */
	spin_lock_irq(&acm->read_lock);
	acm->throttled = 0;
	acm->throttle_req = 0;
	spin_unlock_irq(&acm->read_lock);

	retval = acm_submit_read_urbs(acm, GFP_KERNEL);
	if (retval)
		goto error_submit_read_urbs;

	usb_autopm_put_interface(acm->control);

	mutex_unlock(&acm->mutex);

	return 0;

error_submit_read_urbs:
	for (i = 0; i < acm->rx_buflimit; i++)
		usb_kill_urb(acm->read_urbs[i]);
<<<<<<< HEAD
	acm->ctrlout = 0;
	acm_set_control(acm, acm->ctrlout);
error_set_control:
=======
>>>>>>> 88c723a7
	usb_kill_urb(acm->ctrlurb);
error_submit_urb:
	usb_autopm_put_interface(acm->control);
error_get_interface:
disconnected:
	mutex_unlock(&acm->mutex);

	return usb_translate_errors(retval);
}

static void acm_port_destruct(struct tty_port *port)
{
	struct acm *acm = container_of(port, struct acm, port);

	dev_dbg(&acm->control->dev, "%s\n", __func__);

	acm_release_minor(acm);
	usb_put_intf(acm->control);
	kfree(acm->country_codes);
	kfree(acm);
}

static void acm_port_shutdown(struct tty_port *port)
{
	struct acm *acm = container_of(port, struct acm, port);
	struct urb *urb;
	struct acm_wb *wb;
	int i;
	int pm_err;

	dev_dbg(&acm->control->dev, "%s\n", __func__);

<<<<<<< HEAD
	mutex_lock(&acm->mutex);
	if (!acm->disconnected) {
		pm_err = usb_autopm_get_interface(acm->control);
		acm_set_control(acm, acm->ctrlout = 0);

		for (;;) {
			urb = usb_get_from_anchor(&acm->delayed);
			if (!urb)
				break;
			wb = urb->context;
			wb->use = 0;
			usb_autopm_put_interface_async(acm->control);
		}

		usb_kill_urb(acm->ctrlurb);
		for (i = 0; i < ACM_NW; i++)
			usb_kill_urb(acm->wb[i].urb);
		for (i = 0; i < acm->rx_buflimit; i++)
			usb_kill_urb(acm->read_urbs[i]);
		acm->control->needs_remote_wakeup = 0;
		if (!pm_err)
			usb_autopm_put_interface(acm->control);
=======
	/*
	 * Need to grab write_lock to prevent race with resume, but no need to
	 * hold it due to the tty-port initialised flag.
	 */
	spin_lock_irq(&acm->write_lock);
	spin_unlock_irq(&acm->write_lock);

	usb_autopm_get_interface_no_resume(acm->control);
	acm->control->needs_remote_wakeup = 0;
	usb_autopm_put_interface(acm->control);

	for (;;) {
		urb = usb_get_from_anchor(&acm->delayed);
		if (!urb)
			break;
		wb = urb->context;
		wb->use = 0;
		usb_autopm_put_interface_async(acm->control);
>>>>>>> 88c723a7
	}

	usb_kill_urb(acm->ctrlurb);
	for (i = 0; i < ACM_NW; i++)
		usb_kill_urb(acm->wb[i].urb);
	for (i = 0; i < acm->rx_buflimit; i++)
		usb_kill_urb(acm->read_urbs[i]);
}

static void acm_tty_cleanup(struct tty_struct *tty)
{
	struct acm *acm = tty->driver_data;
	dev_dbg(&acm->control->dev, "%s\n", __func__);
	tty_port_put(&acm->port);
}

static void acm_tty_hangup(struct tty_struct *tty)
{
	struct acm *acm = tty->driver_data;
	dev_dbg(&acm->control->dev, "%s\n", __func__);
	tty_port_hangup(&acm->port);
}

static void acm_tty_close(struct tty_struct *tty, struct file *filp)
{
	struct acm *acm = tty->driver_data;
	dev_dbg(&acm->control->dev, "%s\n", __func__);
	tty_port_close(&acm->port, tty, filp);
}

static int acm_tty_write(struct tty_struct *tty,
					const unsigned char *buf, int count)
{
	struct acm *acm = tty->driver_data;
	int stat;
	unsigned long flags;
	int wbn;
	struct acm_wb *wb;

	if (!count)
		return 0;

	dev_vdbg(&acm->data->dev, "%s - count %d\n", __func__, count);

	spin_lock_irqsave(&acm->write_lock, flags);
	wbn = acm_wb_alloc(acm);
	if (wbn < 0) {
		spin_unlock_irqrestore(&acm->write_lock, flags);
		return 0;
	}
	wb = &acm->wb[wbn];

	if (!acm->dev) {
		wb->use = 0;
		spin_unlock_irqrestore(&acm->write_lock, flags);
		return -ENODEV;
	}

	count = (count > acm->writesize) ? acm->writesize : count;
	dev_vdbg(&acm->data->dev, "%s - write %d\n", __func__, count);
	memcpy(wb->buf, buf, count);
	wb->len = count;

	stat = usb_autopm_get_interface_async(acm->control);
	if (stat) {
		wb->use = 0;
		spin_unlock_irqrestore(&acm->write_lock, flags);
		return stat;
	}

	if (acm->susp_count) {
		usb_anchor_urb(wb->urb, &acm->delayed);
		spin_unlock_irqrestore(&acm->write_lock, flags);
		return count;
	}

	stat = acm_start_wb(acm, wb);
	spin_unlock_irqrestore(&acm->write_lock, flags);

	if (stat < 0)
		return stat;
	return count;
}

static int acm_tty_write_room(struct tty_struct *tty)
{
	struct acm *acm = tty->driver_data;
	/*
	 * Do not let the line discipline to know that we have a reserve,
	 * or it might get too enthusiastic.
	 */
	return acm_wb_is_avail(acm) ? acm->writesize : 0;
}

static int acm_tty_chars_in_buffer(struct tty_struct *tty)
{
	struct acm *acm = tty->driver_data;
	/*
	 * if the device was unplugged then any remaining characters fell out
	 * of the connector ;)
	 */
	if (acm->disconnected)
		return 0;
	/*
	 * This is inaccurate (overcounts), but it works.
	 */
	return (ACM_NW - acm_wb_is_avail(acm)) * acm->writesize;
}

static void acm_tty_throttle(struct tty_struct *tty)
{
	struct acm *acm = tty->driver_data;

	spin_lock_irq(&acm->read_lock);
	acm->throttle_req = 1;
	spin_unlock_irq(&acm->read_lock);
}

static void acm_tty_unthrottle(struct tty_struct *tty)
{
	struct acm *acm = tty->driver_data;
	unsigned int was_throttled;

	spin_lock_irq(&acm->read_lock);
	was_throttled = acm->throttled;
	acm->throttled = 0;
	acm->throttle_req = 0;
	spin_unlock_irq(&acm->read_lock);

	if (was_throttled)
		acm_submit_read_urbs(acm, GFP_KERNEL);
}

static int acm_tty_break_ctl(struct tty_struct *tty, int state)
{
	struct acm *acm = tty->driver_data;
	int retval;

	retval = acm_send_break(acm, state ? 0xffff : 0);
	if (retval < 0)
		dev_dbg(&acm->control->dev, "%s - send break failed\n",
								__func__);
	return retval;
}

static int acm_tty_tiocmget(struct tty_struct *tty)
{
	struct acm *acm = tty->driver_data;

	return (acm->ctrlout & ACM_CTRL_DTR ? TIOCM_DTR : 0) |
	       (acm->ctrlout & ACM_CTRL_RTS ? TIOCM_RTS : 0) |
	       (acm->ctrlin  & ACM_CTRL_DSR ? TIOCM_DSR : 0) |
	       (acm->ctrlin  & ACM_CTRL_RI  ? TIOCM_RI  : 0) |
	       (acm->ctrlin  & ACM_CTRL_DCD ? TIOCM_CD  : 0) |
	       TIOCM_CTS;
}

static int acm_tty_tiocmset(struct tty_struct *tty,
			    unsigned int set, unsigned int clear)
{
	struct acm *acm = tty->driver_data;
	unsigned int newctrl;

	newctrl = acm->ctrlout;
	set = (set & TIOCM_DTR ? ACM_CTRL_DTR : 0) |
					(set & TIOCM_RTS ? ACM_CTRL_RTS : 0);
	clear = (clear & TIOCM_DTR ? ACM_CTRL_DTR : 0) |
					(clear & TIOCM_RTS ? ACM_CTRL_RTS : 0);

	newctrl = (newctrl & ~clear) | set;

	if (acm->ctrlout == newctrl)
		return 0;
	return acm_set_control(acm, acm->ctrlout = newctrl);
}

static int get_serial_info(struct acm *acm, struct serial_struct __user *info)
{
	struct serial_struct tmp;

	if (!info)
		return -EINVAL;

	memset(&tmp, 0, sizeof(tmp));
	tmp.flags = ASYNC_LOW_LATENCY;
	tmp.xmit_fifo_size = acm->writesize;
	tmp.baud_base = le32_to_cpu(acm->line.dwDTERate);
	tmp.close_delay	= acm->port.close_delay / 10;
	tmp.closing_wait = acm->port.closing_wait == ASYNC_CLOSING_WAIT_NONE ?
				ASYNC_CLOSING_WAIT_NONE :
				acm->port.closing_wait / 10;

	if (copy_to_user(info, &tmp, sizeof(tmp)))
		return -EFAULT;
	else
		return 0;
}

static int set_serial_info(struct acm *acm,
				struct serial_struct __user *newinfo)
{
	struct serial_struct new_serial;
	unsigned int closing_wait, close_delay;
	int retval = 0;

	if (copy_from_user(&new_serial, newinfo, sizeof(new_serial)))
		return -EFAULT;

	close_delay = new_serial.close_delay * 10;
	closing_wait = new_serial.closing_wait == ASYNC_CLOSING_WAIT_NONE ?
			ASYNC_CLOSING_WAIT_NONE : new_serial.closing_wait * 10;

	mutex_lock(&acm->port.mutex);

	if (!capable(CAP_SYS_ADMIN)) {
		if ((close_delay != acm->port.close_delay) ||
		    (closing_wait != acm->port.closing_wait))
			retval = -EPERM;
		else
			retval = -EOPNOTSUPP;
	} else {
		acm->port.close_delay  = close_delay;
		acm->port.closing_wait = closing_wait;
	}

	mutex_unlock(&acm->port.mutex);
	return retval;
}

static int wait_serial_change(struct acm *acm, unsigned long arg)
{
	int rv = 0;
	DECLARE_WAITQUEUE(wait, current);
	struct async_icount old, new;

	if (arg & (TIOCM_DSR | TIOCM_RI | TIOCM_CD ))
		return -EINVAL;
	do {
		spin_lock_irq(&acm->read_lock);
		old = acm->oldcount;
		new = acm->iocount;
		acm->oldcount = new;
		spin_unlock_irq(&acm->read_lock);

		if ((arg & TIOCM_DSR) &&
			old.dsr != new.dsr)
			break;
		if ((arg & TIOCM_CD)  &&
			old.dcd != new.dcd)
			break;
		if ((arg & TIOCM_RI) &&
			old.rng != new.rng)
			break;

		add_wait_queue(&acm->wioctl, &wait);
		set_current_state(TASK_INTERRUPTIBLE);
		schedule();
		remove_wait_queue(&acm->wioctl, &wait);
		if (acm->disconnected) {
			if (arg & TIOCM_CD)
				break;
			else
				rv = -ENODEV;
		} else {
			if (signal_pending(current))
				rv = -ERESTARTSYS;
		}
	} while (!rv);

	

	return rv;
}

static int get_serial_usage(struct acm *acm,
			    struct serial_icounter_struct __user *count)
{
	struct serial_icounter_struct icount;
	int rv = 0;

	memset(&icount, 0, sizeof(icount));
	icount.dsr = acm->iocount.dsr;
	icount.rng = acm->iocount.rng;
	icount.dcd = acm->iocount.dcd;
	icount.frame = acm->iocount.frame;
	icount.overrun = acm->iocount.overrun;
	icount.parity = acm->iocount.parity;
	icount.brk = acm->iocount.brk;

	if (copy_to_user(count, &icount, sizeof(icount)) > 0)
		rv = -EFAULT;

	return rv;
}

static int acm_tty_ioctl(struct tty_struct *tty,
					unsigned int cmd, unsigned long arg)
{
	struct acm *acm = tty->driver_data;
	int rv = -ENOIOCTLCMD;

	switch (cmd) {
	case TIOCGSERIAL: /* gets serial port data */
		rv = get_serial_info(acm, (struct serial_struct __user *) arg);
		break;
	case TIOCSSERIAL:
		rv = set_serial_info(acm, (struct serial_struct __user *) arg);
		break;
	case TIOCMIWAIT:
		rv = usb_autopm_get_interface(acm->control);
		if (rv < 0) {
			rv = -EIO;
			break;
		}
		rv = wait_serial_change(acm, arg);
		usb_autopm_put_interface(acm->control);
		break;
	case TIOCGICOUNT:
		rv = get_serial_usage(acm, (struct serial_icounter_struct __user *) arg);
		break;
	}

	return rv;
}

static void acm_tty_set_termios(struct tty_struct *tty,
						struct ktermios *termios_old)
{
	struct acm *acm = tty->driver_data;
	struct ktermios *termios = &tty->termios;
	struct usb_cdc_line_coding newline;
	int newctrl = acm->ctrlout;

	newline.dwDTERate = cpu_to_le32(tty_get_baud_rate(tty));
	newline.bCharFormat = termios->c_cflag & CSTOPB ? 2 : 0;
	newline.bParityType = termios->c_cflag & PARENB ?
				(termios->c_cflag & PARODD ? 1 : 2) +
				(termios->c_cflag & CMSPAR ? 2 : 0) : 0;
	switch (termios->c_cflag & CSIZE) {
	case CS5:
		newline.bDataBits = 5;
		break;
	case CS6:
		newline.bDataBits = 6;
		break;
	case CS7:
		newline.bDataBits = 7;
		break;
	case CS8:
	default:
		newline.bDataBits = 8;
		break;
	}
	/* FIXME: Needs to clear unsupported bits in the termios */
	acm->clocal = ((termios->c_cflag & CLOCAL) != 0);

	if (!newline.dwDTERate) {
		newline.dwDTERate = acm->line.dwDTERate;
		newctrl &= ~ACM_CTRL_DTR;
	} else
		newctrl |=  ACM_CTRL_DTR;

	if (newctrl != acm->ctrlout)
		acm_set_control(acm, acm->ctrlout = newctrl);

	if (memcmp(&acm->line, &newline, sizeof newline)) {
		memcpy(&acm->line, &newline, sizeof newline);
		dev_dbg(&acm->control->dev, "%s - set line: %d %d %d %d\n",
			__func__,
			le32_to_cpu(newline.dwDTERate),
			newline.bCharFormat, newline.bParityType,
			newline.bDataBits);
		acm_set_line(acm, &acm->line);
	}
}

static const struct tty_port_operations acm_port_ops = {
	.dtr_rts = acm_port_dtr_rts,
	.shutdown = acm_port_shutdown,
	.activate = acm_port_activate,
	.destruct = acm_port_destruct,
};

/*
 * USB probe and disconnect routines.
 */

/* Little helpers: write/read buffers free */
static void acm_write_buffers_free(struct acm *acm)
{
	int i;
	struct acm_wb *wb;
	struct usb_device *usb_dev = interface_to_usbdev(acm->control);

	for (wb = &acm->wb[0], i = 0; i < ACM_NW; i++, wb++)
		usb_free_coherent(usb_dev, acm->writesize, wb->buf, wb->dmah);
}

static void acm_read_buffers_free(struct acm *acm)
{
	struct usb_device *usb_dev = interface_to_usbdev(acm->control);
	int i;

	for (i = 0; i < acm->rx_buflimit; i++)
		usb_free_coherent(usb_dev, acm->readsize,
			  acm->read_buffers[i].base, acm->read_buffers[i].dma);
}

/* Little helper: write buffers allocate */
static int acm_write_buffers_alloc(struct acm *acm)
{
	int i;
	struct acm_wb *wb;

	for (wb = &acm->wb[0], i = 0; i < ACM_NW; i++, wb++) {
		wb->buf = usb_alloc_coherent(acm->dev, acm->writesize, GFP_KERNEL,
		    &wb->dmah);
		if (!wb->buf) {
			while (i != 0) {
				--i;
				--wb;
				usb_free_coherent(acm->dev, acm->writesize,
				    wb->buf, wb->dmah);
			}
			return -ENOMEM;
		}
	}
	return 0;
}

static int acm_probe(struct usb_interface *intf,
		     const struct usb_device_id *id)
{
	struct usb_cdc_union_desc *union_header = NULL;
	struct usb_cdc_country_functional_desc *cfd = NULL;
	unsigned char *buffer = intf->altsetting->extra;
	int buflen = intf->altsetting->extralen;
	struct usb_interface *control_interface;
	struct usb_interface *data_interface;
	struct usb_endpoint_descriptor *epctrl = NULL;
	struct usb_endpoint_descriptor *epread = NULL;
	struct usb_endpoint_descriptor *epwrite = NULL;
	struct usb_device *usb_dev = interface_to_usbdev(intf);
	struct acm *acm;
	int minor;
	int ctrlsize, readsize;
	u8 *buf;
	u8 ac_management_function = 0;
	u8 call_management_function = 0;
	int call_interface_num = -1;
	int data_interface_num = -1;
	unsigned long quirks;
	int num_rx_buf;
	int i;
	int combined_interfaces = 0;
	struct device *tty_dev;
	int rv = -ENOMEM;

	/* normal quirks */
	quirks = (unsigned long)id->driver_info;

	if (quirks == IGNORE_DEVICE)
		return -ENODEV;

	num_rx_buf = (quirks == SINGLE_RX_URB) ? 1 : ACM_NR;

	/* handle quirks deadly to normal probing*/
	if (quirks == NO_UNION_NORMAL) {
		data_interface = usb_ifnum_to_if(usb_dev, 1);
		control_interface = usb_ifnum_to_if(usb_dev, 0);
		goto skip_normal_probe;
	}

	/* normal probing*/
	if (!buffer) {
		dev_err(&intf->dev, "Weird descriptor references\n");
		return -EINVAL;
	}

	if (!buflen) {
		if (intf->cur_altsetting->endpoint &&
				intf->cur_altsetting->endpoint->extralen &&
				intf->cur_altsetting->endpoint->extra) {
			dev_dbg(&intf->dev,
				"Seeking extra descriptors on endpoint\n");
			buflen = intf->cur_altsetting->endpoint->extralen;
			buffer = intf->cur_altsetting->endpoint->extra;
		} else {
			dev_err(&intf->dev,
				"Zero length descriptor references\n");
			return -EINVAL;
		}
	}

	while (buflen > 0) {
		if (buffer[1] != USB_DT_CS_INTERFACE) {
			dev_err(&intf->dev, "skipping garbage\n");
			goto next_desc;
		}

		switch (buffer[2]) {
		case USB_CDC_UNION_TYPE: /* we've found it */
			if (union_header) {
				dev_err(&intf->dev, "More than one "
					"union descriptor, skipping ...\n");
				goto next_desc;
			}
			union_header = (struct usb_cdc_union_desc *)buffer;
			break;
		case USB_CDC_COUNTRY_TYPE: /* export through sysfs*/
			cfd = (struct usb_cdc_country_functional_desc *)buffer;
			break;
		case USB_CDC_HEADER_TYPE: /* maybe check version */
			break; /* for now we ignore it */
		case USB_CDC_ACM_TYPE:
			ac_management_function = buffer[3];
			break;
		case USB_CDC_CALL_MANAGEMENT_TYPE:
			call_management_function = buffer[3];
			call_interface_num = buffer[4];
			if ((quirks & NOT_A_MODEM) == 0 && (call_management_function & 3) != 3)
				dev_err(&intf->dev, "This device cannot do calls on its own. It is not a modem.\n");
			break;
		default:
			/* there are LOTS more CDC descriptors that
			 * could legitimately be found here.
			 */
			dev_dbg(&intf->dev, "Ignoring descriptor: "
					"type %02x, length %d\n",
					buffer[2], buffer[0]);
			break;
		}
next_desc:
		buflen -= buffer[0];
		buffer += buffer[0];
	}

	if (!union_header) {
		if (call_interface_num > 0) {
			dev_dbg(&intf->dev, "No union descriptor, using call management descriptor\n");
			/* quirks for Droids MuIn LCD */
			if (quirks & NO_DATA_INTERFACE)
				data_interface = usb_ifnum_to_if(usb_dev, 0);
			else
				data_interface = usb_ifnum_to_if(usb_dev, (data_interface_num = call_interface_num));
			control_interface = intf;
		} else {
			if (intf->cur_altsetting->desc.bNumEndpoints != 3) {
				dev_dbg(&intf->dev,"No union descriptor, giving up\n");
				return -ENODEV;
			} else {
				dev_warn(&intf->dev,"No union descriptor, testing for castrated device\n");
				combined_interfaces = 1;
				control_interface = data_interface = intf;
				goto look_for_collapsed_interface;
			}
		}
	} else {
		control_interface = usb_ifnum_to_if(usb_dev, union_header->bMasterInterface0);
		data_interface = usb_ifnum_to_if(usb_dev, (data_interface_num = union_header->bSlaveInterface0));
		if (!control_interface || !data_interface) {
			dev_dbg(&intf->dev, "no interfaces\n");
			return -ENODEV;
		}
	}

	if (data_interface_num != call_interface_num)
		dev_dbg(&intf->dev, "Separate call control interface. That is not fully supported.\n");

	if (control_interface == data_interface) {
		/* some broken devices designed for windows work this way */
		dev_warn(&intf->dev,"Control and data interfaces are not separated!\n");
		combined_interfaces = 1;
		/* a popular other OS doesn't use it */
		quirks |= NO_CAP_LINE;
		if (data_interface->cur_altsetting->desc.bNumEndpoints != 3) {
			dev_err(&intf->dev, "This needs exactly 3 endpoints\n");
			return -EINVAL;
		}
look_for_collapsed_interface:
		for (i = 0; i < 3; i++) {
			struct usb_endpoint_descriptor *ep;
			ep = &data_interface->cur_altsetting->endpoint[i].desc;

			if (usb_endpoint_is_int_in(ep))
				epctrl = ep;
			else if (usb_endpoint_is_bulk_out(ep))
				epwrite = ep;
			else if (usb_endpoint_is_bulk_in(ep))
				epread = ep;
			else
				return -EINVAL;
		}
		if (!epctrl || !epread || !epwrite)
			return -ENODEV;
		else
			goto made_compressed_probe;
	}

skip_normal_probe:

	/*workaround for switched interfaces */
	if (data_interface->cur_altsetting->desc.bInterfaceClass
						!= CDC_DATA_INTERFACE_TYPE) {
		if (control_interface->cur_altsetting->desc.bInterfaceClass
						== CDC_DATA_INTERFACE_TYPE) {
			struct usb_interface *t;
			dev_dbg(&intf->dev,
				"Your device has switched interfaces.\n");
			t = control_interface;
			control_interface = data_interface;
			data_interface = t;
		} else {
			return -EINVAL;
		}
	}

	/* Accept probe requests only for the control interface */
	if (!combined_interfaces && intf != control_interface)
		return -ENODEV;

	if (!combined_interfaces && usb_interface_claimed(data_interface)) {
		/* valid in this context */
		dev_dbg(&intf->dev, "The data interface isn't available\n");
		return -EBUSY;
	}


	if (data_interface->cur_altsetting->desc.bNumEndpoints < 2 ||
	    control_interface->cur_altsetting->desc.bNumEndpoints == 0)
		return -EINVAL;

	epctrl = &control_interface->cur_altsetting->endpoint[0].desc;
	epread = &data_interface->cur_altsetting->endpoint[0].desc;
	epwrite = &data_interface->cur_altsetting->endpoint[1].desc;


	/* workaround for switched endpoints */
	if (!usb_endpoint_dir_in(epread)) {
		/* descriptors are swapped */
		struct usb_endpoint_descriptor *t;
		dev_dbg(&intf->dev,
			"The data interface has switched endpoints\n");
		t = epread;
		epread = epwrite;
		epwrite = t;
	}
made_compressed_probe:
	dev_dbg(&intf->dev, "interfaces are valid\n");

	acm = kzalloc(sizeof(struct acm), GFP_KERNEL);
	if (acm == NULL) {
		dev_err(&intf->dev, "out of memory (acm kzalloc)\n");
		goto alloc_fail;
	}

	minor = acm_alloc_minor(acm);
	if (minor == ACM_TTY_MINORS) {
		dev_err(&intf->dev, "no more free acm devices\n");
		kfree(acm);
		return -ENODEV;
	}

	ctrlsize = usb_endpoint_maxp(epctrl);
	readsize = usb_endpoint_maxp(epread) *
				(quirks == SINGLE_RX_URB ? 1 : 2);
	acm->combined_interfaces = combined_interfaces;
	acm->writesize = usb_endpoint_maxp(epwrite) * 20;
	acm->control = control_interface;
	acm->data = data_interface;
	acm->minor = minor;
	acm->dev = usb_dev;
	acm->ctrl_caps = ac_management_function;
	if (quirks & NO_CAP_LINE)
		acm->ctrl_caps &= ~USB_CDC_CAP_LINE;
	acm->ctrlsize = ctrlsize;
	acm->readsize = readsize;
	acm->rx_buflimit = num_rx_buf;
	INIT_WORK(&acm->work, acm_softint);
	init_waitqueue_head(&acm->wioctl);
	spin_lock_init(&acm->write_lock);
	spin_lock_init(&acm->read_lock);
	mutex_init(&acm->mutex);
	acm->rx_endpoint = usb_rcvbulkpipe(usb_dev, epread->bEndpointAddress);
	acm->is_int_ep = usb_endpoint_xfer_int(epread);
	if (acm->is_int_ep)
		acm->bInterval = epread->bInterval;
	tty_port_init(&acm->port);
	acm->port.ops = &acm_port_ops;
	init_usb_anchor(&acm->delayed);

	buf = usb_alloc_coherent(usb_dev, ctrlsize, GFP_KERNEL, &acm->ctrl_dma);
	if (!buf) {
		dev_err(&intf->dev, "out of memory (ctrl buffer alloc)\n");
		goto alloc_fail2;
	}
	acm->ctrl_buffer = buf;

	if (acm_write_buffers_alloc(acm) < 0) {
		dev_err(&intf->dev, "out of memory (write buffer alloc)\n");
		goto alloc_fail4;
	}

	acm->ctrlurb = usb_alloc_urb(0, GFP_KERNEL);
	if (!acm->ctrlurb) {
		dev_err(&intf->dev, "out of memory (ctrlurb kmalloc)\n");
		goto alloc_fail5;
	}
	for (i = 0; i < num_rx_buf; i++) {
		struct acm_rb *rb = &(acm->read_buffers[i]);
		struct urb *urb;

		rb->base = usb_alloc_coherent(acm->dev, readsize, GFP_KERNEL,
								&rb->dma);
		if (!rb->base) {
			dev_err(&intf->dev, "out of memory "
					"(read bufs usb_alloc_coherent)\n");
			goto alloc_fail6;
		}
		rb->index = i;
		rb->instance = acm;

		urb = usb_alloc_urb(0, GFP_KERNEL);
		if (!urb) {
			dev_err(&intf->dev,
				"out of memory (read urbs usb_alloc_urb)\n");
			goto alloc_fail6;
		}
		urb->transfer_flags |= URB_NO_TRANSFER_DMA_MAP;
		urb->transfer_dma = rb->dma;
		if (acm->is_int_ep) {
			usb_fill_int_urb(urb, acm->dev,
					 acm->rx_endpoint,
					 rb->base,
					 acm->readsize,
					 acm_read_bulk_callback, rb,
					 acm->bInterval);
		} else {
			usb_fill_bulk_urb(urb, acm->dev,
					  acm->rx_endpoint,
					  rb->base,
					  acm->readsize,
					  acm_read_bulk_callback, rb);
		}

		acm->read_urbs[i] = urb;
		__set_bit(i, &acm->read_urbs_free);
	}
	for (i = 0; i < ACM_NW; i++) {
		struct acm_wb *snd = &(acm->wb[i]);

		snd->urb = usb_alloc_urb(0, GFP_KERNEL);
		if (snd->urb == NULL) {
			dev_err(&intf->dev,
				"out of memory (write urbs usb_alloc_urb)\n");
			goto alloc_fail7;
		}

		if (usb_endpoint_xfer_int(epwrite))
			usb_fill_int_urb(snd->urb, usb_dev,
				usb_sndintpipe(usb_dev, epwrite->bEndpointAddress),
				NULL, acm->writesize, acm_write_bulk, snd, epwrite->bInterval);
		else
			usb_fill_bulk_urb(snd->urb, usb_dev,
				usb_sndbulkpipe(usb_dev, epwrite->bEndpointAddress),
				NULL, acm->writesize, acm_write_bulk, snd);
		snd->urb->transfer_flags |= URB_NO_TRANSFER_DMA_MAP;
		snd->instance = acm;
	}

	usb_set_intfdata(intf, acm);

	i = device_create_file(&intf->dev, &dev_attr_bmCapabilities);
	if (i < 0)
		goto alloc_fail7;

	if (cfd) { /* export the country data */
		acm->country_codes = kmalloc(cfd->bLength - 4, GFP_KERNEL);
		if (!acm->country_codes)
			goto skip_countries;
		acm->country_code_size = cfd->bLength - 4;
		memcpy(acm->country_codes, (u8 *)&cfd->wCountyCode0,
							cfd->bLength - 4);
		acm->country_rel_date = cfd->iCountryCodeRelDate;

		i = device_create_file(&intf->dev, &dev_attr_wCountryCodes);
		if (i < 0) {
			kfree(acm->country_codes);
			acm->country_codes = NULL;
			acm->country_code_size = 0;
			goto skip_countries;
		}

		i = device_create_file(&intf->dev,
						&dev_attr_iCountryCodeRelDate);
		if (i < 0) {
			device_remove_file(&intf->dev, &dev_attr_wCountryCodes);
			kfree(acm->country_codes);
			acm->country_codes = NULL;
			acm->country_code_size = 0;
			goto skip_countries;
		}
	}

skip_countries:
	usb_fill_int_urb(acm->ctrlurb, usb_dev,
			 usb_rcvintpipe(usb_dev, epctrl->bEndpointAddress),
			 acm->ctrl_buffer, ctrlsize, acm_ctrl_irq, acm,
			 /* works around buggy devices */
			 epctrl->bInterval ? epctrl->bInterval : 16);
	acm->ctrlurb->transfer_flags |= URB_NO_TRANSFER_DMA_MAP;
	acm->ctrlurb->transfer_dma = acm->ctrl_dma;

	dev_info(&intf->dev, "ttyACM%d: USB ACM device\n", minor);

	acm->line.dwDTERate = cpu_to_le32(9600);
	acm->line.bDataBits = 8;
	acm_set_line(acm, &acm->line);

	usb_driver_claim_interface(&acm_driver, data_interface, acm);
	usb_set_intfdata(data_interface, acm);

	usb_get_intf(control_interface);
	tty_dev = tty_port_register_device(&acm->port, acm_tty_driver, minor,
			&control_interface->dev);
	if (IS_ERR(tty_dev)) {
		rv = PTR_ERR(tty_dev);
		goto alloc_fail8;
	}

	return 0;
alloc_fail8:
	if (acm->country_codes) {
		device_remove_file(&acm->control->dev,
				&dev_attr_wCountryCodes);
		device_remove_file(&acm->control->dev,
				&dev_attr_iCountryCodeRelDate);
	}
	device_remove_file(&acm->control->dev, &dev_attr_bmCapabilities);
alloc_fail7:
	usb_set_intfdata(intf, NULL);
	for (i = 0; i < ACM_NW; i++)
		usb_free_urb(acm->wb[i].urb);
alloc_fail6:
	for (i = 0; i < num_rx_buf; i++)
		usb_free_urb(acm->read_urbs[i]);
	acm_read_buffers_free(acm);
	usb_free_urb(acm->ctrlurb);
alloc_fail5:
	acm_write_buffers_free(acm);
alloc_fail4:
	usb_free_coherent(usb_dev, ctrlsize, acm->ctrl_buffer, acm->ctrl_dma);
alloc_fail2:
	acm_release_minor(acm);
	kfree(acm);
alloc_fail:
	return rv;
}

static void stop_data_traffic(struct acm *acm)
{
	int i;

	dev_dbg(&acm->control->dev, "%s\n", __func__);

	usb_kill_urb(acm->ctrlurb);
	for (i = 0; i < ACM_NW; i++)
		usb_kill_urb(acm->wb[i].urb);
	for (i = 0; i < acm->rx_buflimit; i++)
		usb_kill_urb(acm->read_urbs[i]);

	cancel_work_sync(&acm->work);
}

static void acm_disconnect(struct usb_interface *intf)
{
	struct acm *acm = usb_get_intfdata(intf);
	struct usb_device *usb_dev = interface_to_usbdev(intf);
	struct tty_struct *tty;
	int i;

	dev_dbg(&intf->dev, "%s\n", __func__);

	/* sibling interface is already cleaning up */
	if (!acm)
		return;

	mutex_lock(&acm->mutex);
	acm->disconnected = true;
	if (acm->country_codes) {
		device_remove_file(&acm->control->dev,
				&dev_attr_wCountryCodes);
		device_remove_file(&acm->control->dev,
				&dev_attr_iCountryCodeRelDate);
	}
	wake_up_all(&acm->wioctl);
	device_remove_file(&acm->control->dev, &dev_attr_bmCapabilities);
	usb_set_intfdata(acm->control, NULL);
	usb_set_intfdata(acm->data, NULL);
	mutex_unlock(&acm->mutex);

	tty = tty_port_tty_get(&acm->port);
	if (tty) {
		tty_vhangup(tty);
		tty_kref_put(tty);
	}

	stop_data_traffic(acm);

	tty_unregister_device(acm_tty_driver, acm->minor);

	usb_free_urb(acm->ctrlurb);
	for (i = 0; i < ACM_NW; i++)
		usb_free_urb(acm->wb[i].urb);
	for (i = 0; i < acm->rx_buflimit; i++)
		usb_free_urb(acm->read_urbs[i]);
	acm_write_buffers_free(acm);
	usb_free_coherent(usb_dev, acm->ctrlsize, acm->ctrl_buffer, acm->ctrl_dma);
	acm_read_buffers_free(acm);

	if (!acm->combined_interfaces)
		usb_driver_release_interface(&acm_driver, intf == acm->control ?
					acm->data : acm->control);

	tty_port_put(&acm->port);
}

#ifdef CONFIG_PM
static int acm_suspend(struct usb_interface *intf, pm_message_t message)
{
	struct acm *acm = usb_get_intfdata(intf);
	int cnt;

<<<<<<< HEAD
	spin_lock_irq(&acm->read_lock);
	spin_lock(&acm->write_lock);
	if (PMSG_IS_AUTO(message)) {
		if (acm->transmitting) {
			spin_unlock(&acm->write_lock);
			spin_unlock_irq(&acm->read_lock);
=======
	spin_lock_irq(&acm->write_lock);
	if (PMSG_IS_AUTO(message)) {
		if (acm->transmitting) {
			spin_unlock_irq(&acm->write_lock);
>>>>>>> 88c723a7
			return -EBUSY;
		}
	}
	cnt = acm->susp_count++;
	spin_unlock_irq(&acm->write_lock);

	if (cnt)
		return 0;

	stop_data_traffic(acm);

	return 0;
}

static int acm_resume(struct usb_interface *intf)
{
	struct acm *acm = usb_get_intfdata(intf);
	struct urb *urb;
	int rv = 0;

<<<<<<< HEAD
	spin_lock_irq(&acm->read_lock);
	spin_lock(&acm->write_lock);
=======
	spin_lock_irq(&acm->write_lock);
>>>>>>> 88c723a7

	if (--acm->susp_count)
		goto out;

	if (test_bit(ASYNCB_INITIALIZED, &acm->port.flags)) {
		rv = usb_submit_urb(acm->ctrlurb, GFP_ATOMIC);

		for (;;) {
			urb = usb_get_from_anchor(&acm->delayed);
			if (!urb)
				break;

			acm_start_wb(acm, urb->context);
		}

		/*
		 * delayed error checking because we must
		 * do the write path at all cost
		 */
		if (rv < 0)
			goto out;

		rv = acm_submit_read_urbs(acm, GFP_ATOMIC);
	}
out:
<<<<<<< HEAD
	spin_unlock(&acm->write_lock);
	spin_unlock_irq(&acm->read_lock);
=======
	spin_unlock_irq(&acm->write_lock);
>>>>>>> 88c723a7

	return rv;
}

static int acm_reset_resume(struct usb_interface *intf)
{
	struct acm *acm = usb_get_intfdata(intf);

	if (test_bit(ASYNCB_INITIALIZED, &acm->port.flags))
		tty_port_tty_hangup(&acm->port, false);

	return acm_resume(intf);
}

#endif /* CONFIG_PM */

#define NOKIA_PCSUITE_ACM_INFO(x) \
		USB_DEVICE_AND_INTERFACE_INFO(0x0421, x, \
		USB_CLASS_COMM, USB_CDC_SUBCLASS_ACM, \
		USB_CDC_ACM_PROTO_VENDOR)

#define SAMSUNG_PCSUITE_ACM_INFO(x) \
		USB_DEVICE_AND_INTERFACE_INFO(0x04e7, x, \
		USB_CLASS_COMM, USB_CDC_SUBCLASS_ACM, \
		USB_CDC_ACM_PROTO_VENDOR)

/*
 * USB driver structure.
 */

static const struct usb_device_id acm_ids[] = {
	/* quirky and broken devices */
	{ USB_DEVICE(0x17ef, 0x7000), /* Lenovo USB modem */
	.driver_info = NO_UNION_NORMAL, },/* has no union descriptor */
	{ USB_DEVICE(0x0870, 0x0001), /* Metricom GS Modem */
	.driver_info = NO_UNION_NORMAL, /* has no union descriptor */
	},
	{ USB_DEVICE(0x0e8d, 0x0003), /* FIREFLY, MediaTek Inc; andrey.arapov@gmail.com */
	.driver_info = NO_UNION_NORMAL, /* has no union descriptor */
	},
	{ USB_DEVICE(0x0e8d, 0x3329), /* MediaTek Inc GPS */
	.driver_info = NO_UNION_NORMAL, /* has no union descriptor */
	},
	{ USB_DEVICE(0x0482, 0x0203), /* KYOCERA AH-K3001V */
	.driver_info = NO_UNION_NORMAL, /* has no union descriptor */
	},
	{ USB_DEVICE(0x079b, 0x000f), /* BT On-Air USB MODEM */
	.driver_info = NO_UNION_NORMAL, /* has no union descriptor */
	},
	{ USB_DEVICE(0x0ace, 0x1602), /* ZyDAS 56K USB MODEM */
	.driver_info = SINGLE_RX_URB,
	},
	{ USB_DEVICE(0x0ace, 0x1608), /* ZyDAS 56K USB MODEM */
	.driver_info = SINGLE_RX_URB, /* firmware bug */
	},
	{ USB_DEVICE(0x0ace, 0x1611), /* ZyDAS 56K USB MODEM - new version */
	.driver_info = SINGLE_RX_URB, /* firmware bug */
	},
	{ USB_DEVICE(0x22b8, 0x7000), /* Motorola Q Phone */
	.driver_info = NO_UNION_NORMAL, /* has no union descriptor */
	},
	{ USB_DEVICE(0x0803, 0x3095), /* Zoom Telephonics Model 3095F USB MODEM */
	.driver_info = NO_UNION_NORMAL, /* has no union descriptor */
	},
	{ USB_DEVICE(0x0572, 0x1321), /* Conexant USB MODEM CX93010 */
	.driver_info = NO_UNION_NORMAL, /* has no union descriptor */
	},
	{ USB_DEVICE(0x0572, 0x1324), /* Conexant USB MODEM RD02-D400 */
	.driver_info = NO_UNION_NORMAL, /* has no union descriptor */
	},
	{ USB_DEVICE(0x0572, 0x1328), /* Shiro / Aztech USB MODEM UM-3100 */
	.driver_info = NO_UNION_NORMAL, /* has no union descriptor */
	},
	{ USB_DEVICE(0x22b8, 0x6425), /* Motorola MOTOMAGX phones */
	},
	/* Motorola H24 HSPA module: */
	{ USB_DEVICE(0x22b8, 0x2d91) }, /* modem                                */
	{ USB_DEVICE(0x22b8, 0x2d92),   /* modem           + diagnostics        */
	.driver_info = NO_UNION_NORMAL, /* handle only modem interface          */
	},
	{ USB_DEVICE(0x22b8, 0x2d93),   /* modem + AT port                      */
	.driver_info = NO_UNION_NORMAL, /* handle only modem interface          */
	},
	{ USB_DEVICE(0x22b8, 0x2d95),   /* modem + AT port + diagnostics        */
	.driver_info = NO_UNION_NORMAL, /* handle only modem interface          */
	},
	{ USB_DEVICE(0x22b8, 0x2d96),   /* modem                         + NMEA */
	.driver_info = NO_UNION_NORMAL, /* handle only modem interface          */
	},
	{ USB_DEVICE(0x22b8, 0x2d97),   /* modem           + diagnostics + NMEA */
	.driver_info = NO_UNION_NORMAL, /* handle only modem interface          */
	},
	{ USB_DEVICE(0x22b8, 0x2d99),   /* modem + AT port               + NMEA */
	.driver_info = NO_UNION_NORMAL, /* handle only modem interface          */
	},
	{ USB_DEVICE(0x22b8, 0x2d9a),   /* modem + AT port + diagnostics + NMEA */
	.driver_info = NO_UNION_NORMAL, /* handle only modem interface          */
	},

	{ USB_DEVICE(0x0572, 0x1329), /* Hummingbird huc56s (Conexant) */
	.driver_info = NO_UNION_NORMAL, /* union descriptor misplaced on
					   data interface instead of
					   communications interface.
					   Maybe we should define a new
					   quirk for this. */
	},
	{ USB_DEVICE(0x0572, 0x1340), /* Conexant CX93010-2x UCMxx */
	.driver_info = NO_UNION_NORMAL,
	},
	{ USB_DEVICE(0x05f9, 0x4002), /* PSC Scanning, Magellan 800i */
	.driver_info = NO_UNION_NORMAL,
	},
	{ USB_DEVICE(0x1bbb, 0x0003), /* Alcatel OT-I650 */
	.driver_info = NO_UNION_NORMAL, /* reports zero length descriptor */
	},
	{ USB_DEVICE(0x1576, 0x03b1), /* Maretron USB100 */
	.driver_info = NO_UNION_NORMAL, /* reports zero length descriptor */
	},

	/* Nokia S60 phones expose two ACM channels. The first is
	 * a modem and is picked up by the standard AT-command
	 * information below. The second is 'vendor-specific' but
	 * is treated as a serial device at the S60 end, so we want
	 * to expose it on Linux too. */
	{ NOKIA_PCSUITE_ACM_INFO(0x042D), }, /* Nokia 3250 */
	{ NOKIA_PCSUITE_ACM_INFO(0x04D8), }, /* Nokia 5500 Sport */
	{ NOKIA_PCSUITE_ACM_INFO(0x04C9), }, /* Nokia E50 */
	{ NOKIA_PCSUITE_ACM_INFO(0x0419), }, /* Nokia E60 */
	{ NOKIA_PCSUITE_ACM_INFO(0x044D), }, /* Nokia E61 */
	{ NOKIA_PCSUITE_ACM_INFO(0x0001), }, /* Nokia E61i */
	{ NOKIA_PCSUITE_ACM_INFO(0x0475), }, /* Nokia E62 */
	{ NOKIA_PCSUITE_ACM_INFO(0x0508), }, /* Nokia E65 */
	{ NOKIA_PCSUITE_ACM_INFO(0x0418), }, /* Nokia E70 */
	{ NOKIA_PCSUITE_ACM_INFO(0x0425), }, /* Nokia N71 */
	{ NOKIA_PCSUITE_ACM_INFO(0x0486), }, /* Nokia N73 */
	{ NOKIA_PCSUITE_ACM_INFO(0x04DF), }, /* Nokia N75 */
	{ NOKIA_PCSUITE_ACM_INFO(0x000e), }, /* Nokia N77 */
	{ NOKIA_PCSUITE_ACM_INFO(0x0445), }, /* Nokia N80 */
	{ NOKIA_PCSUITE_ACM_INFO(0x042F), }, /* Nokia N91 & N91 8GB */
	{ NOKIA_PCSUITE_ACM_INFO(0x048E), }, /* Nokia N92 */
	{ NOKIA_PCSUITE_ACM_INFO(0x0420), }, /* Nokia N93 */
	{ NOKIA_PCSUITE_ACM_INFO(0x04E6), }, /* Nokia N93i  */
	{ NOKIA_PCSUITE_ACM_INFO(0x04B2), }, /* Nokia 5700 XpressMusic */
	{ NOKIA_PCSUITE_ACM_INFO(0x0134), }, /* Nokia 6110 Navigator (China) */
	{ NOKIA_PCSUITE_ACM_INFO(0x046E), }, /* Nokia 6110 Navigator */
	{ NOKIA_PCSUITE_ACM_INFO(0x002f), }, /* Nokia 6120 classic &  */
	{ NOKIA_PCSUITE_ACM_INFO(0x0088), }, /* Nokia 6121 classic */
	{ NOKIA_PCSUITE_ACM_INFO(0x00fc), }, /* Nokia 6124 classic */
	{ NOKIA_PCSUITE_ACM_INFO(0x0042), }, /* Nokia E51 */
	{ NOKIA_PCSUITE_ACM_INFO(0x00b0), }, /* Nokia E66 */
	{ NOKIA_PCSUITE_ACM_INFO(0x00ab), }, /* Nokia E71 */
	{ NOKIA_PCSUITE_ACM_INFO(0x0481), }, /* Nokia N76 */
	{ NOKIA_PCSUITE_ACM_INFO(0x0007), }, /* Nokia N81 & N81 8GB */
	{ NOKIA_PCSUITE_ACM_INFO(0x0071), }, /* Nokia N82 */
	{ NOKIA_PCSUITE_ACM_INFO(0x04F0), }, /* Nokia N95 & N95-3 NAM */
	{ NOKIA_PCSUITE_ACM_INFO(0x0070), }, /* Nokia N95 8GB  */
	{ NOKIA_PCSUITE_ACM_INFO(0x00e9), }, /* Nokia 5320 XpressMusic */
	{ NOKIA_PCSUITE_ACM_INFO(0x0099), }, /* Nokia 6210 Navigator, RM-367 */
	{ NOKIA_PCSUITE_ACM_INFO(0x0128), }, /* Nokia 6210 Navigator, RM-419 */
	{ NOKIA_PCSUITE_ACM_INFO(0x008f), }, /* Nokia 6220 Classic */
	{ NOKIA_PCSUITE_ACM_INFO(0x00a0), }, /* Nokia 6650 */
	{ NOKIA_PCSUITE_ACM_INFO(0x007b), }, /* Nokia N78 */
	{ NOKIA_PCSUITE_ACM_INFO(0x0094), }, /* Nokia N85 */
	{ NOKIA_PCSUITE_ACM_INFO(0x003a), }, /* Nokia N96 & N96-3  */
	{ NOKIA_PCSUITE_ACM_INFO(0x00e9), }, /* Nokia 5320 XpressMusic */
	{ NOKIA_PCSUITE_ACM_INFO(0x0108), }, /* Nokia 5320 XpressMusic 2G */
	{ NOKIA_PCSUITE_ACM_INFO(0x01f5), }, /* Nokia N97, RM-505 */
	{ NOKIA_PCSUITE_ACM_INFO(0x02e3), }, /* Nokia 5230, RM-588 */
	{ NOKIA_PCSUITE_ACM_INFO(0x0178), }, /* Nokia E63 */
	{ NOKIA_PCSUITE_ACM_INFO(0x010e), }, /* Nokia E75 */
	{ NOKIA_PCSUITE_ACM_INFO(0x02d9), }, /* Nokia 6760 Slide */
	{ NOKIA_PCSUITE_ACM_INFO(0x01d0), }, /* Nokia E52 */
	{ NOKIA_PCSUITE_ACM_INFO(0x0223), }, /* Nokia E72 */
	{ NOKIA_PCSUITE_ACM_INFO(0x0275), }, /* Nokia X6 */
	{ NOKIA_PCSUITE_ACM_INFO(0x026c), }, /* Nokia N97 Mini */
	{ NOKIA_PCSUITE_ACM_INFO(0x0154), }, /* Nokia 5800 XpressMusic */
	{ NOKIA_PCSUITE_ACM_INFO(0x04ce), }, /* Nokia E90 */
	{ NOKIA_PCSUITE_ACM_INFO(0x01d4), }, /* Nokia E55 */
	{ NOKIA_PCSUITE_ACM_INFO(0x0302), }, /* Nokia N8 */
	{ NOKIA_PCSUITE_ACM_INFO(0x0335), }, /* Nokia E7 */
	{ NOKIA_PCSUITE_ACM_INFO(0x03cd), }, /* Nokia C7 */
	{ SAMSUNG_PCSUITE_ACM_INFO(0x6651), }, /* Samsung GTi8510 (INNOV8) */

	/* Support for Owen devices */
	{ USB_DEVICE(0x03eb, 0x0030), }, /* Owen SI30 */

	/* NOTE: non-Nokia COMM/ACM/0xff is likely MSFT RNDIS... NOT a modem! */

	/* Support Lego NXT using pbLua firmware */
	{ USB_DEVICE(0x0694, 0xff00),
	.driver_info = NOT_A_MODEM,
	},

	/* Support for Droids MuIn LCD */
	{ USB_DEVICE(0x04d8, 0x000b),
	.driver_info = NO_DATA_INTERFACE,
	},

#if IS_ENABLED(CONFIG_INPUT_IMS_PCU)
	{ USB_DEVICE(0x04d8, 0x0082),	/* Application mode */
	.driver_info = IGNORE_DEVICE,
	},
	{ USB_DEVICE(0x04d8, 0x0083),	/* Bootloader mode */
	.driver_info = IGNORE_DEVICE,
	},
#endif

	/* control interfaces without any protocol set */
	{ USB_INTERFACE_INFO(USB_CLASS_COMM, USB_CDC_SUBCLASS_ACM,
		USB_CDC_PROTO_NONE) },

	/* control interfaces with various AT-command sets */
	{ USB_INTERFACE_INFO(USB_CLASS_COMM, USB_CDC_SUBCLASS_ACM,
		USB_CDC_ACM_PROTO_AT_V25TER) },
	{ USB_INTERFACE_INFO(USB_CLASS_COMM, USB_CDC_SUBCLASS_ACM,
		USB_CDC_ACM_PROTO_AT_PCCA101) },
	{ USB_INTERFACE_INFO(USB_CLASS_COMM, USB_CDC_SUBCLASS_ACM,
		USB_CDC_ACM_PROTO_AT_PCCA101_WAKE) },
	{ USB_INTERFACE_INFO(USB_CLASS_COMM, USB_CDC_SUBCLASS_ACM,
		USB_CDC_ACM_PROTO_AT_GSM) },
	{ USB_INTERFACE_INFO(USB_CLASS_COMM, USB_CDC_SUBCLASS_ACM,
		USB_CDC_ACM_PROTO_AT_3G) },
	{ USB_INTERFACE_INFO(USB_CLASS_COMM, USB_CDC_SUBCLASS_ACM,
		USB_CDC_ACM_PROTO_AT_CDMA) },

	{ }
};

MODULE_DEVICE_TABLE(usb, acm_ids);

static struct usb_driver acm_driver = {
	.name =		"cdc_acm",
	.probe =	acm_probe,
	.disconnect =	acm_disconnect,
#ifdef CONFIG_PM
	.suspend =	acm_suspend,
	.resume =	acm_resume,
	.reset_resume =	acm_reset_resume,
#endif
	.id_table =	acm_ids,
#ifdef CONFIG_PM
	.supports_autosuspend = 1,
#endif
	.disable_hub_initiated_lpm = 1,
};

/*
 * TTY driver structures.
 */

static const struct tty_operations acm_ops = {
	.install =		acm_tty_install,
	.open =			acm_tty_open,
	.close =		acm_tty_close,
	.cleanup =		acm_tty_cleanup,
	.hangup =		acm_tty_hangup,
	.write =		acm_tty_write,
	.write_room =		acm_tty_write_room,
	.ioctl =		acm_tty_ioctl,
	.throttle =		acm_tty_throttle,
	.unthrottle =		acm_tty_unthrottle,
	.chars_in_buffer =	acm_tty_chars_in_buffer,
	.break_ctl =		acm_tty_break_ctl,
	.set_termios =		acm_tty_set_termios,
	.tiocmget =		acm_tty_tiocmget,
	.tiocmset =		acm_tty_tiocmset,
};

/*
 * Init / exit.
 */

static int __init acm_init(void)
{
	int retval;
	acm_tty_driver = alloc_tty_driver(ACM_TTY_MINORS);
	if (!acm_tty_driver)
		return -ENOMEM;
	acm_tty_driver->driver_name = "acm",
	acm_tty_driver->name = "ttyACM",
	acm_tty_driver->major = ACM_TTY_MAJOR,
	acm_tty_driver->minor_start = 0,
	acm_tty_driver->type = TTY_DRIVER_TYPE_SERIAL,
	acm_tty_driver->subtype = SERIAL_TYPE_NORMAL,
	acm_tty_driver->flags = TTY_DRIVER_REAL_RAW | TTY_DRIVER_DYNAMIC_DEV;
	acm_tty_driver->init_termios = tty_std_termios;
	acm_tty_driver->init_termios.c_cflag = B9600 | CS8 | CREAD |
								HUPCL | CLOCAL;
	tty_set_operations(acm_tty_driver, &acm_ops);

	retval = tty_register_driver(acm_tty_driver);
	if (retval) {
		put_tty_driver(acm_tty_driver);
		return retval;
	}

	retval = usb_register(&acm_driver);
	if (retval) {
		tty_unregister_driver(acm_tty_driver);
		put_tty_driver(acm_tty_driver);
		return retval;
	}

	printk(KERN_INFO KBUILD_MODNAME ": " DRIVER_DESC "\n");

	return 0;
}

static void __exit acm_exit(void)
{
	usb_deregister(&acm_driver);
	tty_unregister_driver(acm_tty_driver);
	put_tty_driver(acm_tty_driver);
}

module_init(acm_init);
module_exit(acm_exit);

MODULE_AUTHOR(DRIVER_AUTHOR);
MODULE_DESCRIPTION(DRIVER_DESC);
MODULE_LICENSE("GPL");
MODULE_ALIAS_CHARDEV_MAJOR(ACM_TTY_MAJOR);<|MERGE_RESOLUTION|>--- conflicted
+++ resolved
@@ -575,12 +575,6 @@
 error_submit_read_urbs:
 	for (i = 0; i < acm->rx_buflimit; i++)
 		usb_kill_urb(acm->read_urbs[i]);
-<<<<<<< HEAD
-	acm->ctrlout = 0;
-	acm_set_control(acm, acm->ctrlout);
-error_set_control:
-=======
->>>>>>> 88c723a7
 	usb_kill_urb(acm->ctrlurb);
 error_submit_urb:
 	usb_autopm_put_interface(acm->control);
@@ -609,34 +603,9 @@
 	struct urb *urb;
 	struct acm_wb *wb;
 	int i;
-	int pm_err;
 
 	dev_dbg(&acm->control->dev, "%s\n", __func__);
 
-<<<<<<< HEAD
-	mutex_lock(&acm->mutex);
-	if (!acm->disconnected) {
-		pm_err = usb_autopm_get_interface(acm->control);
-		acm_set_control(acm, acm->ctrlout = 0);
-
-		for (;;) {
-			urb = usb_get_from_anchor(&acm->delayed);
-			if (!urb)
-				break;
-			wb = urb->context;
-			wb->use = 0;
-			usb_autopm_put_interface_async(acm->control);
-		}
-
-		usb_kill_urb(acm->ctrlurb);
-		for (i = 0; i < ACM_NW; i++)
-			usb_kill_urb(acm->wb[i].urb);
-		for (i = 0; i < acm->rx_buflimit; i++)
-			usb_kill_urb(acm->read_urbs[i]);
-		acm->control->needs_remote_wakeup = 0;
-		if (!pm_err)
-			usb_autopm_put_interface(acm->control);
-=======
 	/*
 	 * Need to grab write_lock to prevent race with resume, but no need to
 	 * hold it due to the tty-port initialised flag.
@@ -655,7 +624,6 @@
 		wb = urb->context;
 		wb->use = 0;
 		usb_autopm_put_interface_async(acm->control);
->>>>>>> 88c723a7
 	}
 
 	usb_kill_urb(acm->ctrlurb);
@@ -1589,19 +1557,10 @@
 	struct acm *acm = usb_get_intfdata(intf);
 	int cnt;
 
-<<<<<<< HEAD
-	spin_lock_irq(&acm->read_lock);
-	spin_lock(&acm->write_lock);
-	if (PMSG_IS_AUTO(message)) {
-		if (acm->transmitting) {
-			spin_unlock(&acm->write_lock);
-			spin_unlock_irq(&acm->read_lock);
-=======
 	spin_lock_irq(&acm->write_lock);
 	if (PMSG_IS_AUTO(message)) {
 		if (acm->transmitting) {
 			spin_unlock_irq(&acm->write_lock);
->>>>>>> 88c723a7
 			return -EBUSY;
 		}
 	}
@@ -1622,12 +1581,7 @@
 	struct urb *urb;
 	int rv = 0;
 
-<<<<<<< HEAD
-	spin_lock_irq(&acm->read_lock);
-	spin_lock(&acm->write_lock);
-=======
 	spin_lock_irq(&acm->write_lock);
->>>>>>> 88c723a7
 
 	if (--acm->susp_count)
 		goto out;
@@ -1653,12 +1607,7 @@
 		rv = acm_submit_read_urbs(acm, GFP_ATOMIC);
 	}
 out:
-<<<<<<< HEAD
-	spin_unlock(&acm->write_lock);
-	spin_unlock_irq(&acm->read_lock);
-=======
 	spin_unlock_irq(&acm->write_lock);
->>>>>>> 88c723a7
 
 	return rv;
 }
