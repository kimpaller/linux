/*
 * f_hid.c -- USB HID function driver
 *
 * Copyright (C) 2010 Fabien Chouteau <fabien.chouteau@barco.com>
 *
 * This program is free software; you can redistribute it and/or modify
 * it under the terms of the GNU General Public License as published by
 * the Free Software Foundation; either version 2 of the License, or
 * (at your option) any later version.
 */

#include <linux/kernel.h>
#include <linux/module.h>
#include <linux/hid.h>
#include <linux/idr.h>
#include <linux/cdev.h>
#include <linux/mutex.h>
#include <linux/poll.h>
#include <linux/uaccess.h>
#include <linux/wait.h>
#include <linux/sched.h>
#include <linux/usb/g_hid.h>

#include "u_f.h"
#include "u_hid.h"

#define HIDG_MINORS	4

static int major, minors;
static struct class *hidg_class;
static DEFINE_IDA(hidg_ida);
static DEFINE_MUTEX(hidg_ida_lock); /* protects access to hidg_ida */

/*-------------------------------------------------------------------------*/
/*                            HID gadget struct                            */

struct f_hidg_req_list {
	struct usb_request	*req;
	unsigned int		pos;
	struct list_head 	list;
};

struct f_hidg {
	/* configuration */
	unsigned char			bInterfaceSubClass;
	unsigned char			bInterfaceProtocol;
	unsigned char			protocol;
	unsigned short			report_desc_length;
	char				*report_desc;
	unsigned short			report_length;

	/* recv report */
	struct list_head		completed_out_req;
	spinlock_t			read_spinlock;
	wait_queue_head_t		read_queue;
	unsigned int			qlen;

	/* send report */
	spinlock_t			write_spinlock;
	bool				write_pending;
	wait_queue_head_t		write_queue;
	struct usb_request		*req;

	int				minor;
	struct cdev			cdev;
	struct usb_function		func;

	struct usb_ep			*in_ep;
	struct usb_ep			*out_ep;
};

static inline struct f_hidg *func_to_hidg(struct usb_function *f)
{
	return container_of(f, struct f_hidg, func);
}

/*-------------------------------------------------------------------------*/
/*                           Static descriptors                            */

static struct usb_interface_descriptor hidg_interface_desc = {
	.bLength		= sizeof hidg_interface_desc,
	.bDescriptorType	= USB_DT_INTERFACE,
	/* .bInterfaceNumber	= DYNAMIC */
	.bAlternateSetting	= 0,
	.bNumEndpoints		= 2,
	.bInterfaceClass	= USB_CLASS_HID,
	/* .bInterfaceSubClass	= DYNAMIC */
	/* .bInterfaceProtocol	= DYNAMIC */
	/* .iInterface		= DYNAMIC */
};

static struct hid_descriptor hidg_desc = {
	.bLength			= sizeof hidg_desc,
	.bDescriptorType		= HID_DT_HID,
	.bcdHID				= 0x0101,
	.bCountryCode			= 0x00,
	.bNumDescriptors		= 0x1,
	/*.desc[0].bDescriptorType	= DYNAMIC */
	/*.desc[0].wDescriptorLenght	= DYNAMIC */
};

/* Super-Speed Support */

static struct usb_endpoint_descriptor hidg_ss_in_ep_desc = {
	.bLength		= USB_DT_ENDPOINT_SIZE,
	.bDescriptorType	= USB_DT_ENDPOINT,
	.bEndpointAddress	= USB_DIR_IN,
	.bmAttributes		= USB_ENDPOINT_XFER_INT,
	/*.wMaxPacketSize	= DYNAMIC */
	.bInterval		= 4, /* FIXME: Add this field in the
				      * HID gadget configuration?
				      * (struct hidg_func_descriptor)
				      */
};

static struct usb_ss_ep_comp_descriptor hidg_ss_in_comp_desc = {
	.bLength                = sizeof(hidg_ss_in_comp_desc),
	.bDescriptorType        = USB_DT_SS_ENDPOINT_COMP,

	/* .bMaxBurst           = 0, */
	/* .bmAttributes        = 0, */
	/* .wBytesPerInterval   = DYNAMIC */
};

static struct usb_endpoint_descriptor hidg_ss_out_ep_desc = {
	.bLength		= USB_DT_ENDPOINT_SIZE,
	.bDescriptorType	= USB_DT_ENDPOINT,
	.bEndpointAddress	= USB_DIR_OUT,
	.bmAttributes		= USB_ENDPOINT_XFER_INT,
	/*.wMaxPacketSize	= DYNAMIC */
	.bInterval		= 4, /* FIXME: Add this field in the
				      * HID gadget configuration?
				      * (struct hidg_func_descriptor)
				      */
};

static struct usb_ss_ep_comp_descriptor hidg_ss_out_comp_desc = {
	.bLength                = sizeof(hidg_ss_out_comp_desc),
	.bDescriptorType        = USB_DT_SS_ENDPOINT_COMP,

	/* .bMaxBurst           = 0, */
	/* .bmAttributes        = 0, */
	/* .wBytesPerInterval   = DYNAMIC */
};

static struct usb_descriptor_header *hidg_ss_descriptors[] = {
	(struct usb_descriptor_header *)&hidg_interface_desc,
	(struct usb_descriptor_header *)&hidg_desc,
	(struct usb_descriptor_header *)&hidg_ss_in_ep_desc,
	(struct usb_descriptor_header *)&hidg_ss_in_comp_desc,
	(struct usb_descriptor_header *)&hidg_ss_out_ep_desc,
	(struct usb_descriptor_header *)&hidg_ss_out_comp_desc,
	NULL,
};

/* High-Speed Support */

static struct usb_endpoint_descriptor hidg_hs_in_ep_desc = {
	.bLength		= USB_DT_ENDPOINT_SIZE,
	.bDescriptorType	= USB_DT_ENDPOINT,
	.bEndpointAddress	= USB_DIR_IN,
	.bmAttributes		= USB_ENDPOINT_XFER_INT,
	/*.wMaxPacketSize	= DYNAMIC */
	.bInterval		= 4, /* FIXME: Add this field in the
				      * HID gadget configuration?
				      * (struct hidg_func_descriptor)
				      */
};

static struct usb_endpoint_descriptor hidg_hs_out_ep_desc = {
	.bLength		= USB_DT_ENDPOINT_SIZE,
	.bDescriptorType	= USB_DT_ENDPOINT,
	.bEndpointAddress	= USB_DIR_OUT,
	.bmAttributes		= USB_ENDPOINT_XFER_INT,
	/*.wMaxPacketSize	= DYNAMIC */
	.bInterval		= 4, /* FIXME: Add this field in the
				      * HID gadget configuration?
				      * (struct hidg_func_descriptor)
				      */
};

static struct usb_descriptor_header *hidg_hs_descriptors[] = {
	(struct usb_descriptor_header *)&hidg_interface_desc,
	(struct usb_descriptor_header *)&hidg_desc,
	(struct usb_descriptor_header *)&hidg_hs_in_ep_desc,
	(struct usb_descriptor_header *)&hidg_hs_out_ep_desc,
	NULL,
};

/* Full-Speed Support */

static struct usb_endpoint_descriptor hidg_fs_in_ep_desc = {
	.bLength		= USB_DT_ENDPOINT_SIZE,
	.bDescriptorType	= USB_DT_ENDPOINT,
	.bEndpointAddress	= USB_DIR_IN,
	.bmAttributes		= USB_ENDPOINT_XFER_INT,
	/*.wMaxPacketSize	= DYNAMIC */
	.bInterval		= 10, /* FIXME: Add this field in the
				       * HID gadget configuration?
				       * (struct hidg_func_descriptor)
				       */
};

static struct usb_endpoint_descriptor hidg_fs_out_ep_desc = {
	.bLength		= USB_DT_ENDPOINT_SIZE,
	.bDescriptorType	= USB_DT_ENDPOINT,
	.bEndpointAddress	= USB_DIR_OUT,
	.bmAttributes		= USB_ENDPOINT_XFER_INT,
	/*.wMaxPacketSize	= DYNAMIC */
	.bInterval		= 10, /* FIXME: Add this field in the
				       * HID gadget configuration?
				       * (struct hidg_func_descriptor)
				       */
};

static struct usb_descriptor_header *hidg_fs_descriptors[] = {
	(struct usb_descriptor_header *)&hidg_interface_desc,
	(struct usb_descriptor_header *)&hidg_desc,
	(struct usb_descriptor_header *)&hidg_fs_in_ep_desc,
	(struct usb_descriptor_header *)&hidg_fs_out_ep_desc,
	NULL,
};

/*-------------------------------------------------------------------------*/
/*                                 Strings                                 */

#define CT_FUNC_HID_IDX	0

static struct usb_string ct_func_string_defs[] = {
	[CT_FUNC_HID_IDX].s	= "HID Interface",
	{},			/* end of list */
};

static struct usb_gadget_strings ct_func_string_table = {
	.language	= 0x0409,	/* en-US */
	.strings	= ct_func_string_defs,
};

static struct usb_gadget_strings *ct_func_strings[] = {
	&ct_func_string_table,
	NULL,
};

/*-------------------------------------------------------------------------*/
/*                              Char Device                                */

static ssize_t f_hidg_read(struct file *file, char __user *buffer,
			size_t count, loff_t *ptr)
{
	struct f_hidg *hidg = file->private_data;
	struct f_hidg_req_list *list;
	struct usb_request *req;
	unsigned long flags;
	int ret;

	if (!count)
		return 0;

	if (!access_ok(VERIFY_WRITE, buffer, count))
		return -EFAULT;

	spin_lock_irqsave(&hidg->read_spinlock, flags);

#define READ_COND (!list_empty(&hidg->completed_out_req))

	/* wait for at least one buffer to complete */
	while (!READ_COND) {
		spin_unlock_irqrestore(&hidg->read_spinlock, flags);
		if (file->f_flags & O_NONBLOCK)
			return -EAGAIN;

		if (wait_event_interruptible(hidg->read_queue, READ_COND))
			return -ERESTARTSYS;

		spin_lock_irqsave(&hidg->read_spinlock, flags);
	}

	/* pick the first one */
	list = list_first_entry(&hidg->completed_out_req,
				struct f_hidg_req_list, list);

	/*
	 * Remove this from list to protect it from beign free()
	 * while host disables our function
	 */
	list_del(&list->list);

	req = list->req;
	count = min_t(unsigned int, count, req->actual - list->pos);
	spin_unlock_irqrestore(&hidg->read_spinlock, flags);

	/* copy to user outside spinlock */
	count -= copy_to_user(buffer, req->buf + list->pos, count);
	list->pos += count;

	/*
	 * if this request is completely handled and transfered to
	 * userspace, remove its entry from the list and requeue it
	 * again. Otherwise, we will revisit it again upon the next
	 * call, taking into account its current read position.
	 */
	if (list->pos == req->actual) {
		kfree(list);

		req->length = hidg->report_length;
		ret = usb_ep_queue(hidg->out_ep, req, GFP_KERNEL);
		if (ret < 0) {
			free_ep_req(hidg->out_ep, req);
			return ret;
		}
	} else {
		spin_lock_irqsave(&hidg->read_spinlock, flags);
		list_add(&list->list, &hidg->completed_out_req);
		spin_unlock_irqrestore(&hidg->read_spinlock, flags);

		wake_up(&hidg->read_queue);
	}

	return count;
}

static void f_hidg_req_complete(struct usb_ep *ep, struct usb_request *req)
{
	struct f_hidg *hidg = (struct f_hidg *)ep->driver_data;
	unsigned long flags;

	if (req->status != 0) {
		ERROR(hidg->func.config->cdev,
			"End Point Request ERROR: %d\n", req->status);
	}

	spin_lock_irqsave(&hidg->write_spinlock, flags);
	hidg->write_pending = 0;
	spin_unlock_irqrestore(&hidg->write_spinlock, flags);
	wake_up(&hidg->write_queue);
}

static ssize_t f_hidg_write(struct file *file, const char __user *buffer,
			    size_t count, loff_t *offp)
{
	struct f_hidg *hidg  = file->private_data;
	struct usb_request *req;
	unsigned long flags;
	ssize_t status = -ENOMEM;

	if (!access_ok(VERIFY_READ, buffer, count))
		return -EFAULT;

	spin_lock_irqsave(&hidg->write_spinlock, flags);

#define WRITE_COND (!hidg->write_pending)
try_again:
	/* write queue */
	while (!WRITE_COND) {
		spin_unlock_irqrestore(&hidg->write_spinlock, flags);
		if (file->f_flags & O_NONBLOCK)
			return -EAGAIN;

		if (wait_event_interruptible_exclusive(
				hidg->write_queue, WRITE_COND))
			return -ERESTARTSYS;

		spin_lock_irqsave(&hidg->write_spinlock, flags);
	}

	hidg->write_pending = 1;
	req = hidg->req;
	count  = min_t(unsigned, count, hidg->report_length);

	spin_unlock_irqrestore(&hidg->write_spinlock, flags);
	status = copy_from_user(req->buf, buffer, count);

	if (status != 0) {
		ERROR(hidg->func.config->cdev,
			"copy_from_user error\n");
		status = -EINVAL;
		goto release_write_pending;
	}

	spin_lock_irqsave(&hidg->write_spinlock, flags);
<<<<<<< HEAD

	/* when our function has been disabled by host */
	if (!hidg->req) {
		free_ep_req(hidg->in_ep, req);
		/*
		 * TODO
		 * Should we fail with error here?
		 */
		goto try_again;
	}

=======

	/* when our function has been disabled by host */
	if (!hidg->req) {
		free_ep_req(hidg->in_ep, req);
		/*
		 * TODO
		 * Should we fail with error here?
		 */
		goto try_again;
	}

>>>>>>> bebc6082
	req->status   = 0;
	req->zero     = 0;
	req->length   = count;
	req->complete = f_hidg_req_complete;
	req->context  = hidg;

	status = usb_ep_queue(hidg->in_ep, req, GFP_ATOMIC);
	if (status < 0) {
		ERROR(hidg->func.config->cdev,
			"usb_ep_queue error on int endpoint %zd\n", status);
		goto release_write_pending_unlocked;
	} else {
		status = count;
	}
	spin_unlock_irqrestore(&hidg->write_spinlock, flags);
<<<<<<< HEAD

	return status;
release_write_pending:
	spin_lock_irqsave(&hidg->write_spinlock, flags);
release_write_pending_unlocked:
	hidg->write_pending = 0;
	spin_unlock_irqrestore(&hidg->write_spinlock, flags);

=======

	return status;
release_write_pending:
	spin_lock_irqsave(&hidg->write_spinlock, flags);
release_write_pending_unlocked:
	hidg->write_pending = 0;
	spin_unlock_irqrestore(&hidg->write_spinlock, flags);

>>>>>>> bebc6082
	wake_up(&hidg->write_queue);

	return status;
}

static unsigned int f_hidg_poll(struct file *file, poll_table *wait)
{
	struct f_hidg	*hidg  = file->private_data;
	unsigned int	ret = 0;

	poll_wait(file, &hidg->read_queue, wait);
	poll_wait(file, &hidg->write_queue, wait);

	if (WRITE_COND)
		ret |= POLLOUT | POLLWRNORM;

	if (READ_COND)
		ret |= POLLIN | POLLRDNORM;

	return ret;
}

#undef WRITE_COND
#undef READ_COND

static int f_hidg_release(struct inode *inode, struct file *fd)
{
	fd->private_data = NULL;
	return 0;
}

static int f_hidg_open(struct inode *inode, struct file *fd)
{
	struct f_hidg *hidg =
		container_of(inode->i_cdev, struct f_hidg, cdev);

	fd->private_data = hidg;

	return 0;
}

/*-------------------------------------------------------------------------*/
/*                                usb_function                             */

static inline struct usb_request *hidg_alloc_ep_req(struct usb_ep *ep,
						    unsigned length)
{
	return alloc_ep_req(ep, length);
}

static void hidg_set_report_complete(struct usb_ep *ep, struct usb_request *req)
{
	struct f_hidg *hidg = (struct f_hidg *) req->context;
	struct usb_composite_dev *cdev = hidg->func.config->cdev;
	struct f_hidg_req_list *req_list;
	unsigned long flags;

	switch (req->status) {
	case 0:
		req_list = kzalloc(sizeof(*req_list), GFP_ATOMIC);
		if (!req_list) {
			ERROR(cdev, "Unable to allocate mem for req_list\n");
			goto free_req;
		}

		req_list->req = req;

		spin_lock_irqsave(&hidg->read_spinlock, flags);
		list_add_tail(&req_list->list, &hidg->completed_out_req);
		spin_unlock_irqrestore(&hidg->read_spinlock, flags);

		wake_up(&hidg->read_queue);
		break;
	default:
		ERROR(cdev, "Set report failed %d\n", req->status);
		/* FALLTHROUGH */
	case -ECONNABORTED:		/* hardware forced ep reset */
	case -ECONNRESET:		/* request dequeued */
	case -ESHUTDOWN:		/* disconnect from host */
free_req:
		free_ep_req(ep, req);
		return;
	}
}

static int hidg_setup(struct usb_function *f,
		const struct usb_ctrlrequest *ctrl)
{
	struct f_hidg			*hidg = func_to_hidg(f);
	struct usb_composite_dev	*cdev = f->config->cdev;
	struct usb_request		*req  = cdev->req;
	int status = 0;
	__u16 value, length;

	value	= __le16_to_cpu(ctrl->wValue);
	length	= __le16_to_cpu(ctrl->wLength);

	VDBG(cdev,
	     "%s crtl_request : bRequestType:0x%x bRequest:0x%x Value:0x%x\n",
	     __func__, ctrl->bRequestType, ctrl->bRequest, value);

	switch ((ctrl->bRequestType << 8) | ctrl->bRequest) {
	case ((USB_DIR_IN | USB_TYPE_CLASS | USB_RECIP_INTERFACE) << 8
		  | HID_REQ_GET_REPORT):
		VDBG(cdev, "get_report\n");

		/* send an empty report */
		length = min_t(unsigned, length, hidg->report_length);
		memset(req->buf, 0x0, length);

		goto respond;
		break;

	case ((USB_DIR_IN | USB_TYPE_CLASS | USB_RECIP_INTERFACE) << 8
		  | HID_REQ_GET_PROTOCOL):
		VDBG(cdev, "get_protocol\n");
		length = min_t(unsigned int, length, 1);
		((u8 *) req->buf)[0] = hidg->protocol;
		goto respond;
		break;

	case ((USB_DIR_OUT | USB_TYPE_CLASS | USB_RECIP_INTERFACE) << 8
		  | HID_REQ_SET_REPORT):
		VDBG(cdev, "set_report | wLength=%d\n", ctrl->wLength);
		goto stall;
		break;

	case ((USB_DIR_OUT | USB_TYPE_CLASS | USB_RECIP_INTERFACE) << 8
		  | HID_REQ_SET_PROTOCOL):
		VDBG(cdev, "set_protocol\n");
		if (value > HID_REPORT_PROTOCOL)
			goto stall;
		length = 0;
		/*
		 * We assume that programs implementing the Boot protocol
		 * are also compatible with the Report Protocol
		 */
		if (hidg->bInterfaceSubClass == USB_INTERFACE_SUBCLASS_BOOT) {
			hidg->protocol = value;
			goto respond;
		}
		goto stall;
		break;

	case ((USB_DIR_IN | USB_TYPE_STANDARD | USB_RECIP_INTERFACE) << 8
		  | USB_REQ_GET_DESCRIPTOR):
		switch (value >> 8) {
		case HID_DT_HID:
		{
			struct hid_descriptor hidg_desc_copy = hidg_desc;

			VDBG(cdev, "USB_REQ_GET_DESCRIPTOR: HID\n");
			hidg_desc_copy.desc[0].bDescriptorType = HID_DT_REPORT;
			hidg_desc_copy.desc[0].wDescriptorLength =
				cpu_to_le16(hidg->report_desc_length);

			length = min_t(unsigned short, length,
						   hidg_desc_copy.bLength);
			memcpy(req->buf, &hidg_desc_copy, length);
			goto respond;
			break;
		}
		case HID_DT_REPORT:
			VDBG(cdev, "USB_REQ_GET_DESCRIPTOR: REPORT\n");
			length = min_t(unsigned short, length,
						   hidg->report_desc_length);
			memcpy(req->buf, hidg->report_desc, length);
			goto respond;
			break;

		default:
			VDBG(cdev, "Unknown descriptor request 0x%x\n",
				 value >> 8);
			goto stall;
			break;
		}
		break;

	default:
		VDBG(cdev, "Unknown request 0x%x\n",
			 ctrl->bRequest);
		goto stall;
		break;
	}

stall:
	return -EOPNOTSUPP;

respond:
	req->zero = 0;
	req->length = length;
	status = usb_ep_queue(cdev->gadget->ep0, req, GFP_ATOMIC);
	if (status < 0)
		ERROR(cdev, "usb_ep_queue error on ep0 %d\n", value);
	return status;
}

static void hidg_disable(struct usb_function *f)
{
	struct f_hidg *hidg = func_to_hidg(f);
	struct f_hidg_req_list *list, *next;
	unsigned long flags;

	usb_ep_disable(hidg->in_ep);
	usb_ep_disable(hidg->out_ep);

	spin_lock_irqsave(&hidg->read_spinlock, flags);
	list_for_each_entry_safe(list, next, &hidg->completed_out_req, list) {
		free_ep_req(hidg->out_ep, list->req);
		list_del(&list->list);
		kfree(list);
	}
	spin_unlock_irqrestore(&hidg->read_spinlock, flags);

	spin_lock_irqsave(&hidg->write_spinlock, flags);
	if (!hidg->write_pending) {
		free_ep_req(hidg->in_ep, hidg->req);
		hidg->write_pending = 1;
	}

	hidg->req = NULL;
	spin_unlock_irqrestore(&hidg->write_spinlock, flags);
}

static int hidg_set_alt(struct usb_function *f, unsigned intf, unsigned alt)
{
	struct usb_composite_dev		*cdev = f->config->cdev;
	struct f_hidg				*hidg = func_to_hidg(f);
	struct usb_request			*req_in = NULL;
	unsigned long				flags;
	int i, status = 0;

	VDBG(cdev, "hidg_set_alt intf:%d alt:%d\n", intf, alt);

	if (hidg->in_ep != NULL) {
		/* restart endpoint */
		usb_ep_disable(hidg->in_ep);

		status = config_ep_by_speed(f->config->cdev->gadget, f,
					    hidg->in_ep);
		if (status) {
			ERROR(cdev, "config_ep_by_speed FAILED!\n");
			goto fail;
		}
		status = usb_ep_enable(hidg->in_ep);
		if (status < 0) {
			ERROR(cdev, "Enable IN endpoint FAILED!\n");
			goto fail;
		}
		hidg->in_ep->driver_data = hidg;

		req_in = hidg_alloc_ep_req(hidg->in_ep, hidg->report_length);
		if (!req_in) {
			status = -ENOMEM;
			goto disable_ep_in;
		}
	}


	if (hidg->out_ep != NULL) {
		/* restart endpoint */
		usb_ep_disable(hidg->out_ep);

		status = config_ep_by_speed(f->config->cdev->gadget, f,
					    hidg->out_ep);
		if (status) {
			ERROR(cdev, "config_ep_by_speed FAILED!\n");
			goto free_req_in;
		}
		status = usb_ep_enable(hidg->out_ep);
		if (status < 0) {
			ERROR(cdev, "Enable OUT endpoint FAILED!\n");
			goto free_req_in;
		}
		hidg->out_ep->driver_data = hidg;

		/*
		 * allocate a bunch of read buffers and queue them all at once.
		 */
		for (i = 0; i < hidg->qlen && status == 0; i++) {
			struct usb_request *req =
					hidg_alloc_ep_req(hidg->out_ep,
							  hidg->report_length);
			if (req) {
				req->complete = hidg_set_report_complete;
				req->context  = hidg;
				status = usb_ep_queue(hidg->out_ep, req,
						      GFP_ATOMIC);
				if (status) {
					ERROR(cdev, "%s queue req --> %d\n",
						hidg->out_ep->name, status);
					free_ep_req(hidg->out_ep, req);
				}
			} else {
				status = -ENOMEM;
				goto disable_out_ep;
			}
		}
	}

	if (hidg->in_ep != NULL) {
		spin_lock_irqsave(&hidg->write_spinlock, flags);
		hidg->req = req_in;
		hidg->write_pending = 0;
		spin_unlock_irqrestore(&hidg->write_spinlock, flags);

		wake_up(&hidg->write_queue);
	}
	return 0;
disable_out_ep:
	usb_ep_disable(hidg->out_ep);
free_req_in:
	if (req_in)
		free_ep_req(hidg->in_ep, req_in);

disable_ep_in:
	if (hidg->in_ep)
		usb_ep_disable(hidg->in_ep);

fail:
	return status;
}

static const struct file_operations f_hidg_fops = {
	.owner		= THIS_MODULE,
	.open		= f_hidg_open,
	.release	= f_hidg_release,
	.write		= f_hidg_write,
	.read		= f_hidg_read,
	.poll		= f_hidg_poll,
	.llseek		= noop_llseek,
};

static int hidg_bind(struct usb_configuration *c, struct usb_function *f)
{
	struct usb_ep		*ep;
	struct f_hidg		*hidg = func_to_hidg(f);
	struct usb_string	*us;
	struct device		*device;
	int			status;
	dev_t			dev;

	/* maybe allocate device-global string IDs, and patch descriptors */
	us = usb_gstrings_attach(c->cdev, ct_func_strings,
				 ARRAY_SIZE(ct_func_string_defs));
	if (IS_ERR(us))
		return PTR_ERR(us);
	hidg_interface_desc.iInterface = us[CT_FUNC_HID_IDX].id;

	/* allocate instance-specific interface IDs, and patch descriptors */
	status = usb_interface_id(c, f);
	if (status < 0)
		goto fail;
	hidg_interface_desc.bInterfaceNumber = status;

	/* allocate instance-specific endpoints */
	status = -ENODEV;
	ep = usb_ep_autoconfig(c->cdev->gadget, &hidg_fs_in_ep_desc);
	if (!ep)
		goto fail;
	hidg->in_ep = ep;

	ep = usb_ep_autoconfig(c->cdev->gadget, &hidg_fs_out_ep_desc);
	if (!ep)
		goto fail;
	hidg->out_ep = ep;

	/* set descriptor dynamic values */
	hidg_interface_desc.bInterfaceSubClass = hidg->bInterfaceSubClass;
	hidg_interface_desc.bInterfaceProtocol = hidg->bInterfaceProtocol;
<<<<<<< HEAD
=======
	hidg->protocol = HID_REPORT_PROTOCOL;
>>>>>>> bebc6082
	hidg_ss_in_ep_desc.wMaxPacketSize = cpu_to_le16(hidg->report_length);
	hidg_ss_in_comp_desc.wBytesPerInterval =
				cpu_to_le16(hidg->report_length);
	hidg_hs_in_ep_desc.wMaxPacketSize = cpu_to_le16(hidg->report_length);
	hidg_fs_in_ep_desc.wMaxPacketSize = cpu_to_le16(hidg->report_length);
	hidg_ss_out_ep_desc.wMaxPacketSize = cpu_to_le16(hidg->report_length);
	hidg_ss_out_comp_desc.wBytesPerInterval =
				cpu_to_le16(hidg->report_length);
	hidg_hs_out_ep_desc.wMaxPacketSize = cpu_to_le16(hidg->report_length);
	hidg_fs_out_ep_desc.wMaxPacketSize = cpu_to_le16(hidg->report_length);
	/*
	 * We can use hidg_desc struct here but we should not relay
	 * that its content won't change after returning from this function.
	 */
	hidg_desc.desc[0].bDescriptorType = HID_DT_REPORT;
	hidg_desc.desc[0].wDescriptorLength =
		cpu_to_le16(hidg->report_desc_length);

	hidg_hs_in_ep_desc.bEndpointAddress =
		hidg_fs_in_ep_desc.bEndpointAddress;
	hidg_hs_out_ep_desc.bEndpointAddress =
		hidg_fs_out_ep_desc.bEndpointAddress;

	hidg_ss_in_ep_desc.bEndpointAddress =
		hidg_fs_in_ep_desc.bEndpointAddress;
	hidg_ss_out_ep_desc.bEndpointAddress =
		hidg_fs_out_ep_desc.bEndpointAddress;

	status = usb_assign_descriptors(f, hidg_fs_descriptors,
			hidg_hs_descriptors, hidg_ss_descriptors, NULL);
	if (status)
		goto fail;

	spin_lock_init(&hidg->write_spinlock);
	hidg->write_pending = 1;
	hidg->req = NULL;
	spin_lock_init(&hidg->read_spinlock);
	init_waitqueue_head(&hidg->write_queue);
	init_waitqueue_head(&hidg->read_queue);
	INIT_LIST_HEAD(&hidg->completed_out_req);

	/* create char device */
	cdev_init(&hidg->cdev, &f_hidg_fops);
	dev = MKDEV(major, hidg->minor);
	status = cdev_add(&hidg->cdev, dev, 1);
	if (status)
		goto fail_free_descs;

	device = device_create(hidg_class, NULL, dev, NULL,
			       "%s%d", "hidg", hidg->minor);
	if (IS_ERR(device)) {
		status = PTR_ERR(device);
		goto del;
	}

	return 0;
del:
	cdev_del(&hidg->cdev);
fail_free_descs:
	usb_free_all_descriptors(f);
fail:
	ERROR(f->config->cdev, "hidg_bind FAILED\n");
	if (hidg->req != NULL)
		free_ep_req(hidg->in_ep, hidg->req);

	return status;
}

static inline int hidg_get_minor(void)
{
	int ret;

	ret = ida_simple_get(&hidg_ida, 0, 0, GFP_KERNEL);
	if (ret >= HIDG_MINORS) {
		ida_simple_remove(&hidg_ida, ret);
		ret = -ENODEV;
	}

	return ret;
}

static inline struct f_hid_opts *to_f_hid_opts(struct config_item *item)
{
	return container_of(to_config_group(item), struct f_hid_opts,
			    func_inst.group);
}

static void hid_attr_release(struct config_item *item)
{
	struct f_hid_opts *opts = to_f_hid_opts(item);

	usb_put_function_instance(&opts->func_inst);
}

static struct configfs_item_operations hidg_item_ops = {
	.release	= hid_attr_release,
};

#define F_HID_OPT(name, prec, limit)					\
static ssize_t f_hid_opts_##name##_show(struct config_item *item, char *page)\
{									\
	struct f_hid_opts *opts = to_f_hid_opts(item);			\
	int result;							\
									\
	mutex_lock(&opts->lock);					\
	result = sprintf(page, "%d\n", opts->name);			\
	mutex_unlock(&opts->lock);					\
									\
	return result;							\
}									\
									\
static ssize_t f_hid_opts_##name##_store(struct config_item *item,	\
					 const char *page, size_t len)	\
{									\
	struct f_hid_opts *opts = to_f_hid_opts(item);			\
	int ret;							\
	u##prec num;							\
									\
	mutex_lock(&opts->lock);					\
	if (opts->refcnt) {						\
		ret = -EBUSY;						\
		goto end;						\
	}								\
									\
	ret = kstrtou##prec(page, 0, &num);				\
	if (ret)							\
		goto end;						\
									\
	if (num > limit) {						\
		ret = -EINVAL;						\
		goto end;						\
	}								\
	opts->name = num;						\
	ret = len;							\
									\
end:									\
	mutex_unlock(&opts->lock);					\
	return ret;							\
}									\
									\
CONFIGFS_ATTR(f_hid_opts_, name)

F_HID_OPT(subclass, 8, 255);
F_HID_OPT(protocol, 8, 255);
F_HID_OPT(report_length, 16, 65535);

static ssize_t f_hid_opts_report_desc_show(struct config_item *item, char *page)
{
	struct f_hid_opts *opts = to_f_hid_opts(item);
	int result;

	mutex_lock(&opts->lock);
	result = opts->report_desc_length;
	memcpy(page, opts->report_desc, opts->report_desc_length);
	mutex_unlock(&opts->lock);

	return result;
}

static ssize_t f_hid_opts_report_desc_store(struct config_item *item,
					    const char *page, size_t len)
{
	struct f_hid_opts *opts = to_f_hid_opts(item);
	int ret = -EBUSY;
	char *d;

	mutex_lock(&opts->lock);

	if (opts->refcnt)
		goto end;
	if (len > PAGE_SIZE) {
		ret = -ENOSPC;
		goto end;
	}
	d = kmemdup(page, len, GFP_KERNEL);
	if (!d) {
		ret = -ENOMEM;
		goto end;
	}
	kfree(opts->report_desc);
	opts->report_desc = d;
	opts->report_desc_length = len;
	opts->report_desc_alloc = true;
	ret = len;
end:
	mutex_unlock(&opts->lock);
	return ret;
}

CONFIGFS_ATTR(f_hid_opts_, report_desc);

static ssize_t f_hid_opts_dev_show(struct config_item *item, char *page)
{
	struct f_hid_opts *opts = to_f_hid_opts(item);

	return sprintf(page, "%d:%d\n", major, opts->minor);
}

CONFIGFS_ATTR_RO(f_hid_opts_, dev);

static struct configfs_attribute *hid_attrs[] = {
	&f_hid_opts_attr_subclass,
	&f_hid_opts_attr_protocol,
	&f_hid_opts_attr_report_length,
	&f_hid_opts_attr_report_desc,
	&f_hid_opts_attr_dev,
	NULL,
};

static struct config_item_type hid_func_type = {
	.ct_item_ops	= &hidg_item_ops,
	.ct_attrs	= hid_attrs,
	.ct_owner	= THIS_MODULE,
};

static inline void hidg_put_minor(int minor)
{
	ida_simple_remove(&hidg_ida, minor);
}

static void hidg_free_inst(struct usb_function_instance *f)
{
	struct f_hid_opts *opts;

	opts = container_of(f, struct f_hid_opts, func_inst);

	mutex_lock(&hidg_ida_lock);

	hidg_put_minor(opts->minor);
	if (ida_is_empty(&hidg_ida))
		ghid_cleanup();

	mutex_unlock(&hidg_ida_lock);

	if (opts->report_desc_alloc)
		kfree(opts->report_desc);

	kfree(opts);
}

static struct usb_function_instance *hidg_alloc_inst(void)
{
	struct f_hid_opts *opts;
	struct usb_function_instance *ret;
	int status = 0;

	opts = kzalloc(sizeof(*opts), GFP_KERNEL);
	if (!opts)
		return ERR_PTR(-ENOMEM);
	mutex_init(&opts->lock);
	opts->func_inst.free_func_inst = hidg_free_inst;
	ret = &opts->func_inst;

	mutex_lock(&hidg_ida_lock);

	if (ida_is_empty(&hidg_ida)) {
		status = ghid_setup(NULL, HIDG_MINORS);
		if (status)  {
			ret = ERR_PTR(status);
			kfree(opts);
			goto unlock;
		}
	}

	opts->minor = hidg_get_minor();
	if (opts->minor < 0) {
		ret = ERR_PTR(opts->minor);
		kfree(opts);
		if (ida_is_empty(&hidg_ida))
			ghid_cleanup();
		goto unlock;
	}
	config_group_init_type_name(&opts->func_inst.group, "", &hid_func_type);

unlock:
	mutex_unlock(&hidg_ida_lock);
	return ret;
}

static void hidg_free(struct usb_function *f)
{
	struct f_hidg *hidg;
	struct f_hid_opts *opts;

	hidg = func_to_hidg(f);
	opts = container_of(f->fi, struct f_hid_opts, func_inst);
	kfree(hidg->report_desc);
	kfree(hidg);
	mutex_lock(&opts->lock);
	--opts->refcnt;
	mutex_unlock(&opts->lock);
}

static void hidg_unbind(struct usb_configuration *c, struct usb_function *f)
{
	struct f_hidg *hidg = func_to_hidg(f);

	device_destroy(hidg_class, MKDEV(major, hidg->minor));
	cdev_del(&hidg->cdev);

	usb_free_all_descriptors(f);
}

static struct usb_function *hidg_alloc(struct usb_function_instance *fi)
{
	struct f_hidg *hidg;
	struct f_hid_opts *opts;

	/* allocate and initialize one new instance */
	hidg = kzalloc(sizeof(*hidg), GFP_KERNEL);
	if (!hidg)
		return ERR_PTR(-ENOMEM);

	opts = container_of(fi, struct f_hid_opts, func_inst);

	mutex_lock(&opts->lock);
	++opts->refcnt;

	hidg->minor = opts->minor;
	hidg->bInterfaceSubClass = opts->subclass;
	hidg->bInterfaceProtocol = opts->protocol;
	hidg->report_length = opts->report_length;
	hidg->report_desc_length = opts->report_desc_length;
	if (opts->report_desc) {
		hidg->report_desc = kmemdup(opts->report_desc,
					    opts->report_desc_length,
					    GFP_KERNEL);
		if (!hidg->report_desc) {
			kfree(hidg);
			mutex_unlock(&opts->lock);
			return ERR_PTR(-ENOMEM);
		}
	}

	mutex_unlock(&opts->lock);

	hidg->func.name    = "hid";
	hidg->func.bind    = hidg_bind;
	hidg->func.unbind  = hidg_unbind;
	hidg->func.set_alt = hidg_set_alt;
	hidg->func.disable = hidg_disable;
	hidg->func.setup   = hidg_setup;
	hidg->func.free_func = hidg_free;

	/* this could me made configurable at some point */
	hidg->qlen	   = 4;

	return &hidg->func;
}

DECLARE_USB_FUNCTION_INIT(hid, hidg_alloc_inst, hidg_alloc);
MODULE_LICENSE("GPL");
MODULE_AUTHOR("Fabien Chouteau");

int ghid_setup(struct usb_gadget *g, int count)
{
	int status;
	dev_t dev;

	hidg_class = class_create(THIS_MODULE, "hidg");
	if (IS_ERR(hidg_class)) {
		status = PTR_ERR(hidg_class);
		hidg_class = NULL;
		return status;
	}

	status = alloc_chrdev_region(&dev, 0, count, "hidg");
	if (status) {
		class_destroy(hidg_class);
		hidg_class = NULL;
		return status;
	}

	major = MAJOR(dev);
	minors = count;

	return 0;
}

void ghid_cleanup(void)
{
	if (major) {
		unregister_chrdev_region(MKDEV(major, 0), minors);
		major = minors = 0;
	}

	class_destroy(hidg_class);
	hidg_class = NULL;
}<|MERGE_RESOLUTION|>--- conflicted
+++ resolved
@@ -378,7 +378,6 @@
 	}
 
 	spin_lock_irqsave(&hidg->write_spinlock, flags);
-<<<<<<< HEAD
 
 	/* when our function has been disabled by host */
 	if (!hidg->req) {
@@ -390,19 +389,6 @@
 		goto try_again;
 	}
 
-=======
-
-	/* when our function has been disabled by host */
-	if (!hidg->req) {
-		free_ep_req(hidg->in_ep, req);
-		/*
-		 * TODO
-		 * Should we fail with error here?
-		 */
-		goto try_again;
-	}
-
->>>>>>> bebc6082
 	req->status   = 0;
 	req->zero     = 0;
 	req->length   = count;
@@ -418,7 +404,6 @@
 		status = count;
 	}
 	spin_unlock_irqrestore(&hidg->write_spinlock, flags);
-<<<<<<< HEAD
 
 	return status;
 release_write_pending:
@@ -427,16 +412,6 @@
 	hidg->write_pending = 0;
 	spin_unlock_irqrestore(&hidg->write_spinlock, flags);
 
-=======
-
-	return status;
-release_write_pending:
-	spin_lock_irqsave(&hidg->write_spinlock, flags);
-release_write_pending_unlocked:
-	hidg->write_pending = 0;
-	spin_unlock_irqrestore(&hidg->write_spinlock, flags);
-
->>>>>>> bebc6082
 	wake_up(&hidg->write_queue);
 
 	return status;
@@ -807,10 +782,7 @@
 	/* set descriptor dynamic values */
 	hidg_interface_desc.bInterfaceSubClass = hidg->bInterfaceSubClass;
 	hidg_interface_desc.bInterfaceProtocol = hidg->bInterfaceProtocol;
-<<<<<<< HEAD
-=======
 	hidg->protocol = HID_REPORT_PROTOCOL;
->>>>>>> bebc6082
 	hidg_ss_in_ep_desc.wMaxPacketSize = cpu_to_le16(hidg->report_length);
 	hidg_ss_in_comp_desc.wBytesPerInterval =
 				cpu_to_le16(hidg->report_length);
