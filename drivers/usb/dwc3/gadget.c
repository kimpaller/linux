--- conflicted
+++ resolved
@@ -2100,16 +2100,10 @@
 
 	spin_lock_irqsave(&dwc->lock, flags);
 
-<<<<<<< HEAD
-	if (dep->stream_capable && timer_pending(&req->stream_timeout_timer))
-		del_timer(&req->stream_timeout_timer);
-
 	/* Not queued, nothing to do */
 	if (list_empty(&req->list))
 		goto out;
 
-=======
->>>>>>> cb1f2dbc
 	list_for_each_entry(r, &dep->cancelled_list, list) {
 		if (r == req)
 			goto out;
