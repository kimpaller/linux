/*
 * DMA driver for Xilinx Video DMA Engine
 *
 * Copyright (C) 2010-2014 Xilinx, Inc. All rights reserved.
 *
 * Based on the Freescale DMA driver.
 *
 * Description:
 * The AXI Video Direct Memory Access (AXI VDMA) core is a soft Xilinx IP
 * core that provides high-bandwidth direct memory access between memory
 * and AXI4-Stream type video target peripherals. The core provides efficient
 * two dimensional DMA operations with independent asynchronous read (S2MM)
 * and write (MM2S) channel operation. It can be configured to have either
 * one channel or two channels. If configured as two channels, one is to
 * transmit to the video device (MM2S) and another is to receive from the
 * video device (S2MM). Initialization, status, interrupt and management
 * registers are accessed through an AXI4-Lite slave interface.
 *
 * The AXI Direct Memory Access (AXI DMA) core is a soft Xilinx IP core that
 * provides high-bandwidth one dimensional direct memory access between memory
 * and AXI4-Stream target peripherals. It supports one receive and one
 * transmit channel, both of them optional at synthesis time.
 *
 * The AXI CDMA, is a soft IP, which provides high-bandwidth Direct Memory
 * Access (DMA) between a memory-mapped source address and a memory-mapped
 * destination address.
 *
 * This program is free software: you can redistribute it and/or modify
 * it under the terms of the GNU General Public License as published by
 * the Free Software Foundation, either version 2 of the License, or
 * (at your option) any later version.
 */

#include <linux/bitops.h>
#include <linux/dmapool.h>
#include <linux/dma/xilinx_dma.h>
#include <linux/init.h>
#include <linux/interrupt.h>
#include <linux/io.h>
#include <linux/iopoll.h>
#include <linux/module.h>
#include <linux/of_address.h>
#include <linux/of_dma.h>
#include <linux/of_platform.h>
#include <linux/of_irq.h>
#include <linux/slab.h>
#include <linux/clk.h>
#include <linux/io-64-nonatomic-lo-hi.h>

#include "../dmaengine.h"

/* Register/Descriptor Offsets */
#define XILINX_DMA_MM2S_CTRL_OFFSET		0x0000
#define XILINX_DMA_S2MM_CTRL_OFFSET		0x0030
#define XILINX_VDMA_MM2S_DESC_OFFSET		0x0050
#define XILINX_VDMA_S2MM_DESC_OFFSET		0x00a0

/* Control Registers */
#define XILINX_DMA_REG_DMACR			0x0000
#define XILINX_DMA_DMACR_DELAY_MAX		0xff
#define XILINX_DMA_DMACR_DELAY_SHIFT		24
#define XILINX_DMA_DMACR_FRAME_COUNT_MAX	0xff
#define XILINX_DMA_DMACR_FRAME_COUNT_SHIFT	16
#define XILINX_DMA_DMACR_ERR_IRQ		BIT(14)
#define XILINX_DMA_DMACR_DLY_CNT_IRQ		BIT(13)
#define XILINX_DMA_DMACR_FRM_CNT_IRQ		BIT(12)
#define XILINX_DMA_DMACR_MASTER_SHIFT		8
#define XILINX_DMA_DMACR_FSYNCSRC_SHIFT	5
#define XILINX_DMA_DMACR_FRAMECNT_EN		BIT(4)
#define XILINX_DMA_DMACR_GENLOCK_EN		BIT(3)
#define XILINX_DMA_DMACR_RESET			BIT(2)
#define XILINX_DMA_DMACR_CIRC_EN		BIT(1)
#define XILINX_DMA_DMACR_RUNSTOP		BIT(0)
#define XILINX_DMA_DMACR_FSYNCSRC_MASK		GENMASK(6, 5)

#define XILINX_DMA_REG_DMASR			0x0004
#define XILINX_DMA_DMASR_EOL_LATE_ERR		BIT(15)
#define XILINX_DMA_DMASR_ERR_IRQ		BIT(14)
#define XILINX_DMA_DMASR_DLY_CNT_IRQ		BIT(13)
#define XILINX_DMA_DMASR_FRM_CNT_IRQ		BIT(12)
#define XILINX_DMA_DMASR_SOF_LATE_ERR		BIT(11)
#define XILINX_DMA_DMASR_SG_DEC_ERR		BIT(10)
#define XILINX_DMA_DMASR_SG_SLV_ERR		BIT(9)
#define XILINX_DMA_DMASR_EOF_EARLY_ERR		BIT(8)
#define XILINX_DMA_DMASR_SOF_EARLY_ERR		BIT(7)
#define XILINX_DMA_DMASR_DMA_DEC_ERR		BIT(6)
#define XILINX_DMA_DMASR_DMA_SLAVE_ERR		BIT(5)
#define XILINX_DMA_DMASR_DMA_INT_ERR		BIT(4)
#define XILINX_DMA_DMASR_IDLE			BIT(1)
#define XILINX_DMA_DMASR_HALTED		BIT(0)
#define XILINX_DMA_DMASR_DELAY_MASK		GENMASK(31, 24)
#define XILINX_DMA_DMASR_FRAME_COUNT_MASK	GENMASK(23, 16)

#define XILINX_DMA_REG_CURDESC			0x0008
#define XILINX_DMA_REG_TAILDESC		0x0010
#define XILINX_DMA_REG_REG_INDEX		0x0014
#define XILINX_DMA_REG_FRMSTORE		0x0018
#define XILINX_DMA_REG_THRESHOLD		0x001c
#define XILINX_DMA_REG_FRMPTR_STS		0x0024
#define XILINX_DMA_REG_PARK_PTR		0x0028
#define XILINX_DMA_PARK_PTR_WR_REF_SHIFT	8
#define XILINX_DMA_PARK_PTR_RD_REF_SHIFT	0
#define XILINX_DMA_REG_VDMA_VERSION		0x002c

/* Register Direct Mode Registers */
#define XILINX_DMA_REG_VSIZE			0x0000
#define XILINX_DMA_REG_HSIZE			0x0004

#define XILINX_DMA_REG_FRMDLY_STRIDE		0x0008
#define XILINX_DMA_FRMDLY_STRIDE_FRMDLY_SHIFT	24
#define XILINX_DMA_FRMDLY_STRIDE_STRIDE_SHIFT	0

#define XILINX_VDMA_REG_START_ADDRESS(n)	(0x000c + 4 * (n))
#define XILINX_VDMA_REG_START_ADDRESS_64(n)	(0x000c + 8 * (n))

/* HW specific definitions */
#define XILINX_DMA_MAX_CHANS_PER_DEVICE	0x20

#define XILINX_DMA_DMAXR_ALL_IRQ_MASK	\
		(XILINX_DMA_DMASR_FRM_CNT_IRQ | \
		 XILINX_DMA_DMASR_DLY_CNT_IRQ | \
		 XILINX_DMA_DMASR_ERR_IRQ)

#define XILINX_DMA_DMASR_ALL_ERR_MASK	\
		(XILINX_DMA_DMASR_EOL_LATE_ERR | \
		 XILINX_DMA_DMASR_SOF_LATE_ERR | \
		 XILINX_DMA_DMASR_SG_DEC_ERR | \
		 XILINX_DMA_DMASR_SG_SLV_ERR | \
		 XILINX_DMA_DMASR_EOF_EARLY_ERR | \
		 XILINX_DMA_DMASR_SOF_EARLY_ERR | \
		 XILINX_DMA_DMASR_DMA_DEC_ERR | \
		 XILINX_DMA_DMASR_DMA_SLAVE_ERR | \
		 XILINX_DMA_DMASR_DMA_INT_ERR)

/*
 * Recoverable errors are DMA Internal error, SOF Early, EOF Early
 * and SOF Late. They are only recoverable when C_FLUSH_ON_FSYNC
 * is enabled in the h/w system.
 */
#define XILINX_DMA_DMASR_ERR_RECOVER_MASK	\
		(XILINX_DMA_DMASR_SOF_LATE_ERR | \
		 XILINX_DMA_DMASR_EOF_EARLY_ERR | \
		 XILINX_DMA_DMASR_SOF_EARLY_ERR | \
		 XILINX_DMA_DMASR_DMA_INT_ERR)

/* Axi VDMA Flush on Fsync bits */
#define XILINX_DMA_FLUSH_S2MM		3
#define XILINX_DMA_FLUSH_MM2S		2
#define XILINX_DMA_FLUSH_BOTH		1

/* Delay loop counter to prevent hardware failure */
#define XILINX_DMA_LOOP_COUNT		1000000

/* AXI DMA Specific Registers/Offsets */
#define XILINX_DMA_REG_SRCDSTADDR	0x18
#define XILINX_DMA_REG_BTT		0x28

/* AXI DMA Specific Masks/Bit fields */
#define XILINX_DMA_MAX_TRANS_LEN	GENMASK(22, 0)
#define XILINX_DMA_CR_COALESCE_MAX	GENMASK(23, 16)
#define XILINX_DMA_CR_CYCLIC_BD_EN_MASK	BIT(4)
#define XILINX_DMA_CR_COALESCE_SHIFT	16
#define XILINX_DMA_BD_SOP		BIT(27)
#define XILINX_DMA_BD_EOP		BIT(26)
#define XILINX_DMA_COALESCE_MAX		255
#define XILINX_DMA_NUM_DESCS		255
#define XILINX_DMA_NUM_APP_WORDS	5

/* Multi-Channel DMA Descriptor offsets*/
#define XILINX_DMA_MCRX_CDESC(x)	(0x40 + (x-1) * 0x20)
#define XILINX_DMA_MCRX_TDESC(x)	(0x48 + (x-1) * 0x20)

/* Multi-Channel DMA Masks/Shifts */
#define XILINX_DMA_BD_HSIZE_MASK	GENMASK(15, 0)
#define XILINX_DMA_BD_STRIDE_MASK	GENMASK(15, 0)
#define XILINX_DMA_BD_VSIZE_MASK	GENMASK(31, 19)
#define XILINX_DMA_BD_TDEST_MASK	GENMASK(4, 0)
#define XILINX_DMA_BD_STRIDE_SHIFT	0
#define XILINX_DMA_BD_VSIZE_SHIFT	19

/* AXI CDMA Specific Registers/Offsets */
#define XILINX_CDMA_REG_SRCADDR		0x18
#define XILINX_CDMA_REG_DSTADDR		0x20

/* AXI CDMA Specific Masks */
#define XILINX_CDMA_CR_SGMODE          BIT(3)

/**
 * struct xilinx_vdma_desc_hw - Hardware Descriptor
 * @next_desc: Next Descriptor Pointer @0x00
 * @pad1: Reserved @0x04
 * @buf_addr: Buffer address @0x08
 * @buf_addr_msb: MSB of Buffer address @0x0C
 * @vsize: Vertical Size @0x10
 * @hsize: Horizontal Size @0x14
 * @stride: Number of bytes between the first
 *	    pixels of each horizontal line @0x18
 */
struct xilinx_vdma_desc_hw {
	u32 next_desc;
	u32 pad1;
	u32 buf_addr;
	u32 buf_addr_msb;
	u32 vsize;
	u32 hsize;
	u32 stride;
} __aligned(64);

/**
 * struct xilinx_axidma_desc_hw - Hardware Descriptor for AXI DMA
 * @next_desc: Next Descriptor Pointer @0x00
 * @next_desc_msb: MSB of Next Descriptor Pointer @0x04
 * @buf_addr: Buffer address @0x08
 * @buf_addr_msb: MSB of Buffer address @0x0C
 * @pad1: Reserved @0x10
 * @pad2: Reserved @0x14
 * @control: Control field @0x18
 * @status: Status field @0x1C
 * @app: APP Fields @0x20 - 0x30
 */
struct xilinx_axidma_desc_hw {
	u32 next_desc;
	u32 next_desc_msb;
	u32 buf_addr;
	u32 buf_addr_msb;
	u32 mcdma_control;
	u32 vsize_stride;
	u32 control;
	u32 status;
	u32 app[XILINX_DMA_NUM_APP_WORDS];
} __aligned(64);

/**
 * struct xilinx_cdma_desc_hw - Hardware Descriptor
 * @next_desc: Next Descriptor Pointer @0x00
 * @next_descmsb: Next Descriptor Pointer MSB @0x04
 * @src_addr: Source address @0x08
 * @src_addrmsb: Source address MSB @0x0C
 * @dest_addr: Destination address @0x10
 * @dest_addrmsb: Destination address MSB @0x14
 * @control: Control field @0x18
 * @status: Status field @0x1C
 */
struct xilinx_cdma_desc_hw {
	u32 next_desc;
	u32 next_desc_msb;
	u32 src_addr;
	u32 src_addr_msb;
	u32 dest_addr;
	u32 dest_addr_msb;
	u32 control;
	u32 status;
} __aligned(64);

/**
 * struct xilinx_vdma_tx_segment - Descriptor segment
 * @hw: Hardware descriptor
 * @node: Node in the descriptor segments list
 * @phys: Physical address of segment
 */
struct xilinx_vdma_tx_segment {
	struct xilinx_vdma_desc_hw hw;
	struct list_head node;
	dma_addr_t phys;
} __aligned(64);

/**
 * struct xilinx_axidma_tx_segment - Descriptor segment
 * @hw: Hardware descriptor
 * @node: Node in the descriptor segments list
 * @phys: Physical address of segment
 */
struct xilinx_axidma_tx_segment {
	struct xilinx_axidma_desc_hw hw;
	struct list_head node;
	dma_addr_t phys;
} __aligned(64);

/**
 * struct xilinx_cdma_tx_segment - Descriptor segment
 * @hw: Hardware descriptor
 * @node: Node in the descriptor segments list
 * @phys: Physical address of segment
 */
struct xilinx_cdma_tx_segment {
	struct xilinx_cdma_desc_hw hw;
	struct list_head node;
	dma_addr_t phys;
} __aligned(64);

/**
 * struct xilinx_dma_tx_descriptor - Per Transaction structure
 * @async_tx: Async transaction descriptor
 * @segments: TX segments list
 * @node: Node in the channel descriptors list
 * @cyclic: Check for cyclic transfers.
 */
struct xilinx_dma_tx_descriptor {
	struct dma_async_tx_descriptor async_tx;
	struct list_head segments;
	struct list_head node;
	bool cyclic;
};

/**
 * struct xilinx_dma_chan - Driver specific DMA channel structure
 * @xdev: Driver specific device structure
 * @ctrl_offset: Control registers offset
 * @desc_offset: TX descriptor registers offset
 * @lock: Descriptor operation lock
 * @pending_list: Descriptors waiting
 * @active_list: Descriptors ready to submit
 * @done_list: Complete descriptors
 * @free_seg_list: Free descriptors
 * @common: DMA common channel
 * @desc_pool: Descriptors pool
 * @dev: The dma device
 * @irq: Channel IRQ
 * @id: Channel ID
 * @direction: Transfer direction
 * @num_frms: Number of frames
 * @has_sg: Support scatter transfers
 * @cyclic: Check for cyclic transfers.
 * @genlock: Support genlock mode
 * @err: Channel has errors
 * @idle: Check for channel idle
 * @has_fstoreen: Check for frame store configuration
 * @tasklet: Cleanup work after irq
 * @config: Device configuration info
 * @flush_on_fsync: Flush on Frame sync
 * @desc_pendingcount: Descriptor pending count
 * @ext_addr: Indicates 64 bit addressing is supported by dma channel
 * @residue: Residue for AXI DMA
 * @seg_v: Statically allocated segments base
 * @seg_p: Physical allocated segments base
 * @cyclic_seg_v: Statically allocated segment base for cyclic transfers
 * @cyclic_seg_p: Physical allocated segments base for cyclic dma
 * @start_transfer: Differentiate b/w DMA IP's transfer
 */
struct xilinx_dma_chan {
	struct xilinx_dma_device *xdev;
	u32 ctrl_offset;
	u32 desc_offset;
	spinlock_t lock;
	struct list_head pending_list;
	struct list_head active_list;
	struct list_head done_list;
	struct list_head free_seg_list;
	struct dma_chan common;
	struct dma_pool *desc_pool;
	struct device *dev;
	int irq;
	int id;
	enum dma_transfer_direction direction;
	int num_frms;
	bool has_sg;
	bool cyclic;
	bool genlock;
	bool err;
	bool idle;
	bool has_fstoreen;
	struct tasklet_struct tasklet;
	struct xilinx_vdma_config config;
	bool flush_on_fsync;
	u32 desc_pendingcount;
	bool ext_addr;
	u32 residue;
	struct xilinx_axidma_tx_segment *seg_v;
	dma_addr_t seg_p;
	struct xilinx_axidma_tx_segment *cyclic_seg_v;
	dma_addr_t cyclic_seg_p;
	void (*start_transfer)(struct xilinx_dma_chan *chan);
	u16 tdest;
};

struct xilinx_dma_ip_config {
	enum xdma_ip_type dmatype;
	int (*clk_init)(struct platform_device *pdev, struct clk **axi_clk,
			struct clk **tx_clk, struct clk **txs_clk,
			struct clk **rx_clk, struct clk **rxs_clk);
};

/**
 * struct xilinx_dma_device - DMA device structure
 * @regs: I/O mapped base address
 * @dev: Device Structure
 * @common: DMA device structure
 * @chan: Driver specific DMA channel
 * @has_sg: Specifies whether Scatter-Gather is present or not
 * @mcdma: Specifies whether Multi-Channel is present or not
 * @flush_on_fsync: Flush on frame sync
 * @ext_addr: Indicates 64 bit addressing is supported by dma device
 * @pdev: Platform device structure pointer
 * @dma_config: DMA config structure
 * @axi_clk: DMA Axi4-lite interace clock
 * @tx_clk: DMA mm2s clock
 * @txs_clk: DMA mm2s stream clock
 * @rx_clk: DMA s2mm clock
 * @rxs_clk: DMA s2mm stream clock
 * @nr_channels: Number of channels DMA device supports
 * @chan_id: DMA channel identifier
 */
struct xilinx_dma_device {
	void __iomem *regs;
	struct device *dev;
	struct dma_device common;
	struct xilinx_dma_chan *chan[XILINX_DMA_MAX_CHANS_PER_DEVICE];
	bool has_sg;
	bool mcdma;
	u32 flush_on_fsync;
	bool ext_addr;
	struct platform_device  *pdev;
	const struct xilinx_dma_ip_config *dma_config;
	struct clk *axi_clk;
	struct clk *tx_clk;
	struct clk *txs_clk;
	struct clk *rx_clk;
	struct clk *rxs_clk;
	u32 nr_channels;
	u32 chan_id;
};

/* Macros */
#define to_xilinx_chan(chan) \
	container_of(chan, struct xilinx_dma_chan, common)
#define to_dma_tx_descriptor(tx) \
	container_of(tx, struct xilinx_dma_tx_descriptor, async_tx)
#define xilinx_dma_poll_timeout(chan, reg, val, cond, delay_us, timeout_us) \
	readl_poll_timeout(chan->xdev->regs + chan->ctrl_offset + reg, val, \
			   cond, delay_us, timeout_us)

/* IO accessors */
static inline u32 dma_read(struct xilinx_dma_chan *chan, u32 reg)
{
	return ioread32(chan->xdev->regs + reg);
}

static inline void dma_write(struct xilinx_dma_chan *chan, u32 reg, u32 value)
{
	iowrite32(value, chan->xdev->regs + reg);
}

static inline void vdma_desc_write(struct xilinx_dma_chan *chan, u32 reg,
				   u32 value)
{
	dma_write(chan, chan->desc_offset + reg, value);
}

static inline u32 dma_ctrl_read(struct xilinx_dma_chan *chan, u32 reg)
{
	return dma_read(chan, chan->ctrl_offset + reg);
}

static inline void dma_ctrl_write(struct xilinx_dma_chan *chan, u32 reg,
				   u32 value)
{
	dma_write(chan, chan->ctrl_offset + reg, value);
}

static inline void dma_ctrl_clr(struct xilinx_dma_chan *chan, u32 reg,
				 u32 clr)
{
	dma_ctrl_write(chan, reg, dma_ctrl_read(chan, reg) & ~clr);
}

static inline void dma_ctrl_set(struct xilinx_dma_chan *chan, u32 reg,
				 u32 set)
{
	dma_ctrl_write(chan, reg, dma_ctrl_read(chan, reg) | set);
}

/**
 * vdma_desc_write_64 - 64-bit descriptor write
 * @chan: Driver specific VDMA channel
 * @reg: Register to write
 * @value_lsb: lower address of the descriptor.
 * @value_msb: upper address of the descriptor.
 *
 * Since vdma driver is trying to write to a register offset which is not a
 * multiple of 64 bits(ex : 0x5c), we are writing as two separate 32 bits
 * instead of a single 64 bit register write.
 */
static inline void vdma_desc_write_64(struct xilinx_dma_chan *chan, u32 reg,
				      u32 value_lsb, u32 value_msb)
{
	/* Write the lsb 32 bits*/
	writel(value_lsb, chan->xdev->regs + chan->desc_offset + reg);

	/* Write the msb 32 bits */
	writel(value_msb, chan->xdev->regs + chan->desc_offset + reg + 4);
}

static inline void dma_writeq(struct xilinx_dma_chan *chan, u32 reg, u64 value)
{
	lo_hi_writeq(value, chan->xdev->regs + chan->ctrl_offset + reg);
}

static inline void xilinx_write(struct xilinx_dma_chan *chan, u32 reg,
				dma_addr_t addr)
{
	if (chan->ext_addr)
		dma_writeq(chan, reg, addr);
	else
		dma_ctrl_write(chan, reg, addr);
}

static inline void xilinx_axidma_buf(struct xilinx_dma_chan *chan,
				     struct xilinx_axidma_desc_hw *hw,
				     dma_addr_t buf_addr, size_t sg_used,
				     size_t period_len)
{
	if (chan->ext_addr) {
		hw->buf_addr = lower_32_bits(buf_addr + sg_used + period_len);
		hw->buf_addr_msb = upper_32_bits(buf_addr + sg_used +
						 period_len);
	} else {
		hw->buf_addr = buf_addr + sg_used + period_len;
	}
}

/* -----------------------------------------------------------------------------
 * Descriptors and segments alloc and free
 */

/**
 * xilinx_vdma_alloc_tx_segment - Allocate transaction segment
 * @chan: Driver specific DMA channel
 *
 * Return: The allocated segment on success and NULL on failure.
 */
static struct xilinx_vdma_tx_segment *
xilinx_vdma_alloc_tx_segment(struct xilinx_dma_chan *chan)
{
	struct xilinx_vdma_tx_segment *segment;
	dma_addr_t phys;

	segment = dma_pool_zalloc(chan->desc_pool, GFP_ATOMIC, &phys);
	if (!segment)
		return NULL;

	segment->phys = phys;

	return segment;
}

/**
 * xilinx_cdma_alloc_tx_segment - Allocate transaction segment
 * @chan: Driver specific DMA channel
 *
 * Return: The allocated segment on success and NULL on failure.
 */
static struct xilinx_cdma_tx_segment *
xilinx_cdma_alloc_tx_segment(struct xilinx_dma_chan *chan)
{
	struct xilinx_cdma_tx_segment *segment;
	dma_addr_t phys;

	segment = dma_pool_zalloc(chan->desc_pool, GFP_ATOMIC, &phys);
	if (!segment)
		return NULL;

	segment->phys = phys;

	return segment;
}

/**
 * xilinx_axidma_alloc_tx_segment - Allocate transaction segment
 * @chan: Driver specific DMA channel
 *
 * Return: The allocated segment on success and NULL on failure.
 */
static struct xilinx_axidma_tx_segment *
xilinx_axidma_alloc_tx_segment(struct xilinx_dma_chan *chan)
{
	struct xilinx_axidma_tx_segment *segment = NULL;
	unsigned long flags;

	spin_lock_irqsave(&chan->lock, flags);
	if (!list_empty(&chan->free_seg_list)) {
		segment = list_first_entry(&chan->free_seg_list,
					   struct xilinx_axidma_tx_segment,
					   node);
		list_del(&segment->node);
	}
	spin_unlock_irqrestore(&chan->lock, flags);

	return segment;
}

static void xilinx_dma_clean_hw_desc(struct xilinx_axidma_desc_hw *hw)
{
	u32 next_desc = hw->next_desc;
	u32 next_desc_msb = hw->next_desc_msb;

	memset(hw, 0, sizeof(struct xilinx_axidma_desc_hw));

	hw->next_desc = next_desc;
	hw->next_desc_msb = next_desc_msb;
}

/**
 * xilinx_dma_free_tx_segment - Free transaction segment
 * @chan: Driver specific DMA channel
 * @segment: DMA transaction segment
 */
static void xilinx_dma_free_tx_segment(struct xilinx_dma_chan *chan,
				struct xilinx_axidma_tx_segment *segment)
{
	xilinx_dma_clean_hw_desc(&segment->hw);

	list_add_tail(&segment->node, &chan->free_seg_list);
}

/**
 * xilinx_cdma_free_tx_segment - Free transaction segment
 * @chan: Driver specific DMA channel
 * @segment: DMA transaction segment
 */
static void xilinx_cdma_free_tx_segment(struct xilinx_dma_chan *chan,
				struct xilinx_cdma_tx_segment *segment)
{
	dma_pool_free(chan->desc_pool, segment, segment->phys);
}

/**
 * xilinx_vdma_free_tx_segment - Free transaction segment
 * @chan: Driver specific DMA channel
 * @segment: DMA transaction segment
 */
static void xilinx_vdma_free_tx_segment(struct xilinx_dma_chan *chan,
					struct xilinx_vdma_tx_segment *segment)
{
	dma_pool_free(chan->desc_pool, segment, segment->phys);
}

/**
 * xilinx_dma_tx_descriptor - Allocate transaction descriptor
 * @chan: Driver specific DMA channel
 *
 * Return: The allocated descriptor on success and NULL on failure.
 */
static struct xilinx_dma_tx_descriptor *
xilinx_dma_alloc_tx_descriptor(struct xilinx_dma_chan *chan)
{
	struct xilinx_dma_tx_descriptor *desc;

	desc = kzalloc(sizeof(*desc), GFP_KERNEL);
	if (!desc)
		return NULL;

	INIT_LIST_HEAD(&desc->segments);

	return desc;
}

/**
 * xilinx_dma_free_tx_descriptor - Free transaction descriptor
 * @chan: Driver specific DMA channel
 * @desc: DMA transaction descriptor
 */
static void
xilinx_dma_free_tx_descriptor(struct xilinx_dma_chan *chan,
			       struct xilinx_dma_tx_descriptor *desc)
{
	struct xilinx_vdma_tx_segment *segment, *next;
	struct xilinx_cdma_tx_segment *cdma_segment, *cdma_next;
	struct xilinx_axidma_tx_segment *axidma_segment, *axidma_next;

	if (!desc)
		return;

	if (chan->xdev->dma_config->dmatype == XDMA_TYPE_VDMA) {
		list_for_each_entry_safe(segment, next, &desc->segments, node) {
			list_del(&segment->node);
			xilinx_vdma_free_tx_segment(chan, segment);
		}
	} else if (chan->xdev->dma_config->dmatype == XDMA_TYPE_CDMA) {
		list_for_each_entry_safe(cdma_segment, cdma_next,
					 &desc->segments, node) {
			list_del(&cdma_segment->node);
			xilinx_cdma_free_tx_segment(chan, cdma_segment);
		}
	} else {
		list_for_each_entry_safe(axidma_segment, axidma_next,
					 &desc->segments, node) {
			list_del(&axidma_segment->node);
			xilinx_dma_free_tx_segment(chan, axidma_segment);
		}
	}

	kfree(desc);
}

/* Required functions */

/**
 * xilinx_dma_free_desc_list - Free descriptors list
 * @chan: Driver specific DMA channel
 * @list: List to parse and delete the descriptor
 */
static void xilinx_dma_free_desc_list(struct xilinx_dma_chan *chan,
					struct list_head *list)
{
	struct xilinx_dma_tx_descriptor *desc, *next;

	list_for_each_entry_safe(desc, next, list, node) {
		list_del(&desc->node);
		xilinx_dma_free_tx_descriptor(chan, desc);
	}
}

/**
 * xilinx_dma_free_descriptors - Free channel descriptors
 * @chan: Driver specific DMA channel
 */
static void xilinx_dma_free_descriptors(struct xilinx_dma_chan *chan)
{
	unsigned long flags;

	spin_lock_irqsave(&chan->lock, flags);

	xilinx_dma_free_desc_list(chan, &chan->pending_list);
	xilinx_dma_free_desc_list(chan, &chan->done_list);
	xilinx_dma_free_desc_list(chan, &chan->active_list);

	spin_unlock_irqrestore(&chan->lock, flags);
}

/**
 * xilinx_dma_free_chan_resources - Free channel resources
 * @dchan: DMA channel
 */
static void xilinx_dma_free_chan_resources(struct dma_chan *dchan)
{
	struct xilinx_dma_chan *chan = to_xilinx_chan(dchan);
	unsigned long flags;

	dev_dbg(chan->dev, "Free all channel resources.\n");

	xilinx_dma_free_descriptors(chan);

	if (chan->xdev->dma_config->dmatype == XDMA_TYPE_AXIDMA) {
		spin_lock_irqsave(&chan->lock, flags);
		INIT_LIST_HEAD(&chan->free_seg_list);
		spin_unlock_irqrestore(&chan->lock, flags);

		/* Free Memory that is allocated for cyclic DMA Mode */
		dma_free_coherent(chan->dev, sizeof(*chan->cyclic_seg_v),
				  chan->cyclic_seg_v, chan->cyclic_seg_p);
	}

	if (chan->xdev->dma_config->dmatype != XDMA_TYPE_AXIDMA) {
		dma_pool_destroy(chan->desc_pool);
		chan->desc_pool = NULL;
	}
}

/**
 * xilinx_dma_chan_handle_cyclic - Cyclic dma callback
 * @chan: Driver specific dma channel
 * @desc: dma transaction descriptor
 * @flags: flags for spin lock
 */
static void xilinx_dma_chan_handle_cyclic(struct xilinx_dma_chan *chan,
					  struct xilinx_dma_tx_descriptor *desc,
					  unsigned long *flags)
{
	dma_async_tx_callback callback;
	void *callback_param;

	callback = desc->async_tx.callback;
	callback_param = desc->async_tx.callback_param;
	if (callback) {
		spin_unlock_irqrestore(&chan->lock, *flags);
		callback(callback_param);
		spin_lock_irqsave(&chan->lock, *flags);
	}
}

/**
 * xilinx_dma_chan_desc_cleanup - Clean channel descriptors
 * @chan: Driver specific DMA channel
 */
static void xilinx_dma_chan_desc_cleanup(struct xilinx_dma_chan *chan)
{
	struct xilinx_dma_tx_descriptor *desc, *next;
	unsigned long flags;

	spin_lock_irqsave(&chan->lock, flags);

	list_for_each_entry_safe(desc, next, &chan->done_list, node) {
		struct dmaengine_desc_callback cb;

		if (desc->cyclic) {
			xilinx_dma_chan_handle_cyclic(chan, desc, &flags);
			break;
		}

		/* Remove from the list of running transactions */
		list_del(&desc->node);

		/* Run the link descriptor callback function */
		dmaengine_desc_get_callback(&desc->async_tx, &cb);
		if (dmaengine_desc_callback_valid(&cb)) {
			spin_unlock_irqrestore(&chan->lock, flags);
			dmaengine_desc_callback_invoke(&cb, NULL);
			spin_lock_irqsave(&chan->lock, flags);
		}

		/* Run any dependencies, then free the descriptor */
		dma_run_dependencies(&desc->async_tx);
		xilinx_dma_free_tx_descriptor(chan, desc);
	}

	spin_unlock_irqrestore(&chan->lock, flags);
}

/**
 * xilinx_dma_do_tasklet - Schedule completion tasklet
 * @data: Pointer to the Xilinx DMA channel structure
 */
static void xilinx_dma_do_tasklet(unsigned long data)
{
	struct xilinx_dma_chan *chan = (struct xilinx_dma_chan *)data;

	xilinx_dma_chan_desc_cleanup(chan);
}

/**
 * xilinx_dma_alloc_chan_resources - Allocate channel resources
 * @dchan: DMA channel
 *
 * Return: '0' on success and failure value on error
 */
static int xilinx_dma_alloc_chan_resources(struct dma_chan *dchan)
{
	struct xilinx_dma_chan *chan = to_xilinx_chan(dchan);
	int i;

	/* Has this channel already been allocated? */
	if (chan->desc_pool)
		return 0;

	/*
	 * We need the descriptor to be aligned to 64bytes
	 * for meeting Xilinx VDMA specification requirement.
	 */
	if (chan->xdev->dma_config->dmatype == XDMA_TYPE_AXIDMA) {
		/* Allocate the buffer descriptors. */
		chan->seg_v = dma_zalloc_coherent(chan->dev,
						  sizeof(*chan->seg_v) *
						  XILINX_DMA_NUM_DESCS,
						  &chan->seg_p, GFP_KERNEL);
		if (!chan->seg_v) {
			dev_err(chan->dev,
				"unable to allocate channel %d descriptors\n",
				chan->id);
			return -ENOMEM;
		}

		for (i = 0; i < XILINX_DMA_NUM_DESCS; i++) {
			chan->seg_v[i].hw.next_desc =
			lower_32_bits(chan->seg_p + sizeof(*chan->seg_v) *
				((i + 1) % XILINX_DMA_NUM_DESCS));
			chan->seg_v[i].hw.next_desc_msb =
			upper_32_bits(chan->seg_p + sizeof(*chan->seg_v) *
				((i + 1) % XILINX_DMA_NUM_DESCS));
			chan->seg_v[i].phys = chan->seg_p +
				sizeof(*chan->seg_v) * i;
			list_add_tail(&chan->seg_v[i].node,
				      &chan->free_seg_list);
		}
	} else if (chan->xdev->dma_config->dmatype == XDMA_TYPE_CDMA) {
		chan->desc_pool = dma_pool_create("xilinx_cdma_desc_pool",
				   chan->dev,
				   sizeof(struct xilinx_cdma_tx_segment),
				   __alignof__(struct xilinx_cdma_tx_segment),
				   0);
	} else {
		chan->desc_pool = dma_pool_create("xilinx_vdma_desc_pool",
				     chan->dev,
				     sizeof(struct xilinx_vdma_tx_segment),
				     __alignof__(struct xilinx_vdma_tx_segment),
				     0);
	}

	if (!chan->desc_pool &&
	    (chan->xdev->dma_config->dmatype != XDMA_TYPE_AXIDMA)) {
		dev_err(chan->dev,
			"unable to allocate channel %d descriptor pool\n",
			chan->id);
		return -ENOMEM;
	}

	if (chan->xdev->dma_config->dmatype == XDMA_TYPE_AXIDMA) {
		/*
		 * For cyclic DMA mode we need to program the tail Descriptor
		 * register with a value which is not a part of the BD chain
		 * so allocating a desc segment during channel allocation for
		 * programming tail descriptor.
		 */
		chan->cyclic_seg_v = dma_zalloc_coherent(chan->dev,
					sizeof(*chan->cyclic_seg_v),
					&chan->cyclic_seg_p, GFP_KERNEL);
		if (!chan->cyclic_seg_v) {
			dev_err(chan->dev,
				"unable to allocate desc segment for cyclic DMA\n");
			return -ENOMEM;
		}
		chan->cyclic_seg_v->phys = chan->cyclic_seg_p;
	}

	dma_cookie_init(dchan);

	if (chan->xdev->dma_config->dmatype == XDMA_TYPE_AXIDMA) {
		/* For AXI DMA resetting once channel will reset the
		 * other channel as well so enable the interrupts here.
		 */
		dma_ctrl_set(chan, XILINX_DMA_REG_DMACR,
			      XILINX_DMA_DMAXR_ALL_IRQ_MASK);
	}

	if ((chan->xdev->dma_config->dmatype == XDMA_TYPE_CDMA) && chan->has_sg)
		dma_ctrl_set(chan, XILINX_DMA_REG_DMACR,
			     XILINX_CDMA_CR_SGMODE);

	return 0;
}

/**
 * xilinx_dma_tx_status - Get DMA transaction status
 * @dchan: DMA channel
 * @cookie: Transaction identifier
 * @txstate: Transaction state
 *
 * Return: DMA transaction status
 */
static enum dma_status xilinx_dma_tx_status(struct dma_chan *dchan,
					dma_cookie_t cookie,
					struct dma_tx_state *txstate)
{
	struct xilinx_dma_chan *chan = to_xilinx_chan(dchan);
	struct xilinx_dma_tx_descriptor *desc;
	struct xilinx_axidma_tx_segment *segment;
	struct xilinx_axidma_desc_hw *hw;
	enum dma_status ret;
	unsigned long flags;
	u32 residue = 0;

	ret = dma_cookie_status(dchan, cookie, txstate);
	if (ret == DMA_COMPLETE || !txstate)
		return ret;

	if (chan->xdev->dma_config->dmatype == XDMA_TYPE_AXIDMA) {
		spin_lock_irqsave(&chan->lock, flags);

		desc = list_last_entry(&chan->active_list,
				       struct xilinx_dma_tx_descriptor, node);
		if (chan->has_sg) {
			list_for_each_entry(segment, &desc->segments, node) {
				hw = &segment->hw;
				residue += (hw->control - hw->status) &
					   XILINX_DMA_MAX_TRANS_LEN;
			}
		}
		spin_unlock_irqrestore(&chan->lock, flags);

		chan->residue = residue;
		dma_set_residue(txstate, chan->residue);
	}

	return ret;
}

/**
 * xilinx_dma_halt - Halt DMA channel
 * @chan: Driver specific DMA channel
 */
static void xilinx_dma_halt(struct xilinx_dma_chan *chan)
{
	int err;
	u32 val;

	dma_ctrl_clr(chan, XILINX_DMA_REG_DMACR, XILINX_DMA_DMACR_RUNSTOP);

	/* Wait for the hardware to halt */
	err = xilinx_dma_poll_timeout(chan, XILINX_DMA_REG_DMASR, val,
				      (val & XILINX_DMA_DMASR_HALTED), 0,
				      XILINX_DMA_LOOP_COUNT);

	if (err) {
		dev_err(chan->dev, "Cannot stop channel %p: %x\n",
			chan, dma_ctrl_read(chan, XILINX_DMA_REG_DMASR));
		chan->err = true;
	}
	chan->idle = true;
}

/**
 * xilinx_dma_start - Start DMA channel
 * @chan: Driver specific DMA channel
 */
static void xilinx_dma_start(struct xilinx_dma_chan *chan)
{
	int err;
	u32 val;

	dma_ctrl_set(chan, XILINX_DMA_REG_DMACR, XILINX_DMA_DMACR_RUNSTOP);

	/* Wait for the hardware to start */
	err = xilinx_dma_poll_timeout(chan, XILINX_DMA_REG_DMASR, val,
				      !(val & XILINX_DMA_DMASR_HALTED), 0,
				      XILINX_DMA_LOOP_COUNT);

	if (err) {
		dev_err(chan->dev, "Cannot start channel %p: %x\n",
			chan, dma_ctrl_read(chan, XILINX_DMA_REG_DMASR));

		chan->err = true;
	}
}

/**
 * xilinx_vdma_start_transfer - Starts VDMA transfer
 * @chan: Driver specific channel struct pointer
 */
static void xilinx_vdma_start_transfer(struct xilinx_dma_chan *chan)
{
	struct xilinx_vdma_config *config = &chan->config;
	struct xilinx_dma_tx_descriptor *desc, *tail_desc;
	u32 reg;
	struct xilinx_vdma_tx_segment *tail_segment;

	/* This function was invoked with lock held */
	if (chan->err)
		return;

	if (!chan->idle)
		return;

	if (list_empty(&chan->pending_list))
		return;

	/*
	 * Note: When VDMA is built with default h/w configuration
	 * User should submit frames upto H/W configured.
	 * If users submits less than h/w configured
	 * VDMA engine tries to write to a invalid location
	 * Results undefined behaviour/memory corruption.
	 *
	 * If user would like to submit frames less than h/w capable
	 * On S2MM side please enable debug info 13 at the h/w level
	 * On MM2S side please enable debug info 6 at the h/w level
	 * It will allows the frame buffers numbers to be modified at runtime.
	 */
	if (!chan->has_fstoreen &&
	     chan->desc_pendingcount < chan->num_frms) {
		dev_warn(chan->dev, "Frame Store Configuration is not enabled at the\n");
		dev_warn(chan->dev, "H/w level enable Debug info 13 or 6 at the h/w level\n");
		dev_warn(chan->dev, "OR Submit the frames upto h/w Capable\n\r");

		return;
	}

	desc = list_first_entry(&chan->pending_list,
				struct xilinx_dma_tx_descriptor, node);
	tail_desc = list_last_entry(&chan->pending_list,
				    struct xilinx_dma_tx_descriptor, node);

	tail_segment = list_last_entry(&tail_desc->segments,
				       struct xilinx_vdma_tx_segment, node);

	/*
	 * If hardware is idle, then all descriptors on the running lists are
	 * done, start new transfers
	 */
	if (chan->has_sg)
		dma_ctrl_write(chan, XILINX_DMA_REG_CURDESC,
				desc->async_tx.phys);

	/* Configure the hardware using info in the config structure */
	reg = dma_ctrl_read(chan, XILINX_DMA_REG_DMACR);

	if (config->frm_cnt_en)
		reg |= XILINX_DMA_DMACR_FRAMECNT_EN;
	else
		reg &= ~XILINX_DMA_DMACR_FRAMECNT_EN;

	/* Configure channel to allow number frame buffers */
	dma_ctrl_write(chan, XILINX_DMA_REG_FRMSTORE,
			chan->desc_pendingcount);

	/*
	 * With SG, start with circular mode, so that BDs can be fetched.
	 * In direct register mode, if not parking, enable circular mode
	 */
	if (chan->has_sg || !config->park)
		reg |= XILINX_DMA_DMACR_CIRC_EN;

	if (config->park)
		reg &= ~XILINX_DMA_DMACR_CIRC_EN;

	dma_ctrl_write(chan, XILINX_DMA_REG_DMACR, reg);

	if (config->park && (config->park_frm >= 0) &&
			(config->park_frm < chan->num_frms)) {
		if (chan->direction == DMA_MEM_TO_DEV)
			dma_write(chan, XILINX_DMA_REG_PARK_PTR,
				config->park_frm <<
					XILINX_DMA_PARK_PTR_RD_REF_SHIFT);
		else
			dma_write(chan, XILINX_DMA_REG_PARK_PTR,
				config->park_frm <<
					XILINX_DMA_PARK_PTR_WR_REF_SHIFT);
	}

	/* Start the hardware */
	xilinx_dma_start(chan);

	if (chan->err)
		return;

	/* Start the transfer */
	if (chan->has_sg) {
		dma_ctrl_write(chan, XILINX_DMA_REG_TAILDESC,
				tail_segment->phys);
		list_splice_tail_init(&chan->pending_list, &chan->active_list);
		chan->desc_pendingcount = 0;
	} else {
		struct xilinx_vdma_tx_segment *segment, *last = NULL;
		int i = 0, j = 0;

<<<<<<< HEAD
		list_for_each_entry(desc, &chan->pending_list, node) {
			segment = list_first_entry(&desc->segments,
					   struct xilinx_vdma_tx_segment, node);
			if (chan->ext_addr)
				vdma_desc_write_64(chan,
					XILINX_VDMA_REG_START_ADDRESS_64(i++),
					segment->hw.buf_addr,
					segment->hw.buf_addr_msb);
			else
				vdma_desc_write(chan,
					XILINX_VDMA_REG_START_ADDRESS(i++),
					segment->hw.buf_addr);

			last = segment;
=======
		if (chan->desc_submitcount < chan->num_frms)
			i = chan->desc_submitcount;

		for (j = 0; j < chan->num_frms; ) {
			list_for_each_entry(segment, &desc->segments, node) {
				if (chan->ext_addr)
					vdma_desc_write_64(chan,
					  XILINX_VDMA_REG_START_ADDRESS_64(i++),
					  segment->hw.buf_addr,
					  segment->hw.buf_addr_msb);
				else
					vdma_desc_write(chan,
					    XILINX_VDMA_REG_START_ADDRESS(i++),
					    segment->hw.buf_addr);

				last = segment;
			}
			list_del(&desc->node);
			list_add_tail(&desc->node, &chan->active_list);
			j++;
			if (list_empty(&chan->pending_list) ||
			    (i == chan->num_frms))
				break;
			desc = list_first_entry(&chan->pending_list,
						struct xilinx_dma_tx_descriptor,
						node);
>>>>>>> 3494c67c
		}

		if (!last)
			return;

		/* HW expects these parameters to be same for one transaction */
		vdma_desc_write(chan, XILINX_DMA_REG_HSIZE, last->hw.hsize);
		vdma_desc_write(chan, XILINX_DMA_REG_FRMDLY_STRIDE,
				last->hw.stride);
		vdma_desc_write(chan, XILINX_DMA_REG_VSIZE, last->hw.vsize);

<<<<<<< HEAD
	list_splice_tail_init(&chan->pending_list, &chan->active_list);
	chan->desc_pendingcount = 0;
=======
		chan->desc_submitcount += j;
		chan->desc_pendingcount -= j;
		if (chan->desc_submitcount == chan->num_frms)
			chan->desc_submitcount = 0;
	}

	chan->idle = false;
>>>>>>> 3494c67c
}

/**
 * xilinx_cdma_start_transfer - Starts cdma transfer
 * @chan: Driver specific channel struct pointer
 */
static void xilinx_cdma_start_transfer(struct xilinx_dma_chan *chan)
{
	struct xilinx_dma_tx_descriptor *head_desc, *tail_desc;
	struct xilinx_cdma_tx_segment *tail_segment;
	u32 ctrl_reg = dma_read(chan, XILINX_DMA_REG_DMACR);

	if (chan->err)
		return;

	if (!chan->idle)
		return;

	if (list_empty(&chan->pending_list))
		return;

	head_desc = list_first_entry(&chan->pending_list,
				     struct xilinx_dma_tx_descriptor, node);
	tail_desc = list_last_entry(&chan->pending_list,
				    struct xilinx_dma_tx_descriptor, node);
	tail_segment = list_last_entry(&tail_desc->segments,
				       struct xilinx_cdma_tx_segment, node);

	if (chan->desc_pendingcount <= XILINX_DMA_COALESCE_MAX) {
		ctrl_reg &= ~XILINX_DMA_CR_COALESCE_MAX;
		ctrl_reg |= chan->desc_pendingcount <<
				XILINX_DMA_CR_COALESCE_SHIFT;
		dma_ctrl_write(chan, XILINX_DMA_REG_DMACR, ctrl_reg);
	}

	if (chan->has_sg) {
		xilinx_write(chan, XILINX_DMA_REG_CURDESC,
			     head_desc->async_tx.phys);

		/* Update tail ptr register which will start the transfer */
		xilinx_write(chan, XILINX_DMA_REG_TAILDESC,
			     tail_segment->phys);
	} else {
		/* In simple mode */
		struct xilinx_cdma_tx_segment *segment;
		struct xilinx_cdma_desc_hw *hw;

		segment = list_first_entry(&head_desc->segments,
					   struct xilinx_cdma_tx_segment,
					   node);

		hw = &segment->hw;

		xilinx_write(chan, XILINX_CDMA_REG_SRCADDR, hw->src_addr);
		xilinx_write(chan, XILINX_CDMA_REG_DSTADDR, hw->dest_addr);

		/* Start the transfer */
		dma_ctrl_write(chan, XILINX_DMA_REG_BTT,
				hw->control & XILINX_DMA_MAX_TRANS_LEN);
	}

	list_splice_tail_init(&chan->pending_list, &chan->active_list);
	chan->desc_pendingcount = 0;
	chan->idle = false;
}

/**
 * xilinx_dma_start_transfer - Starts DMA transfer
 * @chan: Driver specific channel struct pointer
 */
static void xilinx_dma_start_transfer(struct xilinx_dma_chan *chan)
{
	struct xilinx_dma_tx_descriptor *head_desc, *tail_desc;
	struct xilinx_axidma_tx_segment *tail_segment;
	u32 reg;

	if (chan->err)
		return;

	if (!chan->idle)
		return;

	if (list_empty(&chan->pending_list))
		return;

	head_desc = list_first_entry(&chan->pending_list,
				     struct xilinx_dma_tx_descriptor, node);
	tail_desc = list_last_entry(&chan->pending_list,
				    struct xilinx_dma_tx_descriptor, node);
	tail_segment = list_last_entry(&tail_desc->segments,
				       struct xilinx_axidma_tx_segment, node);

	reg = dma_ctrl_read(chan, XILINX_DMA_REG_DMACR);

	if (chan->desc_pendingcount <= XILINX_DMA_COALESCE_MAX) {
		reg &= ~XILINX_DMA_CR_COALESCE_MAX;
		reg |= chan->desc_pendingcount <<
				  XILINX_DMA_CR_COALESCE_SHIFT;
		dma_ctrl_write(chan, XILINX_DMA_REG_DMACR, reg);
	}

	if (chan->has_sg && !chan->xdev->mcdma)
		xilinx_write(chan, XILINX_DMA_REG_CURDESC,
			     head_desc->async_tx.phys);

	if (chan->has_sg && chan->xdev->mcdma) {
		if (chan->direction == DMA_MEM_TO_DEV) {
			dma_ctrl_write(chan, XILINX_DMA_REG_CURDESC,
				       head_desc->async_tx.phys);
		} else {
			if (!chan->tdest) {
				dma_ctrl_write(chan, XILINX_DMA_REG_CURDESC,
				       head_desc->async_tx.phys);
			} else {
				dma_ctrl_write(chan,
					XILINX_DMA_MCRX_CDESC(chan->tdest),
				       head_desc->async_tx.phys);
			}
		}
	}

	xilinx_dma_start(chan);

	if (chan->err)
		return;

	/* Start the transfer */
	if (chan->has_sg && !chan->xdev->mcdma) {
		if (chan->cyclic)
			xilinx_write(chan, XILINX_DMA_REG_TAILDESC,
				     chan->cyclic_seg_v->phys);
		else
			xilinx_write(chan, XILINX_DMA_REG_TAILDESC,
				     tail_segment->phys);
	} else if (chan->has_sg && chan->xdev->mcdma) {
		if (chan->direction == DMA_MEM_TO_DEV) {
			dma_ctrl_write(chan, XILINX_DMA_REG_TAILDESC,
			       tail_segment->phys);
		} else {
			if (!chan->tdest) {
				dma_ctrl_write(chan, XILINX_DMA_REG_TAILDESC,
					       tail_segment->phys);
			} else {
				dma_ctrl_write(chan,
					XILINX_DMA_MCRX_TDESC(chan->tdest),
					tail_segment->phys);
			}
		}
	} else {
		struct xilinx_axidma_tx_segment *segment;
		struct xilinx_axidma_desc_hw *hw;

		segment = list_first_entry(&head_desc->segments,
					   struct xilinx_axidma_tx_segment,
					   node);
		hw = &segment->hw;

		xilinx_write(chan, XILINX_DMA_REG_SRCDSTADDR, hw->buf_addr);

		/* Start the transfer */
		dma_ctrl_write(chan, XILINX_DMA_REG_BTT,
			       hw->control & XILINX_DMA_MAX_TRANS_LEN);
	}

	list_splice_tail_init(&chan->pending_list, &chan->active_list);
	chan->desc_pendingcount = 0;
	chan->idle = false;
}

/**
 * xilinx_dma_issue_pending - Issue pending transactions
 * @dchan: DMA channel
 */
static void xilinx_dma_issue_pending(struct dma_chan *dchan)
{
	struct xilinx_dma_chan *chan = to_xilinx_chan(dchan);
	unsigned long flags;

	spin_lock_irqsave(&chan->lock, flags);
	chan->start_transfer(chan);
	spin_unlock_irqrestore(&chan->lock, flags);
}

/**
 * xilinx_dma_complete_descriptor - Mark the active descriptor as complete
 * @chan : xilinx DMA channel
 *
 * CONTEXT: hardirq
 */
static void xilinx_dma_complete_descriptor(struct xilinx_dma_chan *chan)
{
	struct xilinx_dma_tx_descriptor *desc, *next;

	/* This function was invoked with lock held */
	if (list_empty(&chan->active_list))
		return;

	list_for_each_entry_safe(desc, next, &chan->active_list, node) {
		list_del(&desc->node);
		if (!desc->cyclic)
			dma_cookie_complete(&desc->async_tx);
		list_add_tail(&desc->node, &chan->done_list);
	}
}

/**
 * xilinx_dma_reset - Reset DMA channel
 * @chan: Driver specific DMA channel
 *
 * Return: '0' on success and failure value on error
 */
static int xilinx_dma_reset(struct xilinx_dma_chan *chan)
{
	int err;
	u32 tmp;

	dma_ctrl_set(chan, XILINX_DMA_REG_DMACR, XILINX_DMA_DMACR_RESET);

	/* Wait for the hardware to finish reset */
	err = xilinx_dma_poll_timeout(chan, XILINX_DMA_REG_DMACR, tmp,
				      !(tmp & XILINX_DMA_DMACR_RESET), 0,
				      XILINX_DMA_LOOP_COUNT);

	if (err) {
		dev_err(chan->dev, "reset timeout, cr %x, sr %x\n",
			dma_ctrl_read(chan, XILINX_DMA_REG_DMACR),
			dma_ctrl_read(chan, XILINX_DMA_REG_DMASR));
		return -ETIMEDOUT;
	}

	chan->err = false;
	chan->idle = true;
	chan->desc_submitcount = 0;

	return err;
}

/**
 * xilinx_dma_chan_reset - Reset DMA channel and enable interrupts
 * @chan: Driver specific DMA channel
 *
 * Return: '0' on success and failure value on error
 */
static int xilinx_dma_chan_reset(struct xilinx_dma_chan *chan)
{
	int err;

	/* Reset VDMA */
	err = xilinx_dma_reset(chan);
	if (err)
		return err;

	/* Enable interrupts */
	dma_ctrl_set(chan, XILINX_DMA_REG_DMACR,
		      XILINX_DMA_DMAXR_ALL_IRQ_MASK);

	return 0;
}

/**
 * xilinx_dma_irq_handler - DMA Interrupt handler
 * @irq: IRQ number
 * @data: Pointer to the Xilinx DMA channel structure
 *
 * Return: IRQ_HANDLED/IRQ_NONE
 */
static irqreturn_t xilinx_dma_irq_handler(int irq, void *data)
{
	struct xilinx_dma_chan *chan = data;
	u32 status;

	/* Read the status and ack the interrupts. */
	status = dma_ctrl_read(chan, XILINX_DMA_REG_DMASR);
	if (!(status & XILINX_DMA_DMAXR_ALL_IRQ_MASK))
		return IRQ_NONE;

	dma_ctrl_write(chan, XILINX_DMA_REG_DMASR,
			status & XILINX_DMA_DMAXR_ALL_IRQ_MASK);

	if (status & XILINX_DMA_DMASR_ERR_IRQ) {
		/*
		 * An error occurred. If C_FLUSH_ON_FSYNC is enabled and the
		 * error is recoverable, ignore it. Otherwise flag the error.
		 *
		 * Only recoverable errors can be cleared in the DMASR register,
		 * make sure not to write to other error bits to 1.
		 */
		u32 errors = status & XILINX_DMA_DMASR_ALL_ERR_MASK;

		dma_ctrl_write(chan, XILINX_DMA_REG_DMASR,
				errors & XILINX_DMA_DMASR_ERR_RECOVER_MASK);

		if (!chan->flush_on_fsync ||
		    (errors & ~XILINX_DMA_DMASR_ERR_RECOVER_MASK)) {
			dev_err(chan->dev,
				"Channel %p has errors %x, cdr %x tdr %x\n",
				chan, errors,
				dma_ctrl_read(chan, XILINX_DMA_REG_CURDESC),
				dma_ctrl_read(chan, XILINX_DMA_REG_TAILDESC));
			chan->err = true;
		}
	}

	if (status & XILINX_DMA_DMASR_DLY_CNT_IRQ) {
		/*
		 * Device takes too long to do the transfer when user requires
		 * responsiveness.
		 */
		dev_dbg(chan->dev, "Inter-packet latency too long\n");
	}

	if (status & XILINX_DMA_DMASR_FRM_CNT_IRQ) {
		spin_lock(&chan->lock);
		xilinx_dma_complete_descriptor(chan);
		chan->idle = true;
		chan->start_transfer(chan);
		spin_unlock(&chan->lock);
	}

	tasklet_schedule(&chan->tasklet);
	return IRQ_HANDLED;
}

/**
 * append_desc_queue - Queuing descriptor
 * @chan: Driver specific dma channel
 * @desc: dma transaction descriptor
 */
static void append_desc_queue(struct xilinx_dma_chan *chan,
			      struct xilinx_dma_tx_descriptor *desc)
{
	struct xilinx_vdma_tx_segment *tail_segment;
	struct xilinx_dma_tx_descriptor *tail_desc;
	struct xilinx_axidma_tx_segment *axidma_tail_segment;
	struct xilinx_cdma_tx_segment *cdma_tail_segment;

	if (list_empty(&chan->pending_list))
		goto append;

	/*
	 * Add the hardware descriptor to the chain of hardware descriptors
	 * that already exists in memory.
	 */
	tail_desc = list_last_entry(&chan->pending_list,
				    struct xilinx_dma_tx_descriptor, node);
	if (chan->xdev->dma_config->dmatype == XDMA_TYPE_VDMA) {
		tail_segment = list_last_entry(&tail_desc->segments,
					       struct xilinx_vdma_tx_segment,
					       node);
		tail_segment->hw.next_desc = (u32)desc->async_tx.phys;
	} else if (chan->xdev->dma_config->dmatype == XDMA_TYPE_CDMA) {
		cdma_tail_segment = list_last_entry(&tail_desc->segments,
						struct xilinx_cdma_tx_segment,
						node);
		cdma_tail_segment->hw.next_desc = (u32)desc->async_tx.phys;
	} else {
		axidma_tail_segment = list_last_entry(&tail_desc->segments,
					       struct xilinx_axidma_tx_segment,
					       node);
		axidma_tail_segment->hw.next_desc = (u32)desc->async_tx.phys;
	}

	/*
	 * Add the software descriptor and all children to the list
	 * of pending transactions
	 */
append:
	list_add_tail(&desc->node, &chan->pending_list);
	chan->desc_pendingcount++;

	if (chan->xdev->dma_config->dmatype == XDMA_TYPE_VDMA
	    && unlikely(chan->desc_pendingcount > chan->num_frms)) {
		dev_dbg(chan->dev, "desc pendingcount is too high\n");
		chan->desc_pendingcount = chan->num_frms;
	}
}

/**
 * xilinx_dma_tx_submit - Submit DMA transaction
 * @tx: Async transaction descriptor
 *
 * Return: cookie value on success and failure value on error
 */
static dma_cookie_t xilinx_dma_tx_submit(struct dma_async_tx_descriptor *tx)
{
	struct xilinx_dma_tx_descriptor *desc = to_dma_tx_descriptor(tx);
	struct xilinx_dma_chan *chan = to_xilinx_chan(tx->chan);
	dma_cookie_t cookie;
	unsigned long flags;
	int err;

	if (chan->cyclic) {
		xilinx_dma_free_tx_descriptor(chan, desc);
		return -EBUSY;
	}

	if (chan->err) {
		/*
		 * If reset fails, need to hard reset the system.
		 * Channel is no longer functional
		 */
		err = xilinx_dma_chan_reset(chan);
		if (err < 0)
			return err;
	}

	spin_lock_irqsave(&chan->lock, flags);

	cookie = dma_cookie_assign(tx);

	/* Put this transaction onto the tail of the pending queue */
	append_desc_queue(chan, desc);

	if (desc->cyclic)
		chan->cyclic = true;

	spin_unlock_irqrestore(&chan->lock, flags);

	return cookie;
}

/**
 * xilinx_vdma_dma_prep_interleaved - prepare a descriptor for a
 *	DMA_SLAVE transaction
 * @dchan: DMA channel
 * @xt: Interleaved template pointer
 * @flags: transfer ack flags
 *
 * Return: Async transaction descriptor on success and NULL on failure
 */
static struct dma_async_tx_descriptor *
xilinx_vdma_dma_prep_interleaved(struct dma_chan *dchan,
				 struct dma_interleaved_template *xt,
				 unsigned long flags)
{
	struct xilinx_dma_chan *chan = to_xilinx_chan(dchan);
	struct xilinx_dma_tx_descriptor *desc;
	struct xilinx_vdma_tx_segment *segment, *prev = NULL;
	struct xilinx_vdma_desc_hw *hw;

	if (!is_slave_direction(xt->dir))
		return NULL;

	if (!xt->numf || !xt->sgl[0].size)
		return NULL;

	if (xt->frame_size != 1)
		return NULL;

	/* Allocate a transaction descriptor. */
	desc = xilinx_dma_alloc_tx_descriptor(chan);
	if (!desc)
		return NULL;

	dma_async_tx_descriptor_init(&desc->async_tx, &chan->common);
	desc->async_tx.tx_submit = xilinx_dma_tx_submit;
	async_tx_ack(&desc->async_tx);

	/* Allocate the link descriptor from DMA pool */
	segment = xilinx_vdma_alloc_tx_segment(chan);
	if (!segment)
		goto error;

	/* Fill in the hardware descriptor */
	hw = &segment->hw;
	hw->vsize = xt->numf;
	hw->hsize = xt->sgl[0].size;
	hw->stride = (xt->sgl[0].icg + xt->sgl[0].size) <<
			XILINX_DMA_FRMDLY_STRIDE_STRIDE_SHIFT;
	hw->stride |= chan->config.frm_dly <<
			XILINX_DMA_FRMDLY_STRIDE_FRMDLY_SHIFT;

	if (xt->dir != DMA_MEM_TO_DEV) {
		if (chan->ext_addr) {
			hw->buf_addr = lower_32_bits(xt->dst_start);
			hw->buf_addr_msb = upper_32_bits(xt->dst_start);
		} else {
			hw->buf_addr = xt->dst_start;
		}
	} else {
		if (chan->ext_addr) {
			hw->buf_addr = lower_32_bits(xt->src_start);
			hw->buf_addr_msb = upper_32_bits(xt->src_start);
		} else {
			hw->buf_addr = xt->src_start;
		}
	}

	/* Insert the segment into the descriptor segments list. */
	list_add_tail(&segment->node, &desc->segments);

	prev = segment;

	/* Link the last hardware descriptor with the first. */
	segment = list_first_entry(&desc->segments,
				   struct xilinx_vdma_tx_segment, node);
	desc->async_tx.phys = segment->phys;

	return &desc->async_tx;

error:
	xilinx_dma_free_tx_descriptor(chan, desc);
	return NULL;
}

/**
 * xilinx_cdma_prep_memcpy - prepare descriptors for a memcpy transaction
 * @dchan: DMA channel
 * @dma_dst: destination address
 * @dma_src: source address
 * @len: transfer length
 * @flags: transfer ack flags
 *
 * Return: Async transaction descriptor on success and NULL on failure
 */
static struct dma_async_tx_descriptor *
xilinx_cdma_prep_memcpy(struct dma_chan *dchan, dma_addr_t dma_dst,
			dma_addr_t dma_src, size_t len, unsigned long flags)
{
	struct xilinx_dma_chan *chan = to_xilinx_chan(dchan);
	struct xilinx_dma_tx_descriptor *desc;
	struct xilinx_cdma_tx_segment *segment, *prev;
	struct xilinx_cdma_desc_hw *hw;

	if (!len || len > XILINX_DMA_MAX_TRANS_LEN)
		return NULL;

	desc = xilinx_dma_alloc_tx_descriptor(chan);
	if (!desc)
		return NULL;

	dma_async_tx_descriptor_init(&desc->async_tx, &chan->common);
	desc->async_tx.tx_submit = xilinx_dma_tx_submit;

	/* Allocate the link descriptor from DMA pool */
	segment = xilinx_cdma_alloc_tx_segment(chan);
	if (!segment)
		goto error;

	hw = &segment->hw;
	hw->control = len;
	hw->src_addr = dma_src;
	hw->dest_addr = dma_dst;
	if (chan->ext_addr) {
		hw->src_addr_msb = upper_32_bits(dma_src);
		hw->dest_addr_msb = upper_32_bits(dma_dst);
	}

	/* Fill the previous next descriptor with current */
	prev = list_last_entry(&desc->segments,
			       struct xilinx_cdma_tx_segment, node);
	prev->hw.next_desc = segment->phys;

	/* Insert the segment into the descriptor segments list. */
	list_add_tail(&segment->node, &desc->segments);

	prev = segment;

	/* Link the last hardware descriptor with the first. */
	segment = list_first_entry(&desc->segments,
				struct xilinx_cdma_tx_segment, node);
	desc->async_tx.phys = segment->phys;
	prev->hw.next_desc = segment->phys;

	return &desc->async_tx;

error:
	xilinx_dma_free_tx_descriptor(chan, desc);
	return NULL;
}

/**
 * xilinx_dma_prep_slave_sg - prepare descriptors for a DMA_SLAVE transaction
 * @dchan: DMA channel
 * @sgl: scatterlist to transfer to/from
 * @sg_len: number of entries in @scatterlist
 * @direction: DMA direction
 * @flags: transfer ack flags
 * @context: APP words of the descriptor
 *
 * Return: Async transaction descriptor on success and NULL on failure
 */
static struct dma_async_tx_descriptor *xilinx_dma_prep_slave_sg(
	struct dma_chan *dchan, struct scatterlist *sgl, unsigned int sg_len,
	enum dma_transfer_direction direction, unsigned long flags,
	void *context)
{
	struct xilinx_dma_chan *chan = to_xilinx_chan(dchan);
	struct xilinx_dma_tx_descriptor *desc;
	struct xilinx_axidma_tx_segment *segment = NULL;
	u32 *app_w = (u32 *)context;
	struct scatterlist *sg;
	size_t copy;
	size_t sg_used;
	unsigned int i;

	if (!is_slave_direction(direction))
		return NULL;

	/* Allocate a transaction descriptor. */
	desc = xilinx_dma_alloc_tx_descriptor(chan);
	if (!desc)
		return NULL;

	dma_async_tx_descriptor_init(&desc->async_tx, &chan->common);
	desc->async_tx.tx_submit = xilinx_dma_tx_submit;

	/* Build transactions using information in the scatter gather list */
	for_each_sg(sgl, sg, sg_len, i) {
		sg_used = 0;

		/* Loop until the entire scatterlist entry is used */
		while (sg_used < sg_dma_len(sg)) {
			struct xilinx_axidma_desc_hw *hw;

			/* Get a free segment */
			segment = xilinx_axidma_alloc_tx_segment(chan);
			if (!segment)
				goto error;

			/*
			 * Calculate the maximum number of bytes to transfer,
			 * making sure it is less than the hw limit
			 */
			copy = min_t(size_t, sg_dma_len(sg) - sg_used,
				     XILINX_DMA_MAX_TRANS_LEN);
			hw = &segment->hw;

			/* Fill in the descriptor */
			xilinx_axidma_buf(chan, hw, sg_dma_address(sg),
					  sg_used, 0);

			hw->control = copy;

			if (chan->direction == DMA_MEM_TO_DEV) {
				if (app_w)
					memcpy(hw->app, app_w, sizeof(u32) *
					       XILINX_DMA_NUM_APP_WORDS);
			}

			sg_used += copy;

			/*
			 * Insert the segment into the descriptor segments
			 * list.
			 */
			list_add_tail(&segment->node, &desc->segments);
		}
	}

	segment = list_first_entry(&desc->segments,
				   struct xilinx_axidma_tx_segment, node);
	desc->async_tx.phys = segment->phys;

	/* For the last DMA_MEM_TO_DEV transfer, set EOP */
	if (chan->direction == DMA_MEM_TO_DEV) {
		segment->hw.control |= XILINX_DMA_BD_SOP;
		segment = list_last_entry(&desc->segments,
					  struct xilinx_axidma_tx_segment,
					  node);
		segment->hw.control |= XILINX_DMA_BD_EOP;
	}

	return &desc->async_tx;

error:
	xilinx_dma_free_tx_descriptor(chan, desc);
	return NULL;
}

/**
 * xilinx_dma_prep_dma_cyclic - prepare descriptors for a DMA_SLAVE transaction
 * @chan: DMA channel
 * @sgl: scatterlist to transfer to/from
 * @sg_len: number of entries in @scatterlist
 * @direction: DMA direction
 * @flags: transfer ack flags
 */
static struct dma_async_tx_descriptor *xilinx_dma_prep_dma_cyclic(
	struct dma_chan *dchan, dma_addr_t buf_addr, size_t buf_len,
	size_t period_len, enum dma_transfer_direction direction,
	unsigned long flags)
{
	struct xilinx_dma_chan *chan = to_xilinx_chan(dchan);
	struct xilinx_dma_tx_descriptor *desc;
	struct xilinx_axidma_tx_segment *segment, *head_segment, *prev = NULL;
	size_t copy, sg_used;
	unsigned int num_periods;
	int i;
	u32 reg;

	if (!period_len)
		return NULL;

	num_periods = buf_len / period_len;

	if (!num_periods)
		return NULL;

	if (!is_slave_direction(direction))
		return NULL;

	/* Allocate a transaction descriptor. */
	desc = xilinx_dma_alloc_tx_descriptor(chan);
	if (!desc)
		return NULL;

	chan->direction = direction;
	dma_async_tx_descriptor_init(&desc->async_tx, &chan->common);
	desc->async_tx.tx_submit = xilinx_dma_tx_submit;

	for (i = 0; i < num_periods; ++i) {
		sg_used = 0;

		while (sg_used < period_len) {
			struct xilinx_axidma_desc_hw *hw;

			/* Get a free segment */
			segment = xilinx_axidma_alloc_tx_segment(chan);
			if (!segment)
				goto error;

			/*
			 * Calculate the maximum number of bytes to transfer,
			 * making sure it is less than the hw limit
			 */
			copy = min_t(size_t, period_len - sg_used,
				     XILINX_DMA_MAX_TRANS_LEN);
			hw = &segment->hw;
			xilinx_axidma_buf(chan, hw, buf_addr, sg_used,
					  period_len * i);
			hw->control = copy;

			if (prev)
				prev->hw.next_desc = segment->phys;

			prev = segment;
			sg_used += copy;

			/*
			 * Insert the segment into the descriptor segments
			 * list.
			 */
			list_add_tail(&segment->node, &desc->segments);
		}
	}

	head_segment = list_first_entry(&desc->segments,
				   struct xilinx_axidma_tx_segment, node);
	desc->async_tx.phys = head_segment->phys;

	desc->cyclic = true;
	reg = dma_ctrl_read(chan, XILINX_DMA_REG_DMACR);
	reg |= XILINX_DMA_CR_CYCLIC_BD_EN_MASK;
	dma_ctrl_write(chan, XILINX_DMA_REG_DMACR, reg);

	segment = list_last_entry(&desc->segments,
				  struct xilinx_axidma_tx_segment,
				  node);
	segment->hw.next_desc = (u32) head_segment->phys;

	/* For the last DMA_MEM_TO_DEV transfer, set EOP */
	if (direction == DMA_MEM_TO_DEV) {
		head_segment->hw.control |= XILINX_DMA_BD_SOP;
		segment->hw.control |= XILINX_DMA_BD_EOP;
	}

	return &desc->async_tx;

error:
	xilinx_dma_free_tx_descriptor(chan, desc);
	return NULL;
}

/**
 * xilinx_dma_prep_interleaved - prepare a descriptor for a
 *	DMA_SLAVE transaction
 * @dchan: DMA channel
 * @xt: Interleaved template pointer
 * @flags: transfer ack flags
 *
 * Return: Async transaction descriptor on success and NULL on failure
 */
static struct dma_async_tx_descriptor *
xilinx_dma_prep_interleaved(struct dma_chan *dchan,
				 struct dma_interleaved_template *xt,
				 unsigned long flags)
{
	struct xilinx_dma_chan *chan = to_xilinx_chan(dchan);
	struct xilinx_dma_tx_descriptor *desc;
	struct xilinx_axidma_tx_segment *segment;
	struct xilinx_axidma_desc_hw *hw;

	if (!is_slave_direction(xt->dir))
		return NULL;

	if (!xt->numf || !xt->sgl[0].size)
		return NULL;

	if (xt->frame_size != 1)
		return NULL;

	/* Allocate a transaction descriptor. */
	desc = xilinx_dma_alloc_tx_descriptor(chan);
	if (!desc)
		return NULL;

	chan->direction = xt->dir;
	dma_async_tx_descriptor_init(&desc->async_tx, &chan->common);
	desc->async_tx.tx_submit = xilinx_dma_tx_submit;

	/* Get a free segment */
	segment = xilinx_axidma_alloc_tx_segment(chan);
	if (!segment)
		goto error;

	hw = &segment->hw;

	/* Fill in the descriptor */
	if (xt->dir != DMA_MEM_TO_DEV)
		hw->buf_addr = xt->dst_start;
	else
		hw->buf_addr = xt->src_start;

	hw->mcdma_control = chan->tdest & XILINX_DMA_BD_TDEST_MASK;
	hw->vsize_stride = (xt->numf << XILINX_DMA_BD_VSIZE_SHIFT) &
			    XILINX_DMA_BD_VSIZE_MASK;
	hw->vsize_stride |= (xt->sgl[0].icg + xt->sgl[0].size) &
			    XILINX_DMA_BD_STRIDE_MASK;
	hw->control = xt->sgl[0].size & XILINX_DMA_BD_HSIZE_MASK;

	/*
	 * Insert the segment into the descriptor segments
	 * list.
	 */
	list_add_tail(&segment->node, &desc->segments);


	segment = list_first_entry(&desc->segments,
				   struct xilinx_axidma_tx_segment, node);
	desc->async_tx.phys = segment->phys;

	/* For the last DMA_MEM_TO_DEV transfer, set EOP */
	if (xt->dir == DMA_MEM_TO_DEV) {
		segment->hw.control |= XILINX_DMA_BD_SOP;
		segment = list_last_entry(&desc->segments,
					  struct xilinx_axidma_tx_segment,
					  node);
		segment->hw.control |= XILINX_DMA_BD_EOP;
	}

	return &desc->async_tx;

error:
	xilinx_dma_free_tx_descriptor(chan, desc);
	return NULL;
}

/**
 * xilinx_dma_terminate_all - Halt the channel and free descriptors
 * @chan: Driver specific DMA Channel pointer
 */
static int xilinx_dma_terminate_all(struct dma_chan *dchan)
{
	struct xilinx_dma_chan *chan = to_xilinx_chan(dchan);
	u32 reg;

	if (chan->cyclic)
		xilinx_dma_chan_reset(chan);

	/* Halt the DMA engine */
	xilinx_dma_halt(chan);

	/* Remove and free all of the descriptors in the lists */
	xilinx_dma_free_descriptors(chan);

	if (chan->cyclic) {
		reg = dma_ctrl_read(chan, XILINX_DMA_REG_DMACR);
		reg &= ~XILINX_DMA_CR_CYCLIC_BD_EN_MASK;
		dma_ctrl_write(chan, XILINX_DMA_REG_DMACR, reg);
		chan->cyclic = false;
	}

	return 0;
}

/**
 * xilinx_dma_channel_set_config - Configure VDMA channel
 * Run-time configuration for Axi VDMA, supports:
 * . halt the channel
 * . configure interrupt coalescing and inter-packet delay threshold
 * . start/stop parking
 * . enable genlock
 *
 * @dchan: DMA channel
 * @cfg: VDMA device configuration pointer
 *
 * Return: '0' on success and failure value on error
 */
int xilinx_vdma_channel_set_config(struct dma_chan *dchan,
					struct xilinx_vdma_config *cfg)
{
	struct xilinx_dma_chan *chan = to_xilinx_chan(dchan);
	u32 dmacr;

	if (cfg->reset)
		return xilinx_dma_chan_reset(chan);

	dmacr = dma_ctrl_read(chan, XILINX_DMA_REG_DMACR);

	chan->config.frm_dly = cfg->frm_dly;
	chan->config.park = cfg->park;

	/* genlock settings */
	chan->config.gen_lock = cfg->gen_lock;
	chan->config.master = cfg->master;

	if (cfg->gen_lock && chan->genlock) {
		dmacr |= XILINX_DMA_DMACR_GENLOCK_EN;
		dmacr |= cfg->master << XILINX_DMA_DMACR_MASTER_SHIFT;
	}

	chan->config.frm_cnt_en = cfg->frm_cnt_en;
	if (cfg->park)
		chan->config.park_frm = cfg->park_frm;
	else
		chan->config.park_frm = -1;

	chan->config.coalesc = cfg->coalesc;
	chan->config.delay = cfg->delay;

	if (cfg->coalesc <= XILINX_DMA_DMACR_FRAME_COUNT_MAX) {
		dmacr |= cfg->coalesc << XILINX_DMA_DMACR_FRAME_COUNT_SHIFT;
		chan->config.coalesc = cfg->coalesc;
	}

	if (cfg->delay <= XILINX_DMA_DMACR_DELAY_MAX) {
		dmacr |= cfg->delay << XILINX_DMA_DMACR_DELAY_SHIFT;
		chan->config.delay = cfg->delay;
	}

	/* FSync Source selection */
	dmacr &= ~XILINX_DMA_DMACR_FSYNCSRC_MASK;
	dmacr |= cfg->ext_fsync << XILINX_DMA_DMACR_FSYNCSRC_SHIFT;

	dma_ctrl_write(chan, XILINX_DMA_REG_DMACR, dmacr);

	return 0;
}
EXPORT_SYMBOL(xilinx_vdma_channel_set_config);

/* -----------------------------------------------------------------------------
 * Probe and remove
 */

/**
 * xilinx_dma_chan_remove - Per Channel remove function
 * @chan: Driver specific DMA channel
 */
static void xilinx_dma_chan_remove(struct xilinx_dma_chan *chan)
{
	/* Disable all interrupts */
	dma_ctrl_clr(chan, XILINX_DMA_REG_DMACR,
		      XILINX_DMA_DMAXR_ALL_IRQ_MASK);

	if (chan->irq > 0)
		free_irq(chan->irq, chan);

	tasklet_kill(&chan->tasklet);

	list_del(&chan->common.device_node);
}

static int axidma_clk_init(struct platform_device *pdev, struct clk **axi_clk,
			    struct clk **tx_clk, struct clk **rx_clk,
			    struct clk **sg_clk, struct clk **tmp_clk)
{
	int err;

	*tmp_clk = NULL;

	*axi_clk = devm_clk_get(&pdev->dev, "s_axi_lite_aclk");
	if (IS_ERR(*axi_clk)) {
		err = PTR_ERR(*axi_clk);
		dev_err(&pdev->dev, "failed to get axi_aclk (%u)\n", err);
		return err;
	}

	*tx_clk = devm_clk_get(&pdev->dev, "m_axi_mm2s_aclk");
	if (IS_ERR(*tx_clk))
		*tx_clk = NULL;

	*rx_clk = devm_clk_get(&pdev->dev, "m_axi_s2mm_aclk");
	if (IS_ERR(*rx_clk))
		*rx_clk = NULL;

	*sg_clk = devm_clk_get(&pdev->dev, "m_axi_sg_aclk");
	if (IS_ERR(*sg_clk))
		*sg_clk = NULL;

	err = clk_prepare_enable(*axi_clk);
	if (err) {
		dev_err(&pdev->dev, "failed to enable axi_clk (%u)\n", err);
		return err;
	}

	err = clk_prepare_enable(*tx_clk);
	if (err) {
		dev_err(&pdev->dev, "failed to enable tx_clk (%u)\n", err);
		goto err_disable_axiclk;
	}

	err = clk_prepare_enable(*rx_clk);
	if (err) {
		dev_err(&pdev->dev, "failed to enable rx_clk (%u)\n", err);
		goto err_disable_txclk;
	}

	err = clk_prepare_enable(*sg_clk);
	if (err) {
		dev_err(&pdev->dev, "failed to enable sg_clk (%u)\n", err);
		goto err_disable_rxclk;
	}

	return 0;

err_disable_rxclk:
	clk_disable_unprepare(*rx_clk);
err_disable_txclk:
	clk_disable_unprepare(*tx_clk);
err_disable_axiclk:
	clk_disable_unprepare(*axi_clk);

	return err;
}

static int axicdma_clk_init(struct platform_device *pdev, struct clk **axi_clk,
			    struct clk **dev_clk, struct clk **tmp_clk,
			    struct clk **tmp1_clk, struct clk **tmp2_clk)
{
	int err;

	*tmp_clk = NULL;
	*tmp1_clk = NULL;
	*tmp2_clk = NULL;

	*axi_clk = devm_clk_get(&pdev->dev, "s_axi_lite_aclk");
	if (IS_ERR(*axi_clk)) {
		err = PTR_ERR(*axi_clk);
		dev_err(&pdev->dev, "failed to get axi_clk (%u)\n", err);
		return err;
	}

	*dev_clk = devm_clk_get(&pdev->dev, "m_axi_aclk");
	if (IS_ERR(*dev_clk)) {
		err = PTR_ERR(*dev_clk);
		dev_err(&pdev->dev, "failed to get dev_clk (%u)\n", err);
		return err;
	}

	err = clk_prepare_enable(*axi_clk);
	if (err) {
		dev_err(&pdev->dev, "failed to enable axi_clk (%u)\n", err);
		return err;
	}

	err = clk_prepare_enable(*dev_clk);
	if (err) {
		dev_err(&pdev->dev, "failed to enable dev_clk (%u)\n", err);
		goto err_disable_axiclk;
	}

	return 0;

err_disable_axiclk:
	clk_disable_unprepare(*axi_clk);

	return err;
}

static int axivdma_clk_init(struct platform_device *pdev, struct clk **axi_clk,
			    struct clk **tx_clk, struct clk **txs_clk,
			    struct clk **rx_clk, struct clk **rxs_clk)
{
	int err;

	return 0;

	*axi_clk = devm_clk_get(&pdev->dev, "s_axi_lite_aclk");
	if (IS_ERR(*axi_clk)) {
		err = PTR_ERR(*axi_clk);
		dev_err(&pdev->dev, "failed to get axi_aclk (%u)\n", err);
		return err;
	}

	*tx_clk = devm_clk_get(&pdev->dev, "m_axi_mm2s_aclk");
	if (IS_ERR(*tx_clk))
		*tx_clk = NULL;

	*txs_clk = devm_clk_get(&pdev->dev, "m_axis_mm2s_aclk");
	if (IS_ERR(*txs_clk))
		*txs_clk = NULL;

	*rx_clk = devm_clk_get(&pdev->dev, "m_axi_s2mm_aclk");
	if (IS_ERR(*rx_clk))
		*rx_clk = NULL;

	*rxs_clk = devm_clk_get(&pdev->dev, "s_axis_s2mm_aclk");
	if (IS_ERR(*rxs_clk))
		*rxs_clk = NULL;

	err = clk_prepare_enable(*axi_clk);
	if (err) {
		dev_err(&pdev->dev, "failed to enable axi_clk (%u)\n", err);
		return err;
	}

	err = clk_prepare_enable(*tx_clk);
	if (err) {
		dev_err(&pdev->dev, "failed to enable tx_clk (%u)\n", err);
		goto err_disable_axiclk;
	}

	err = clk_prepare_enable(*txs_clk);
	if (err) {
		dev_err(&pdev->dev, "failed to enable txs_clk (%u)\n", err);
		goto err_disable_txclk;
	}

	err = clk_prepare_enable(*rx_clk);
	if (err) {
		dev_err(&pdev->dev, "failed to enable rx_clk (%u)\n", err);
		goto err_disable_txsclk;
	}

	err = clk_prepare_enable(*rxs_clk);
	if (err) {
		dev_err(&pdev->dev, "failed to enable rxs_clk (%u)\n", err);
		goto err_disable_rxclk;
	}

	return 0;

err_disable_rxclk:
	clk_disable_unprepare(*rx_clk);
err_disable_txsclk:
	clk_disable_unprepare(*txs_clk);
err_disable_txclk:
	clk_disable_unprepare(*tx_clk);
err_disable_axiclk:
	clk_disable_unprepare(*axi_clk);

	return err;
}

static void xdma_disable_allclks(struct xilinx_dma_device *xdev)
{
	clk_disable_unprepare(xdev->rxs_clk);
	clk_disable_unprepare(xdev->rx_clk);
	clk_disable_unprepare(xdev->txs_clk);
	clk_disable_unprepare(xdev->tx_clk);
	clk_disable_unprepare(xdev->axi_clk);
}

/**
 * xilinx_dma_chan_probe - Per Channel Probing
 * It get channel features from the device tree entry and
 * initialize special channel handling routines
 *
 * @xdev: Driver specific device structure
 * @node: Device node
 *
 * Return: '0' on success and failure value on error
 */
static int xilinx_dma_chan_probe(struct xilinx_dma_device *xdev,
				  struct device_node *node, int chan_id)
{
	struct xilinx_dma_chan *chan;
	bool has_dre = false;
	u32 value, width;
	int err;

	/* Allocate and initialize the channel structure */
	chan = devm_kzalloc(xdev->dev, sizeof(*chan), GFP_KERNEL);
	if (!chan)
		return -ENOMEM;

	chan->dev = xdev->dev;
	chan->xdev = xdev;
	chan->has_sg = xdev->has_sg;
	chan->desc_pendingcount = 0x0;
	chan->ext_addr = xdev->ext_addr;
	/* This variable enusres that descripotrs are not
	 * Submited when dma engine is in progress. This variable is
	 * Added to avoid pollling for a bit in the status register to
	 * Know dma state in the driver hot path.
	 */
	chan->idle = true;

	spin_lock_init(&chan->lock);
	INIT_LIST_HEAD(&chan->pending_list);
	INIT_LIST_HEAD(&chan->done_list);
	INIT_LIST_HEAD(&chan->active_list);
	INIT_LIST_HEAD(&chan->free_seg_list);

	/* Retrieve the channel properties from the device tree */
	has_dre = of_property_read_bool(node, "xlnx,include-dre");

	chan->genlock = of_property_read_bool(node, "xlnx,genlock-mode");
	chan->has_fstoreen = of_property_read_bool(node, "xlnx,fstore-enable");

	err = of_property_read_u32(node, "xlnx,datawidth", &value);
	if (err) {
		dev_err(xdev->dev, "missing xlnx,datawidth property\n");
		return err;
	}
	width = value >> 3; /* Convert bits to bytes */

	/* If data width is greater than 8 bytes, DRE is not in hw */
	if (width > 8)
		has_dre = false;

	if (!has_dre)
		xdev->common.copy_align = fls(width - 1);

	if (of_device_is_compatible(node, "xlnx,axi-vdma-mm2s-channel") ||
	    of_device_is_compatible(node, "xlnx,axi-dma-mm2s-channel") ||
	    of_device_is_compatible(node, "xlnx,axi-cdma-channel")) {
		chan->direction = DMA_MEM_TO_DEV;
		chan->id = chan_id;
		chan->tdest = chan_id;

		chan->ctrl_offset = XILINX_DMA_MM2S_CTRL_OFFSET;
		if (xdev->dma_config->dmatype == XDMA_TYPE_VDMA) {
			chan->desc_offset = XILINX_VDMA_MM2S_DESC_OFFSET;

			if (xdev->flush_on_fsync == XILINX_DMA_FLUSH_BOTH ||
			    xdev->flush_on_fsync == XILINX_DMA_FLUSH_MM2S)
				chan->flush_on_fsync = true;
		}
	} else if (of_device_is_compatible(node,
					   "xlnx,axi-vdma-s2mm-channel") ||
		   of_device_is_compatible(node,
					   "xlnx,axi-dma-s2mm-channel")) {
		chan->direction = DMA_DEV_TO_MEM;
		chan->id = chan_id;
		chan->tdest = chan_id - xdev->nr_channels;

		chan->ctrl_offset = XILINX_DMA_S2MM_CTRL_OFFSET;
		if (xdev->dma_config->dmatype == XDMA_TYPE_VDMA) {
			chan->desc_offset = XILINX_VDMA_S2MM_DESC_OFFSET;

			if (xdev->flush_on_fsync == XILINX_DMA_FLUSH_BOTH ||
			    xdev->flush_on_fsync == XILINX_DMA_FLUSH_S2MM)
				chan->flush_on_fsync = true;
		}
	} else {
		dev_err(xdev->dev, "Invalid channel compatible node\n");
		return -EINVAL;
	}

	/* Request the interrupt */
	chan->irq = irq_of_parse_and_map(node, 0);
	err = request_irq(chan->irq, xilinx_dma_irq_handler, IRQF_SHARED,
			  "xilinx-dma-controller", chan);
	if (err) {
		dev_err(xdev->dev, "unable to request IRQ %d\n", chan->irq);
		return err;
	}

	if (xdev->dma_config->dmatype == XDMA_TYPE_AXIDMA)
		chan->start_transfer = xilinx_dma_start_transfer;
	else if (xdev->dma_config->dmatype == XDMA_TYPE_CDMA)
		chan->start_transfer = xilinx_cdma_start_transfer;
	else
		chan->start_transfer = xilinx_vdma_start_transfer;

	/* Initialize the tasklet */
	tasklet_init(&chan->tasklet, xilinx_dma_do_tasklet,
			(unsigned long)chan);

	/*
	 * Initialize the DMA channel and add it to the DMA engine channels
	 * list.
	 */
	chan->common.device = &xdev->common;

	list_add_tail(&chan->common.device_node, &xdev->common.channels);
	xdev->chan[chan->id] = chan;

	/* Reset the channel */
	err = xilinx_dma_chan_reset(chan);
	if (err < 0) {
		dev_err(xdev->dev, "Reset channel failed\n");
		return err;
	}

	return 0;
}

/**
 * xilinx_dma_child_probe - Per child node probe
 * It get number of dma-channels per child node from
 * device-tree and initializes all the channels.
 *
 * @xdev: Driver specific device structure
 * @node: Device node
 *
 * Return: 0 always.
 */
static int xilinx_dma_child_probe(struct xilinx_dma_device *xdev,
				    struct device_node *node) {
	int ret, i, nr_channels = 1;

	ret = of_property_read_u32(node, "dma-channels", &nr_channels);
	if ((ret < 0) && xdev->mcdma)
		dev_warn(xdev->dev, "missing dma-channels property\n");

	for (i = 0; i < nr_channels; i++)
		xilinx_dma_chan_probe(xdev, node, xdev->chan_id++);

	xdev->nr_channels += nr_channels;

	return 0;
}

/**
 * of_dma_xilinx_xlate - Translation function
 * @dma_spec: Pointer to DMA specifier as found in the device tree
 * @ofdma: Pointer to DMA controller data
 *
 * Return: DMA channel pointer on success and NULL on error
 */
static struct dma_chan *of_dma_xilinx_xlate(struct of_phandle_args *dma_spec,
						struct of_dma *ofdma)
{
	struct xilinx_dma_device *xdev = ofdma->of_dma_data;
	int chan_id = dma_spec->args[0];

	if (chan_id >= xdev->nr_channels || !xdev->chan[chan_id])
		return NULL;

	return dma_get_slave_channel(&xdev->chan[chan_id]->common);
}

static const struct xilinx_dma_ip_config axidma_config = {
	.dmatype = XDMA_TYPE_AXIDMA,
	.clk_init = axidma_clk_init,
};

static const struct xilinx_dma_ip_config axicdma_config = {
	.dmatype = XDMA_TYPE_CDMA,
	.clk_init = axicdma_clk_init,
};

static const struct xilinx_dma_ip_config axivdma_config = {
	.dmatype = XDMA_TYPE_VDMA,
	.clk_init = axivdma_clk_init,
};

static const struct of_device_id xilinx_dma_of_ids[] = {
	{ .compatible = "xlnx,axi-dma-1.00.a", .data = &axidma_config },
	{ .compatible = "xlnx,axi-cdma-1.00.a", .data = &axicdma_config },
	{ .compatible = "xlnx,axi-vdma-1.00.a", .data = &axivdma_config },
	{}
};
MODULE_DEVICE_TABLE(of, xilinx_dma_of_ids);

/**
 * xilinx_dma_probe - Driver probe function
 * @pdev: Pointer to the platform_device structure
 *
 * Return: '0' on success and failure value on error
 */
static int xilinx_dma_probe(struct platform_device *pdev)
{
	int (*clk_init)(struct platform_device *, struct clk **, struct clk **,
			struct clk **, struct clk **, struct clk **)
					= axivdma_clk_init;
	struct device_node *node = pdev->dev.of_node;
	struct xilinx_dma_device *xdev;
	struct device_node *child, *np = pdev->dev.of_node;
	struct resource *io;
	u32 num_frames, addr_width;
	int i, err;

	/* Allocate and initialize the DMA engine structure */
	xdev = devm_kzalloc(&pdev->dev, sizeof(*xdev), GFP_KERNEL);
	if (!xdev)
		return -ENOMEM;

	xdev->dev = &pdev->dev;
	if (np) {
		const struct of_device_id *match;

		match = of_match_node(xilinx_dma_of_ids, np);
		if (match && match->data) {
			xdev->dma_config = match->data;
			clk_init = xdev->dma_config->clk_init;
		}
	}

	err = clk_init(pdev, &xdev->axi_clk, &xdev->tx_clk, &xdev->txs_clk,
		       &xdev->rx_clk, &xdev->rxs_clk);
	if (err)
		return err;

	/* Request and map I/O memory */
	io = platform_get_resource(pdev, IORESOURCE_MEM, 0);
	xdev->regs = devm_ioremap_resource(&pdev->dev, io);
	if (IS_ERR(xdev->regs))
		return PTR_ERR(xdev->regs);

	/* Retrieve the DMA engine properties from the device tree */
	xdev->has_sg = of_property_read_bool(node, "xlnx,include-sg");
	if (xdev->dma_config->dmatype == XDMA_TYPE_AXIDMA)
		xdev->mcdma = of_property_read_bool(node, "xlnx,mcdma");

	if (xdev->dma_config->dmatype == XDMA_TYPE_VDMA) {
		err = of_property_read_u32(node, "xlnx,num-fstores",
					   &num_frames);
		if (err < 0) {
			dev_err(xdev->dev,
				"missing xlnx,num-fstores property\n");
			return err;
		}

		err = of_property_read_u32(node, "xlnx,flush-fsync",
					   &xdev->flush_on_fsync);
		if (err < 0)
			dev_warn(xdev->dev,
				 "missing xlnx,flush-fsync property\n");
	}

	err = of_property_read_u32(node, "xlnx,addrwidth", &addr_width);
	if (err < 0)
		dev_warn(xdev->dev, "missing xlnx,addrwidth property\n");

	if (addr_width > 32)
		xdev->ext_addr = true;
	else
		xdev->ext_addr = false;

	/* Set the dma mask bits */
	dma_set_mask(xdev->dev, DMA_BIT_MASK(addr_width));

	/* Initialize the DMA engine */
	xdev->common.dev = &pdev->dev;

	INIT_LIST_HEAD(&xdev->common.channels);
	if (!(xdev->dma_config->dmatype == XDMA_TYPE_CDMA)) {
		dma_cap_set(DMA_SLAVE, xdev->common.cap_mask);
		dma_cap_set(DMA_PRIVATE, xdev->common.cap_mask);
		dma_cap_set(DMA_INTERLEAVE, xdev->common.cap_mask);
	}

	xdev->common.device_alloc_chan_resources =
				xilinx_dma_alloc_chan_resources;
	xdev->common.device_free_chan_resources =
				xilinx_dma_free_chan_resources;
	xdev->common.device_terminate_all = xilinx_dma_terminate_all;
	xdev->common.device_tx_status = xilinx_dma_tx_status;
	xdev->common.device_issue_pending = xilinx_dma_issue_pending;
	if (xdev->dma_config->dmatype == XDMA_TYPE_AXIDMA) {
		dma_cap_set(DMA_CYCLIC, xdev->common.cap_mask);
		xdev->common.device_prep_slave_sg = xilinx_dma_prep_slave_sg;
		xdev->common.device_prep_dma_cyclic =
					  xilinx_dma_prep_dma_cyclic;
		xdev->common.device_prep_interleaved_dma =
					xilinx_dma_prep_interleaved;
		/* Residue calculation is supported by only AXI DMA */
		xdev->common.residue_granularity =
					  DMA_RESIDUE_GRANULARITY_SEGMENT;
	} else if (xdev->dma_config->dmatype == XDMA_TYPE_CDMA) {
		dma_cap_set(DMA_MEMCPY, xdev->common.cap_mask);
		xdev->common.device_prep_dma_memcpy = xilinx_cdma_prep_memcpy;
	} else {
		xdev->common.device_prep_interleaved_dma =
				xilinx_vdma_dma_prep_interleaved;
	}

	platform_set_drvdata(pdev, xdev);

	/* Initialize the channels */
	for_each_child_of_node(node, child) {
		err = xilinx_dma_child_probe(xdev, child);
		if (err < 0)
			goto disable_clks;
	}

	if (xdev->dma_config->dmatype == XDMA_TYPE_VDMA) {
		for (i = 0; i < xdev->nr_channels; i++)
			if (xdev->chan[i])
				xdev->chan[i]->num_frms = num_frames;
	}

	/* Register the DMA engine with the core */
	dma_async_device_register(&xdev->common);

	err = of_dma_controller_register(node, of_dma_xilinx_xlate,
					 xdev);
	if (err < 0) {
		dev_err(&pdev->dev, "Unable to register DMA to DT\n");
		dma_async_device_unregister(&xdev->common);
		goto error;
	}

	dev_info(&pdev->dev, "Xilinx AXI VDMA Engine Driver Probed!!\n");

	return 0;

disable_clks:
	xdma_disable_allclks(xdev);
error:
	for (i = 0; i < xdev->nr_channels; i++)
		if (xdev->chan[i])
			xilinx_dma_chan_remove(xdev->chan[i]);

	return err;
}

/**
 * xilinx_dma_remove - Driver remove function
 * @pdev: Pointer to the platform_device structure
 *
 * Return: Always '0'
 */
static int xilinx_dma_remove(struct platform_device *pdev)
{
	struct xilinx_dma_device *xdev = platform_get_drvdata(pdev);
	int i;

	of_dma_controller_free(pdev->dev.of_node);

	dma_async_device_unregister(&xdev->common);

	for (i = 0; i < xdev->nr_channels; i++)
		if (xdev->chan[i])
			xilinx_dma_chan_remove(xdev->chan[i]);

	xdma_disable_allclks(xdev);

	return 0;
}

static struct platform_driver xilinx_vdma_driver = {
	.driver = {
		.name = "xilinx-vdma",
		.of_match_table = xilinx_dma_of_ids,
	},
	.probe = xilinx_dma_probe,
	.remove = xilinx_dma_remove,
};

module_platform_driver(xilinx_vdma_driver);

MODULE_AUTHOR("Xilinx, Inc.");
MODULE_DESCRIPTION("Xilinx VDMA driver");
MODULE_LICENSE("GPL v2");<|MERGE_RESOLUTION|>--- conflicted
+++ resolved
@@ -330,6 +330,7 @@
  * @flush_on_fsync: Flush on Frame sync
  * @desc_pendingcount: Descriptor pending count
  * @ext_addr: Indicates 64 bit addressing is supported by dma channel
+ * @desc_submitcount: Descriptor h/w submitted count
  * @residue: Residue for AXI DMA
  * @seg_v: Statically allocated segments base
  * @seg_p: Physical allocated segments base
@@ -364,6 +365,7 @@
 	bool flush_on_fsync;
 	u32 desc_pendingcount;
 	bool ext_addr;
+	u32 desc_submitcount;
 	u32 residue;
 	struct xilinx_axidma_tx_segment *seg_v;
 	dma_addr_t seg_p;
@@ -373,7 +375,7 @@
 	u16 tdest;
 };
 
-struct xilinx_dma_ip_config {
+struct xilinx_dma_config {
 	enum xdma_ip_type dmatype;
 	int (*clk_init)(struct platform_device *pdev, struct clk **axi_clk,
 			struct clk **tx_clk, struct clk **txs_clk,
@@ -410,7 +412,7 @@
 	u32 flush_on_fsync;
 	bool ext_addr;
 	struct platform_device  *pdev;
-	const struct xilinx_dma_ip_config *dma_config;
+	const struct xilinx_dma_config *dma_config;
 	struct clk *axi_clk;
 	struct clk *tx_clk;
 	struct clk *txs_clk;
@@ -1131,22 +1133,6 @@
 		struct xilinx_vdma_tx_segment *segment, *last = NULL;
 		int i = 0, j = 0;
 
-<<<<<<< HEAD
-		list_for_each_entry(desc, &chan->pending_list, node) {
-			segment = list_first_entry(&desc->segments,
-					   struct xilinx_vdma_tx_segment, node);
-			if (chan->ext_addr)
-				vdma_desc_write_64(chan,
-					XILINX_VDMA_REG_START_ADDRESS_64(i++),
-					segment->hw.buf_addr,
-					segment->hw.buf_addr_msb);
-			else
-				vdma_desc_write(chan,
-					XILINX_VDMA_REG_START_ADDRESS(i++),
-					segment->hw.buf_addr);
-
-			last = segment;
-=======
 		if (chan->desc_submitcount < chan->num_frms)
 			i = chan->desc_submitcount;
 
@@ -1173,7 +1159,6 @@
 			desc = list_first_entry(&chan->pending_list,
 						struct xilinx_dma_tx_descriptor,
 						node);
->>>>>>> 3494c67c
 		}
 
 		if (!last)
@@ -1185,10 +1170,6 @@
 				last->hw.stride);
 		vdma_desc_write(chan, XILINX_DMA_REG_VSIZE, last->hw.vsize);
 
-<<<<<<< HEAD
-	list_splice_tail_init(&chan->pending_list, &chan->active_list);
-	chan->desc_pendingcount = 0;
-=======
 		chan->desc_submitcount += j;
 		chan->desc_pendingcount -= j;
 		if (chan->desc_submitcount == chan->num_frms)
@@ -1196,7 +1177,6 @@
 	}
 
 	chan->idle = false;
->>>>>>> 3494c67c
 }
 
 /**
@@ -1567,7 +1547,7 @@
 	list_add_tail(&desc->node, &chan->pending_list);
 	chan->desc_pendingcount++;
 
-	if (chan->xdev->dma_config->dmatype == XDMA_TYPE_VDMA
+	if (chan->has_sg && (chan->xdev->dma_config->dmatype == XDMA_TYPE_VDMA)
 	    && unlikely(chan->desc_pendingcount > chan->num_frms)) {
 		dev_dbg(chan->dev, "desc pendingcount is too high\n");
 		chan->desc_pendingcount = chan->num_frms;
@@ -2283,8 +2263,6 @@
 {
 	int err;
 
-	return 0;
-
 	*axi_clk = devm_clk_get(&pdev->dev, "s_axi_lite_aclk");
 	if (IS_ERR(*axi_clk)) {
 		err = PTR_ERR(*axi_clk);
@@ -2542,17 +2520,17 @@
 	return dma_get_slave_channel(&xdev->chan[chan_id]->common);
 }
 
-static const struct xilinx_dma_ip_config axidma_config = {
+static const struct xilinx_dma_config axidma_config = {
 	.dmatype = XDMA_TYPE_AXIDMA,
 	.clk_init = axidma_clk_init,
 };
 
-static const struct xilinx_dma_ip_config axicdma_config = {
+static const struct xilinx_dma_config axicdma_config = {
 	.dmatype = XDMA_TYPE_CDMA,
 	.clk_init = axicdma_clk_init,
 };
 
-static const struct xilinx_dma_ip_config axivdma_config = {
+static const struct xilinx_dma_config axivdma_config = {
 	.dmatype = XDMA_TYPE_VDMA,
 	.clk_init = axivdma_clk_init,
 };
@@ -2650,7 +2628,6 @@
 	if (!(xdev->dma_config->dmatype == XDMA_TYPE_CDMA)) {
 		dma_cap_set(DMA_SLAVE, xdev->common.cap_mask);
 		dma_cap_set(DMA_PRIVATE, xdev->common.cap_mask);
-		dma_cap_set(DMA_INTERLEAVE, xdev->common.cap_mask);
 	}
 
 	xdev->common.device_alloc_chan_resources =
