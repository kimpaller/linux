// SPDX-License-Identifier: GPL-2.0
/*
 * serial_tegra.c
 *
 * High-speed serial driver for NVIDIA Tegra SoCs
 *
 * Copyright (c) 2012-2020, NVIDIA CORPORATION.  All rights reserved.
 *
 * Author: Laxman Dewangan <ldewangan@nvidia.com>
 */

#include <linux/clk.h>
#include <linux/debugfs.h>
#include <linux/delay.h>
#include <linux/dmaengine.h>
#include <linux/dma-mapping.h>
#include <linux/dmapool.h>
#include <linux/err.h>
#include <linux/io.h>
#include <linux/irq.h>
#include <linux/module.h>
#include <linux/of.h>
#include <linux/of_device.h>
#include <linux/pagemap.h>
#include <linux/platform_device.h>
#include <linux/reset.h>
#include <linux/serial.h>
#include <linux/serial_8250.h>
#include <linux/serial_core.h>
#include <linux/serial_reg.h>
#include <linux/slab.h>
#include <linux/string.h>
#include <linux/termios.h>
#include <linux/tty.h>
#include <linux/tty_flip.h>
#include <linux/timer.h>
#include <linux/kthread.h>

#define TEGRA_UART_TYPE				"TEGRA_UART"
#define TX_EMPTY_STATUS				(UART_LSR_TEMT | UART_LSR_THRE)
#define BYTES_TO_ALIGN(x)			((unsigned long)(x) & 0x3)

#define TEGRA_UART_RX_DMA_BUFFER_SIZE		4096
#define TEGRA_UART_LSR_TXFIFO_FULL		0x100
#define TEGRA_UART_IER_EORD			0x20
#define TEGRA_UART_MCR_RTS_EN			0x40
#define TEGRA_UART_MCR_CTS_EN			0x20
#define TEGRA_UART_LSR_ANY			(UART_LSR_OE | UART_LSR_BI | \
						UART_LSR_PE | UART_LSR_FE)
#define TEGRA_UART_IRDA_CSR			0x08
#define TEGRA_UART_SIR_ENABLED			0x80

#define TEGRA_UART_TX_PIO			1
#define TEGRA_UART_TX_DMA			2
#define TEGRA_UART_MIN_DMA			16
#define TEGRA_UART_FIFO_SIZE			36

/*
 * Tx fifo trigger level setting in tegra uart is in
 * reverse way then conventional uart.
 */
#define TEGRA_UART_TX_TRIG_16B			0x00
#define TEGRA_UART_TX_TRIG_8B			0x10
#define TEGRA_UART_TX_TRIG_4B			0x20
#define TEGRA_UART_TX_TRIG_1B			0x30

#define TEGRA_UART_MAXIMUM			8

/* Default UART setting when started: 115200 no parity, stop, 8 data bits */
#define TEGRA_UART_DEFAULT_BAUD			115200
#define TEGRA_UART_DEFAULT_LSR			UART_LCR_WLEN8

/* Tx transfer mode */
#define TEGRA_TX_PIO				1
#define TEGRA_TX_DMA				2

#define TEGRA_UART_FCR_IIR_FIFO_EN		0x40
#define TEGRA_UART_MAX_RX_CHARS			256
#define TEGRA_UART_MAX_REPEAT_ERRORS		100

/**
 * tegra_uart_chip_data: SOC specific data.
 *
 * @tx_fifo_full_status: Status flag available for checking tx fifo full.
 * @allow_txfifo_reset_fifo_mode: allow_tx fifo reset with fifo mode or not.
 *			Tegra30 does not allow this.
 * @support_clk_src_div: Clock source support the clock divider.
 */
struct tegra_uart_chip_data {
	bool	tx_fifo_full_status;
	bool	allow_txfifo_reset_fifo_mode;
	bool	support_clk_src_div;
	bool	fifo_mode_enable_status;
	int	uart_max_port;
	int	max_dma_burst_bytes;
	int	error_tolerance_low_range;
	int	error_tolerance_high_range;
};

struct tegra_baud_tolerance {
	u32 lower_range_baud;
	u32 upper_range_baud;
	s32 tolerance;
};

struct tegra_uart_port {
	struct uart_port			uport;
	const struct tegra_uart_chip_data	*cdata;

	struct clk				*uart_clk;
	struct reset_control			*rst;
	unsigned int				current_baud;

	/* Register shadow */
	unsigned long				fcr_shadow;
	unsigned long				mcr_shadow;
	unsigned long				lcr_shadow;
	unsigned long				ier_shadow;
	bool					rts_active;

	int					tx_in_progress;
	unsigned int				tx_bytes;

	bool					enable_modem_interrupt;

	bool					rx_timeout;
	int					rx_in_progress;
	int					symb_bit;

	struct dma_chan				*rx_dma_chan;
	struct dma_chan				*tx_dma_chan;
	dma_addr_t				rx_dma_buf_phys;
	dma_addr_t				tx_dma_buf_phys;
	unsigned char				*rx_dma_buf_virt;
	unsigned char				*tx_dma_buf_virt;
	struct dma_async_tx_descriptor		*tx_dma_desc;
	struct dma_async_tx_descriptor		*rx_dma_desc;
	dma_cookie_t				tx_cookie;
	dma_cookie_t				rx_cookie;
	unsigned int				tx_bytes_requested;
	unsigned int				rx_bytes_requested;
	struct tegra_baud_tolerance		*baud_tolerance;
	int					n_adjustable_baud_rates;
	int					required_rate;
	int					configured_rate;
	bool					use_rx_pio;
	bool					use_tx_pio;
	bool                                    is_hw_flow_enabled;
	bool					rx_dma_active;
	struct timer_list			timer;
	int					timer_timeout_jiffies;
	bool					enable_rx_buffer_throttle;
	bool					rt_flush;
	struct timer_list			error_timer;
	int					error_timer_timeout_jiffies;
	struct dentry				*debugfs;
	bool					early_printk_console_instance;
};

static void tegra_uart_start_next_tx(struct tegra_uart_port *tup);
static int tegra_uart_start_rx_dma(struct tegra_uart_port *tup);
static void tegra_uart_dma_channel_free(struct tegra_uart_port *tup,
					bool dma_to_memory);

static inline unsigned long tegra_uart_read(struct tegra_uart_port *tup,
		unsigned long reg)
{
	return readl(tup->uport.membase + (reg << tup->uport.regshift));
}

static inline void tegra_uart_write(struct tegra_uart_port *tup, unsigned val,
	unsigned long reg)
{
	writel(val, tup->uport.membase + (reg << tup->uport.regshift));
}

static inline struct tegra_uart_port *to_tegra_uport(struct uart_port *u)
{
	return container_of(u, struct tegra_uart_port, uport);
}

static unsigned int tegra_uart_get_mctrl(struct uart_port *u)
{
	struct tegra_uart_port *tup = to_tegra_uport(u);

	/*
	 * RI - Ring detector is active
	 * CD/DCD/CAR - Carrier detect is always active. For some reason
	 *	linux has different names for carrier detect.
	 * DSR - Data Set ready is active as the hardware doesn't support it.
	 *	Don't know if the linux support this yet?
	 * CTS - Clear to send. Always set to active, as the hardware handles
	 *	CTS automatically.
	 */
	if (tup->enable_modem_interrupt)
		return TIOCM_RI | TIOCM_CD | TIOCM_DSR | TIOCM_CTS;
	return TIOCM_CTS;
}

static void set_rts(struct tegra_uart_port *tup, bool active)
{
	unsigned long mcr;

	mcr = tup->mcr_shadow;
	if (active)
		mcr |= TEGRA_UART_MCR_RTS_EN;
	else
		mcr &= ~TEGRA_UART_MCR_RTS_EN;
	if (mcr != tup->mcr_shadow) {
		tegra_uart_write(tup, mcr, UART_MCR);
		tup->mcr_shadow = mcr;
	}
}

static void set_dtr(struct tegra_uart_port *tup, bool active)
{
	unsigned long mcr;

	mcr = tup->mcr_shadow;
	if (active)
		mcr |= UART_MCR_DTR;
	else
		mcr &= ~UART_MCR_DTR;
	if (mcr != tup->mcr_shadow) {
		tegra_uart_write(tup, mcr, UART_MCR);
		tup->mcr_shadow = mcr;
	}
}

static void set_loopbk(struct tegra_uart_port *tup, bool active)
{
	unsigned long mcr = tup->mcr_shadow;

	if (active)
		mcr |= UART_MCR_LOOP;
	else
		mcr &= ~UART_MCR_LOOP;

	if (mcr != tup->mcr_shadow) {
		tegra_uart_write(tup, mcr, UART_MCR);
		tup->mcr_shadow = mcr;
	}
}

static void tegra_uart_set_mctrl(struct uart_port *u, unsigned int mctrl)
{
	struct tegra_uart_port *tup = to_tegra_uport(u);
	int enable;

	tup->rts_active = !!(mctrl & TIOCM_RTS);
	set_rts(tup, tup->rts_active);

	enable = !!(mctrl & TIOCM_DTR);
	set_dtr(tup, enable);

	enable = !!(mctrl & TIOCM_LOOP);
	set_loopbk(tup, enable);
}

static void tegra_uart_break_ctl(struct uart_port *u, int break_ctl)
{
	struct tegra_uart_port *tup = to_tegra_uport(u);
	unsigned long lcr;

	lcr = tup->lcr_shadow;
	if (break_ctl)
		lcr |= UART_LCR_SBC;
	else
		lcr &= ~UART_LCR_SBC;
	tegra_uart_write(tup, lcr, UART_LCR);
	tup->lcr_shadow = lcr;
}

/**
 * tegra_uart_wait_cycle_time: Wait for N UART clock periods
 *
 * @tup:	Tegra serial port data structure.
 * @cycles:	Number of clock periods to wait.
 *
 * Tegra UARTs are clocked at 16X the baud/bit rate and hence the UART
 * clock speed is 16X the current baud rate.
 */
static void tegra_uart_wait_cycle_time(struct tegra_uart_port *tup,
				       unsigned int cycles)
{
	if (tup->current_baud)
		udelay(DIV_ROUND_UP(cycles * 1000000, tup->current_baud * 16));
}

/* Wait for a symbol-time. */
static void tegra_uart_wait_sym_time(struct tegra_uart_port *tup,
		unsigned int syms)
{
	if (tup->current_baud)
		udelay(DIV_ROUND_UP(syms * tup->symb_bit * 1000000,
			tup->current_baud));
}

static void tegra_uart_disable_rx_irqs(struct tegra_uart_port *tup)
{
	unsigned long ier;

	/* Disable Rx interrupts */
	ier = tup->ier_shadow;
	ier &= ~(UART_IER_RDI | UART_IER_RLSI | UART_IER_RTOIE |
			TEGRA_UART_IER_EORD);
	tup->ier_shadow = ier;
	tegra_uart_write(tup, ier, UART_IER);
}

static int tegra_uart_wait_fifo_mode_enabled(struct tegra_uart_port *tup)
{
	unsigned long iir;
	unsigned int tmout = 100;

	do {
		iir = tegra_uart_read(tup, UART_IIR);
		if (iir & TEGRA_UART_FCR_IIR_FIFO_EN)
			return 0;
		udelay(1);
	} while (--tmout);

	return -ETIMEDOUT;
}

static void tegra_uart_fifo_reset(struct tegra_uart_port *tup, u8 fcr_bits)
{
	unsigned long fcr = tup->fcr_shadow;
	unsigned int lsr, tmout = 10000;

	if (tup->rts_active)
		set_rts(tup, false);

	if (tup->cdata->allow_txfifo_reset_fifo_mode) {
		fcr |= fcr_bits & (UART_FCR_CLEAR_RCVR | UART_FCR_CLEAR_XMIT);
		tegra_uart_write(tup, fcr, UART_FCR);
	} else {
		fcr &= ~UART_FCR_ENABLE_FIFO;
		tegra_uart_write(tup, fcr, UART_FCR);
		udelay(60);
		fcr |= fcr_bits & (UART_FCR_CLEAR_RCVR | UART_FCR_CLEAR_XMIT);
		tegra_uart_write(tup, fcr, UART_FCR);
		fcr |= UART_FCR_ENABLE_FIFO;
		tegra_uart_write(tup, fcr, UART_FCR);
	}

	/* Dummy read to ensure the write is posted */
	tegra_uart_read(tup, UART_SCR);

	/*
	 * For all tegra devices (up to t210), there is a hardware issue that
	 * requires software to wait for 32 UART clock periods for the flush
	 * to propagate, otherwise data could be lost.
	 */
	tegra_uart_wait_cycle_time(tup, 32);

	do {
		lsr = tegra_uart_read(tup, UART_LSR);
		if ((lsr & UART_LSR_TEMT) && !(lsr & UART_LSR_DR))
			break;
		udelay(1);
	} while (--tmout);

	if (tup->rts_active)
		set_rts(tup, true);
}

static long tegra_get_tolerance_rate(struct tegra_uart_port *tup,
				     unsigned int baud, long rate)
{
	int i;

	for (i = 0; i < tup->n_adjustable_baud_rates; ++i) {
		if (baud >= tup->baud_tolerance[i].lower_range_baud &&
		    baud <= tup->baud_tolerance[i].upper_range_baud)
			return (rate + (rate *
				tup->baud_tolerance[i].tolerance) / 10000);
	}

	return rate;
}

static int tegra_check_rate_in_range(struct tegra_uart_port *tup)
{
	long diff;

	diff = ((long)(tup->configured_rate - tup->required_rate) * 10000)
		/ tup->required_rate;
	if (diff < (tup->cdata->error_tolerance_low_range * 100) ||
	    diff > (tup->cdata->error_tolerance_high_range * 100)) {
		dev_err(tup->uport.dev,
			"configured baud rate is out of range by %ld", diff);
		return -EIO;
	}

	return 0;
}

static int tegra_set_baudrate(struct tegra_uart_port *tup, unsigned int baud)
{
	unsigned long rate;
	unsigned int divisor;
	unsigned long lcr;
	unsigned long flags;
	int ret;

	if (tup->current_baud == baud)
		return 0;

	if (tup->cdata->support_clk_src_div) {
		rate = baud * 16;
		tup->required_rate = rate;

		if (tup->n_adjustable_baud_rates)
			rate = tegra_get_tolerance_rate(tup, baud, rate);

		ret = clk_set_rate(tup->uart_clk, rate);
		if (ret < 0) {
			dev_err(tup->uport.dev,
				"clk_set_rate() failed for rate %lu\n", rate);
			return ret;
		}
		tup->configured_rate = clk_get_rate(tup->uart_clk);
		divisor = 1;
		ret = tegra_check_rate_in_range(tup);
		if (ret < 0)
			return ret;
	} else {
		rate = clk_get_rate(tup->uart_clk);
		divisor = DIV_ROUND_CLOSEST(rate, baud * 16);
	}

	spin_lock_irqsave(&tup->uport.lock, flags);
	lcr = tup->lcr_shadow;
	lcr |= UART_LCR_DLAB;
	tegra_uart_write(tup, lcr, UART_LCR);

	tegra_uart_write(tup, divisor & 0xFF, UART_TX);
	tegra_uart_write(tup, ((divisor >> 8) & 0xFF), UART_IER);

	lcr &= ~UART_LCR_DLAB;
	tegra_uart_write(tup, lcr, UART_LCR);

	/* Dummy read to ensure the write is posted */
	tegra_uart_read(tup, UART_SCR);
	spin_unlock_irqrestore(&tup->uport.lock, flags);

	tup->current_baud = baud;

	/* wait two character intervals at new rate */
	tegra_uart_wait_sym_time(tup, 2);
	return 0;
}

static void tegra_uart_flush_fifo(struct tegra_uart_port *tup, u8 fcr_bits)
{
	unsigned long fcr = tup->fcr_shadow;
	unsigned int lsr, tmout = 10000;

	fcr |= fcr_bits & (UART_FCR_CLEAR_RCVR | UART_FCR_CLEAR_XMIT);
	tegra_uart_write(tup, fcr, UART_FCR);

	do {
		lsr = tegra_uart_read(tup, UART_LSR);
		if (!(lsr & UART_LSR_DR))
			break;
		if (--tmout == 0)
			break;
		udelay(1);
	} while (1);
}

static char tegra_uart_decode_rx_error(struct tegra_uart_port *tup,
			unsigned long lsr)
{
	char flag = TTY_NORMAL;

	if (unlikely(lsr & TEGRA_UART_LSR_ANY)) {
		if (lsr & UART_LSR_BI) {
			/*
			 * Break error
			 * If FIFO read error without any data, reset Rx FIFO
			 */
			tup->uport.icount.brk++;
			flag = TTY_BREAK;
			tegra_uart_flush_fifo(tup, UART_FCR_CLEAR_RCVR);

			if (tup->uport.ignore_status_mask & UART_LSR_BI)
				goto exit;
			dev_dbg(tup->uport.dev, "Got Break\n");
		} else if (lsr & UART_LSR_PE) {
			/* Parity error */
			flag = TTY_PARITY;
			tup->uport.icount.parity++;
			dev_dbg(tup->uport.dev, "Got Parity errors\n");
		} else if (lsr & UART_LSR_FE) {
			flag = TTY_FRAME;
			tup->uport.icount.frame++;
			tegra_uart_flush_fifo(tup, UART_FCR_CLEAR_RCVR);
			dev_dbg(tup->uport.dev, "Got frame errors\n");
		} else if (lsr & UART_LSR_OE) {
			/* Overrrun error */
			flag |= TTY_OVERRUN;
			tup->uport.icount.overrun++;
			dev_dbg(tup->uport.dev, "Got overrun errors\n");
		}
		uart_insert_char(&tup->uport, lsr, UART_LSR_OE, 0, flag);
	}
exit:
	return flag;
}

static int tegra_uart_request_port(struct uart_port *u)
{
	return 0;
}

static void tegra_uart_release_port(struct uart_port *u)
{
	/* Nothing to do here */
}

static void tegra_uart_fill_tx_fifo(struct tegra_uart_port *tup, int max_bytes)
{
	struct circ_buf *xmit = &tup->uport.state->xmit;
	int i;

	for (i = 0; i < max_bytes; i++) {
		BUG_ON(uart_circ_empty(xmit));
		if (tup->cdata->tx_fifo_full_status) {
			unsigned long lsr = tegra_uart_read(tup, UART_LSR);
			if ((lsr & TEGRA_UART_LSR_TXFIFO_FULL))
				break;
		}
		tegra_uart_write(tup, xmit->buf[xmit->tail], UART_TX);
		xmit->tail = (xmit->tail + 1) & (UART_XMIT_SIZE - 1);
		tup->uport.icount.tx++;
	}
}

static void tegra_uart_start_pio_tx(struct tegra_uart_port *tup,
		unsigned int bytes)
{
	if (bytes > TEGRA_UART_MIN_DMA)
		bytes = TEGRA_UART_MIN_DMA;

	tup->tx_in_progress = TEGRA_UART_TX_PIO;
	tup->tx_bytes = bytes;
	tup->ier_shadow |= UART_IER_THRI;
	tegra_uart_write(tup, tup->ier_shadow, UART_IER);
}

static void tegra_uart_tx_dma_complete(void *args)
{
	struct tegra_uart_port *tup = args;
	struct circ_buf *xmit = &tup->uport.state->xmit;
	struct dma_tx_state state;
	unsigned long flags;
	unsigned int count;

	dmaengine_tx_status(tup->tx_dma_chan, tup->tx_cookie, &state);
	count = tup->tx_bytes_requested - state.residue;
	async_tx_ack(tup->tx_dma_desc);
	spin_lock_irqsave(&tup->uport.lock, flags);
	xmit->tail = (xmit->tail + count) & (UART_XMIT_SIZE - 1);
	tup->tx_in_progress = 0;
	if (uart_circ_chars_pending(xmit) < WAKEUP_CHARS)
		uart_write_wakeup(&tup->uport);
	tegra_uart_start_next_tx(tup);
	spin_unlock_irqrestore(&tup->uport.lock, flags);
}

static int tegra_uart_start_tx_dma(struct tegra_uart_port *tup,
		unsigned long count)
{
	struct circ_buf *xmit = &tup->uport.state->xmit;
	dma_addr_t tx_phys_addr;

	tup->tx_bytes = count & ~(0xF);
	tx_phys_addr = tup->tx_dma_buf_phys + xmit->tail;

	dma_sync_single_for_device(tup->uport.dev, tx_phys_addr,
				   tup->tx_bytes, DMA_TO_DEVICE);

	tup->tx_dma_desc = dmaengine_prep_slave_single(tup->tx_dma_chan,
				tx_phys_addr, tup->tx_bytes, DMA_MEM_TO_DEV,
				DMA_PREP_INTERRUPT);
	if (!tup->tx_dma_desc) {
		dev_err(tup->uport.dev, "Not able to get desc for Tx\n");
		return -EIO;
	}

	tup->tx_dma_desc->callback = tegra_uart_tx_dma_complete;
	tup->tx_dma_desc->callback_param = tup;
	tup->tx_in_progress = TEGRA_UART_TX_DMA;
	tup->tx_bytes_requested = tup->tx_bytes;
	tup->tx_cookie = dmaengine_submit(tup->tx_dma_desc);
	dma_async_issue_pending(tup->tx_dma_chan);
	return 0;
}

static void tegra_uart_start_next_tx(struct tegra_uart_port *tup)
{
	unsigned long tail;
	unsigned long count;
	struct circ_buf *xmit = &tup->uport.state->xmit;

	if (!tup->current_baud)
		return;

	tail = (unsigned long)&xmit->buf[xmit->tail];
	count = CIRC_CNT_TO_END(xmit->head, xmit->tail, UART_XMIT_SIZE);
	if (!count)
		return;

	if (tup->use_tx_pio || count < TEGRA_UART_MIN_DMA)
		tegra_uart_start_pio_tx(tup, count);
	else if (BYTES_TO_ALIGN(tail) > 0)
		tegra_uart_start_pio_tx(tup, BYTES_TO_ALIGN(tail));
	else
		tegra_uart_start_tx_dma(tup, count);
}

/* Called by serial core driver with u->lock taken. */
static void tegra_uart_start_tx(struct uart_port *u)
{
	struct tegra_uart_port *tup = to_tegra_uport(u);
	struct circ_buf *xmit = &u->state->xmit;

	if (!uart_circ_empty(xmit) && !tup->tx_in_progress)
		tegra_uart_start_next_tx(tup);
}

static unsigned int tegra_uart_tx_empty(struct uart_port *u)
{
	struct tegra_uart_port *tup = to_tegra_uport(u);
	unsigned int ret = 0;
	unsigned long flags;

	spin_lock_irqsave(&u->lock, flags);
	if (!tup->tx_in_progress) {
		unsigned long lsr = tegra_uart_read(tup, UART_LSR);
		if ((lsr & TX_EMPTY_STATUS) == TX_EMPTY_STATUS)
			ret = TIOCSER_TEMT;
	}
	spin_unlock_irqrestore(&u->lock, flags);
	return ret;
}

static void tegra_uart_stop_tx(struct uart_port *u)
{
	struct tegra_uart_port *tup = to_tegra_uport(u);
	struct circ_buf *xmit = &tup->uport.state->xmit;
	struct dma_tx_state state;
	unsigned int count;

	if (tup->tx_in_progress != TEGRA_UART_TX_DMA)
		return;

	dmaengine_terminate_all(tup->tx_dma_chan);
	dmaengine_tx_status(tup->tx_dma_chan, tup->tx_cookie, &state);
	count = tup->tx_bytes_requested - state.residue;
	async_tx_ack(tup->tx_dma_desc);
	xmit->tail = (xmit->tail + count) & (UART_XMIT_SIZE - 1);
	tup->tx_in_progress = 0;
}

static void tegra_uart_handle_tx_pio(struct tegra_uart_port *tup)
{
	struct circ_buf *xmit = &tup->uport.state->xmit;

	tegra_uart_fill_tx_fifo(tup, tup->tx_bytes);
	tup->tx_in_progress = 0;
	if (uart_circ_chars_pending(xmit) < WAKEUP_CHARS)
		uart_write_wakeup(&tup->uport);
	tegra_uart_start_next_tx(tup);
}

static int tegra_uart_handle_rx_pio(struct tegra_uart_port *tup,
		struct tty_port *port)
{
	int max_rx_count = TEGRA_UART_MAX_RX_CHARS;
	int error_count = 0;

	do {
		char flag = TTY_NORMAL;
		unsigned long lsr = 0;
		unsigned char ch;
		int copied;

		lsr = tegra_uart_read(tup, UART_LSR);
		if (!(lsr & UART_LSR_DR))
			break;

		flag = tegra_uart_decode_rx_error(tup, lsr);
		if (flag != TTY_NORMAL) {
			if (error_count++ > TEGRA_UART_MAX_REPEAT_ERRORS) {
				tegra_uart_disable_rx_irqs(tup);
				mod_timer(&tup->error_timer,
					jiffies + tup->error_timer_timeout_jiffies);
				return -EIO;
			}
			continue;
		}

		ch = (unsigned char) tegra_uart_read(tup, UART_RX);
		tup->uport.icount.rx++;


		if (tup->uport.ignore_status_mask & UART_LSR_DR)
			continue;

		if (!uart_handle_sysrq_char(&tup->uport, ch) && port) {
			copied  = tty_insert_flip_char(port, ch, flag);
			if (copied != 1) {
				dev_err(tup->uport.dev, "RxData PIO to tty layer failed\n");
				tegra_uart_disable_rx_irqs(tup);
				mod_timer(&tup->error_timer,
					jiffies + tup->error_timer_timeout_jiffies);
				return -ENOSPC;
			}
		}
	} while (max_rx_count--);

	return 0;
}

static void tegra_uart_rx_buffer_throttle_timer(struct timer_list *_data)
{
	struct tegra_uart_port *tup = from_timer(tup, _data, timer);
	struct uart_port *u = &tup->uport;
	struct tty_struct *tty = tty_port_tty_get(&tup->uport.state->port);
	struct tty_port *port = &tup->uport.state->port;
	int rx_level;
	unsigned long flags;

	spin_lock_irqsave(&u->lock, flags);

	rx_level = tty_buffer_get_level(port);
	if (rx_level < 30) {
		if (tup->rts_active)
			set_rts(tup, true);
	} else {
		mod_timer(&tup->timer, jiffies + tup->timer_timeout_jiffies);
	}

	if (tty)
		tty_kref_put(tty);

	spin_unlock_irqrestore(&u->lock, flags);
}

static void tegra_uart_rx_error_handle_timer(struct timer_list * _data)
{
	struct tegra_uart_port *tup = from_timer(tup,_data,timer);
	struct uart_port *u = &tup->uport;
	unsigned long flags;
	unsigned long ier;

	spin_lock_irqsave(&u->lock, flags);
	ier = tup->ier_shadow;
	ier |= (UART_IER_RLSI | UART_IER_RTOIE | TEGRA_UART_IER_EORD);
	tup->ier_shadow = ier;
	tegra_uart_write(tup, ier, UART_IER);
	spin_unlock_irqrestore(&u->lock, flags);
}

static int tegra_uart_copy_rx_to_tty(struct tegra_uart_port *tup,
				      struct tty_port *tty,
				      unsigned int count)
{
	int copied;
	int ret = 0;

	/* If count is zero, then there is no data to be copied */
	if (!count)
		return 0;

	tup->uport.icount.rx += count;
	if (!tty) {
		dev_err(tup->uport.dev, "No tty port\n");
		return -EINVAL;
	}

	if (tup->uport.ignore_status_mask & UART_LSR_DR)
		return 0;

	if (!tup->rx_dma_buf_virt) {
		dev_err(tup->uport.dev, "No rx dma buf virtual address\n");
		return 0;
	}

	dma_sync_single_for_cpu(tup->uport.dev, tup->rx_dma_buf_phys,
				count, DMA_FROM_DEVICE);
	copied = tty_insert_flip_string(tty,
			((unsigned char *)(tup->rx_dma_buf_virt)), count);
	if (copied != count) {
		dev_err(tup->uport.dev, "RxData DMA copy to tty layer failed\n");
		tegra_uart_disable_rx_irqs(tup);
		mod_timer(&tup->error_timer,
				jiffies + tup->error_timer_timeout_jiffies);
		ret = -ENOSPC;
	}
	dma_sync_single_for_device(tup->uport.dev, tup->rx_dma_buf_phys,
				TEGRA_UART_RX_DMA_BUFFER_SIZE, DMA_TO_DEVICE);
	return ret;
}

static void do_handle_rx_pio(struct tegra_uart_port *tup)
{
	struct tty_struct *tty = tty_port_tty_get(&tup->uport.state->port);
	struct tty_port *port = &tup->uport.state->port;

	int rx_level = 0;

	if (tup->rts_active && tup->is_hw_flow_enabled)
		set_rts(tup, false);

	if (tup->enable_rx_buffer_throttle) {
		rx_level = tty_buffer_get_level(port);
		if (rx_level > 70){
			mod_timer(&tup->timer,
				jiffies + tup->timer_timeout_jiffies);
		}
	}

	tegra_uart_handle_rx_pio(tup, port);
	if (tty) {
		tty_flip_buffer_push(port);
		tty_kref_put(tty);
	}
	if (tup->enable_rx_buffer_throttle) {
		if ((rx_level <= 70) && tup->rts_active
				&& tup->is_hw_flow_enabled)
			set_rts(tup, true);
	} else if (tup->rts_active) {
		set_rts(tup, true);
	}
}

static int tegra_uart_rx_buffer_push(struct tegra_uart_port *tup,
				      unsigned int residue)
{
	struct tty_port *port = &tup->uport.state->port;
	struct tty_struct *tty = tty_port_tty_get(port);
	unsigned int count;
	int ret;

	async_tx_ack(tup->rx_dma_desc);
	count = tup->rx_bytes_requested - residue;

	/* If we are here, DMA is stopped */
	ret = tegra_uart_copy_rx_to_tty(tup, port, count);
	if (ret)
		goto skip_pio;

	ret = tegra_uart_handle_rx_pio(tup, port);
skip_pio:
	if (tty) {
		tty_flip_buffer_push(port);
		tty_kref_put(tty);
	}

	return ret;
}

static void tegra_uart_rx_dma_complete(void *args)
{
	struct tegra_uart_port *tup = args;
	struct uart_port *u = &tup->uport;
	struct tty_port *port = &u->state->port;
	unsigned long flags;
	struct dma_tx_state state;
	enum dma_status status;
	struct dma_async_tx_descriptor *prev_rx_dma_desc;
	int rx_level = 0;

	spin_lock_irqsave(&u->lock, flags);

	status = dmaengine_tx_status(tup->rx_dma_chan, tup->rx_cookie, &state);

	if (status == DMA_IN_PROGRESS) {
		dev_dbg(tup->uport.dev, "RX DMA is in progress\n");
		goto done;
	}
	prev_rx_dma_desc = tup->rx_dma_desc;

	/* Deactivate flow control to stop sender */
	if (tup->rts_active && tup->is_hw_flow_enabled)
		set_rts(tup, false);

	tup->rx_dma_active = false;
	tegra_uart_rx_buffer_push(tup, 0);

	if (tup->enable_rx_buffer_throttle) {
		rx_level = tty_buffer_get_level(port);
		if (rx_level > 70)
			mod_timer(&tup->timer,
				  jiffies + tup->timer_timeout_jiffies);
	}

	tegra_uart_start_rx_dma(tup);
	async_tx_ack(prev_rx_dma_desc);

	/* Activate flow control to start transfer */
	if (tup->enable_rx_buffer_throttle) {
		if ((rx_level <= 70) && tup->rts_active)
			set_rts(tup, true);
	} else if (tup->rts_active && tup->is_hw_flow_enabled)
		set_rts(tup, true);

done:
	spin_unlock_irqrestore(&u->lock, flags);
}

static void tegra_uart_terminate_rx_dma(struct tegra_uart_port *tup)
{
	struct dma_tx_state state;

	if (!tup->rx_dma_active) {
		do_handle_rx_pio(tup);
		return;
	}

	dmaengine_terminate_all(tup->rx_dma_chan);
	dmaengine_tx_status(tup->rx_dma_chan, tup->rx_cookie, &state);
	tegra_uart_rx_buffer_push(tup, state.residue);
	tup->rx_dma_active = false;
}

static void tegra_uart_handle_rx_dma(struct tegra_uart_port *tup)
{
	/* Deactivate flow control to stop sender */
	if (tup->rts_active  && tup->is_hw_flow_enabled)
		set_rts(tup, false);

	tegra_uart_terminate_rx_dma(tup);
}

static int tegra_uart_start_rx_dma(struct tegra_uart_port *tup)
{
	unsigned int count = TEGRA_UART_RX_DMA_BUFFER_SIZE;

	if (tup->rx_dma_active)
		return 0;

	tup->rx_dma_desc = dmaengine_prep_slave_single(tup->rx_dma_chan,
				tup->rx_dma_buf_phys, count, DMA_DEV_TO_MEM,
				DMA_PREP_INTERRUPT);
	if (!tup->rx_dma_desc) {
		dev_err(tup->uport.dev, "Not able to get desc for Rx\n");
		return -EIO;
	}

	tup->rx_dma_active = true;
	tup->rx_dma_desc->callback = tegra_uart_rx_dma_complete;
	tup->rx_dma_desc->callback_param = tup;
	tup->rx_bytes_requested = count;
	tup->rx_cookie = dmaengine_submit(tup->rx_dma_desc);
	dma_async_issue_pending(tup->rx_dma_chan);
	return 0;
}

static void tegra_uart_handle_modem_signal_change(struct uart_port *u)
{
	struct tegra_uart_port *tup = to_tegra_uport(u);
	unsigned long msr;

	msr = tegra_uart_read(tup, UART_MSR);
	if (!(msr & UART_MSR_ANY_DELTA))
		return;

	if (msr & UART_MSR_TERI)
		tup->uport.icount.rng++;
	if (msr & UART_MSR_DDSR)
		tup->uport.icount.dsr++;
	/* We may only get DDCD when HW init and reset */
	if (msr & UART_MSR_DDCD)
		uart_handle_dcd_change(&tup->uport, msr & UART_MSR_DCD);
	/* Will start/stop_tx accordingly */
	if (msr & UART_MSR_DCTS)
		uart_handle_cts_change(&tup->uport, msr & UART_MSR_CTS);
}

static irqreturn_t tegra_uart_isr(int irq, void *data)
{
	struct tegra_uart_port *tup = data;
	struct uart_port *u = &tup->uport;
	unsigned long iir;
	unsigned long ier;
	bool is_rx_start = false;
	bool is_rx_int = false;
	unsigned long flags;
	struct tty_port *port = &tup->uport.state->port;
	int rx_level = 0;

	spin_lock_irqsave(&u->lock, flags);
	while (1) {
		iir = tegra_uart_read(tup, UART_IIR);
		if (iir & UART_IIR_NO_INT) {
			if (!tup->use_rx_pio && is_rx_int) {
				tegra_uart_handle_rx_dma(tup);
				if (tup->rx_in_progress) {
					ier = tup->ier_shadow;
					ier |= (UART_IER_RLSI | UART_IER_RTOIE |
						TEGRA_UART_IER_EORD | UART_IER_RDI);
					tup->ier_shadow = ier;
					tegra_uart_write(tup, ier, UART_IER);
				}
			} else if (is_rx_start) {
				if (tup->enable_rx_buffer_throttle) {
					rx_level = tty_buffer_get_level(port);
					if (rx_level > 70)
						mod_timer(&tup->timer,
						jiffies + tup->timer_timeout_jiffies);
				}
				tegra_uart_start_rx_dma(tup);

				if (tup->enable_rx_buffer_throttle) {
					if ((rx_level <= 70) && tup->rts_active)
						set_rts(tup, true);
				} else if (tup->rts_active && tup->is_hw_flow_enabled)
						set_rts(tup, true);
			}
			spin_unlock_irqrestore(&u->lock, flags);
			return IRQ_HANDLED;
		}

		switch ((iir >> 1) & 0x7) {
		case 0: /* Modem signal change interrupt */
			tegra_uart_handle_modem_signal_change(u);
			break;

		case 1: /* Transmit interrupt only triggered when using PIO */
			tup->ier_shadow &= ~UART_IER_THRI;
			tegra_uart_write(tup, tup->ier_shadow, UART_IER);
			tegra_uart_handle_tx_pio(tup);
			break;

		case 4: /* End of data */
		case 6: /* Rx timeout */
			if (!tup->use_rx_pio) {
				is_rx_int = tup->rx_in_progress;
				/* Disable Rx interrupts */
				ier = tup->ier_shadow;
				ier &= ~(UART_IER_RDI | UART_IER_RLSI |
					UART_IER_RTOIE | TEGRA_UART_IER_EORD);
				tup->ier_shadow = ier;
				tegra_uart_write(tup, ier, UART_IER);
				break;
			}
			fallthrough;
		case 2: /* Receive */
			if (!tup->use_rx_pio) {
				is_rx_start = tup->rx_in_progress;
				tup->ier_shadow  &= ~UART_IER_RDI;
				tegra_uart_write(tup, tup->ier_shadow,
						 UART_IER);
			} else {
				do_handle_rx_pio(tup);
			}
			break;

		case 3: /* Receive error */
			tegra_uart_decode_rx_error(tup,
					tegra_uart_read(tup, UART_LSR));
			break;

		case 5: /* break nothing to handle */
		case 7: /* break nothing to handle */
			break;
		}
	}
}

static void tegra_uart_stop_rx(struct uart_port *u)
{
	struct tegra_uart_port *tup = to_tegra_uport(u);
	struct tty_port *port = &tup->uport.state->port;
	unsigned long ier;

	if (tup->rts_active && tup->is_hw_flow_enabled)
		set_rts(tup, false);

	if (!tup->rx_in_progress)
		return;

	tegra_uart_wait_sym_time(tup, 1); /* wait one character interval */

	ier = tup->ier_shadow;
	ier &= ~(UART_IER_RDI | UART_IER_RLSI | UART_IER_RTOIE |
					TEGRA_UART_IER_EORD);
	tup->ier_shadow = ier;
	tegra_uart_write(tup, ier, UART_IER);
	tup->rx_in_progress = 0;

	if (!tup->use_rx_pio)
		tegra_uart_terminate_rx_dma(tup);
	else
		tegra_uart_handle_rx_pio(tup, port);

	del_timer_sync(&tup->error_timer);
}

static void tegra_uart_hw_deinit(struct tegra_uart_port *tup)
{
	unsigned long flags;
	unsigned long char_time = DIV_ROUND_UP(10000000, tup->current_baud);
	unsigned long fifo_empty_time = tup->uport.fifosize * char_time;
	unsigned long wait_time;
	unsigned long lsr;
	unsigned long msr;
	unsigned long mcr;

	/* Disable interrupts */
	spin_lock_irqsave(&tup->uport.lock, flags);
	tegra_uart_write(tup, 0, UART_IER);
	spin_unlock_irqrestore(&tup->uport.lock, flags);

	lsr = tegra_uart_read(tup, UART_LSR);
	if ((lsr & UART_LSR_TEMT) != UART_LSR_TEMT) {
		msr = tegra_uart_read(tup, UART_MSR);
		mcr = tegra_uart_read(tup, UART_MCR);
		if ((mcr & TEGRA_UART_MCR_CTS_EN) && (msr & UART_MSR_CTS))
			dev_err(tup->uport.dev,
				"Tx Fifo not empty, CTS disabled, waiting\n");

		/* Wait for Tx fifo to be empty */
		while ((lsr & UART_LSR_TEMT) != UART_LSR_TEMT) {
			wait_time = min(fifo_empty_time, 100lu);
			udelay(wait_time);
			fifo_empty_time -= wait_time;
			if (!fifo_empty_time) {
				msr = tegra_uart_read(tup, UART_MSR);
				mcr = tegra_uart_read(tup, UART_MCR);
				if ((mcr & TEGRA_UART_MCR_CTS_EN) &&
					(msr & UART_MSR_CTS))
					dev_err(tup->uport.dev,
						"Slave not ready\n");
				break;
			}
			lsr = tegra_uart_read(tup, UART_LSR);
		}
	}

	spin_lock_irqsave(&tup->uport.lock, flags);
	/* Reset the Rx and Tx FIFOs */
	tegra_uart_fifo_reset(tup, UART_FCR_CLEAR_XMIT | UART_FCR_CLEAR_RCVR);
	tup->current_baud = 0;
	spin_unlock_irqrestore(&tup->uport.lock, flags);

	tup->rx_in_progress = 0;
	tup->tx_in_progress = 0;

	if (!tup->use_rx_pio)
		tegra_uart_dma_channel_free(tup, true);
	if (!tup->use_tx_pio)
		tegra_uart_dma_channel_free(tup, false);

	clk_disable_unprepare(tup->uart_clk);
}

static int tegra_uart_hw_init(struct tegra_uart_port *tup)
{
	int ret;

	tup->fcr_shadow = 0;
	tup->mcr_shadow = 0;
	tup->lcr_shadow = 0;
	tup->ier_shadow = 0;
	tup->current_baud = 0;

	clk_prepare_enable(tup->uart_clk);

	/* Reset the UART controller to clear all previous status.*/
	reset_control_assert(tup->rst);
	udelay(10);
	reset_control_deassert(tup->rst);

	tup->rx_in_progress = 0;
	tup->tx_in_progress = 0;

	/*
	 * Set the trigger level
	 *
	 * For PIO mode:
	 *
	 * For receive, this will interrupt the CPU after that many number of
	 * bytes are received, for the remaining bytes the receive timeout
	 * interrupt is received. Rx high watermark is set to 4.
	 *
	 * For transmit, if the trasnmit interrupt is enabled, this will
	 * interrupt the CPU when the number of entries in the FIFO reaches the
	 * low watermark. Tx low watermark is set to 16 bytes.
	 *
	 * For DMA mode:
	 *
	 * Set the Tx trigger to 16. This should match the DMA burst size that
	 * programmed in the DMA registers.
	 */
	tup->fcr_shadow = UART_FCR_ENABLE_FIFO;

	if (tup->use_rx_pio) {
		tup->fcr_shadow |= UART_FCR_R_TRIG_11;
	} else {
		if (tup->cdata->max_dma_burst_bytes == 8)
			tup->fcr_shadow |= UART_FCR_R_TRIG_10;
		else
			tup->fcr_shadow |= UART_FCR_R_TRIG_01;
	}

	tup->fcr_shadow |= TEGRA_UART_TX_TRIG_16B;
	tegra_uart_write(tup, tup->fcr_shadow, UART_FCR);

	/* Dummy read to ensure the write is posted */
	tegra_uart_read(tup, UART_SCR);

	if (tup->cdata->fifo_mode_enable_status) {
		ret = tegra_uart_wait_fifo_mode_enabled(tup);
		if (ret < 0) {
<<<<<<< HEAD
			dev_err(tup->uport.dev, "FIFO mode not enabled\n");
=======
			dev_err(tup->uport.dev,
				"Failed to enable FIFO mode: %d\n", ret);
>>>>>>> 5805e5ee
			return ret;
		}
	} else {
		/*
		 * For all tegra devices (up to t210), there is a hardware
		 * issue that requires software to wait for 3 UART clock
		 * periods after enabling the TX fifo, otherwise data could
		 * be lost.
		 */
		tegra_uart_wait_cycle_time(tup, 3);
	}

	/*
	 * Initialize the UART with default configuration
	 * (115200, N, 8, 1) so that the receive DMA buffer may be
	 * enqueued
	 */
	ret = tegra_set_baudrate(tup, TEGRA_UART_DEFAULT_BAUD);
	if (ret < 0) {
		dev_err(tup->uport.dev, "Failed to set baud rate\n");
		return ret;
	}
	if (!tup->use_rx_pio) {
		tup->lcr_shadow = TEGRA_UART_DEFAULT_LSR;
		tup->fcr_shadow |= UART_FCR_DMA_SELECT;
		tegra_uart_write(tup, tup->fcr_shadow, UART_FCR);
	} else {
		tegra_uart_write(tup, tup->fcr_shadow, UART_FCR);
	}
	tup->rx_in_progress = 1;

	/*
	 * Enable IE_RXS for the receive status interrupts like line errros.
	 * Enable IE_RX_TIMEOUT to get the bytes which cannot be DMA'd.
	 *
	 * EORD is different interrupt than RX_TIMEOUT - RX_TIMEOUT occurs when
	 * the DATA is sitting in the FIFO and couldn't be transferred to the
	 * DMA as the DMA size alignment (4 bytes) is not met. EORD will be
	 * triggered when there is a pause of the incomming data stream for 4
	 * characters long.
	 *
	 * For pauses in the data which is not aligned to 4 bytes, we get
	 * both the EORD as well as RX_TIMEOUT - SW sees RX_TIMEOUT first
	 * then the EORD.
	 */
	tup->ier_shadow = UART_IER_RLSI | UART_IER_RTOIE | UART_IER_RDI;

	/*
	 * If using DMA mode, enable EORD interrupt to notify about RX
	 * completion.
	 */
	if (!tup->use_rx_pio)
		tup->ier_shadow |= TEGRA_UART_IER_EORD;

	tegra_uart_write(tup, tup->ier_shadow, UART_IER);
	return 0;
}

static void tegra_uart_dma_channel_free(struct tegra_uart_port *tup,
		bool dma_to_memory)
{
	if (dma_to_memory) {
		dmaengine_terminate_all(tup->rx_dma_chan);
		dma_release_channel(tup->rx_dma_chan);
		dma_free_coherent(tup->uport.dev, TEGRA_UART_RX_DMA_BUFFER_SIZE,
				tup->rx_dma_buf_virt, tup->rx_dma_buf_phys);
		tup->rx_dma_chan = NULL;
		tup->rx_dma_buf_phys = 0;
		tup->rx_dma_buf_virt = NULL;
	} else {
		dmaengine_terminate_all(tup->tx_dma_chan);
		dma_release_channel(tup->tx_dma_chan);
		dma_unmap_single(tup->uport.dev, tup->tx_dma_buf_phys,
			UART_XMIT_SIZE, DMA_TO_DEVICE);
		tup->tx_dma_chan = NULL;
		tup->tx_dma_buf_phys = 0;
		tup->tx_dma_buf_virt = NULL;
	}
}

static int tegra_uart_dma_channel_allocate(struct tegra_uart_port *tup,
			bool dma_to_memory)
{
	struct dma_chan *dma_chan;
	unsigned char *dma_buf;
	dma_addr_t dma_phys;
	int ret;
	struct dma_slave_config dma_sconfig;

	dma_chan = dma_request_chan(tup->uport.dev, dma_to_memory ? "rx" : "tx");
	if (IS_ERR(dma_chan)) {
		ret = PTR_ERR(dma_chan);
		dev_err(tup->uport.dev,
			"DMA channel alloc failed: %d\n", ret);
		return ret;
	}

	if (dma_to_memory) {
		dma_buf = dma_alloc_coherent(tup->uport.dev,
				TEGRA_UART_RX_DMA_BUFFER_SIZE,
				 &dma_phys, GFP_KERNEL);
		if (!dma_buf) {
			dev_err(tup->uport.dev,
				"Not able to allocate the dma buffer\n");
			dma_release_channel(dma_chan);
			return -ENOMEM;
		}
		dma_sync_single_for_device(tup->uport.dev, dma_phys,
					   TEGRA_UART_RX_DMA_BUFFER_SIZE,
					   DMA_TO_DEVICE);
		dma_sconfig.src_addr = tup->uport.mapbase;
		dma_sconfig.src_addr_width = DMA_SLAVE_BUSWIDTH_1_BYTE;
		dma_sconfig.src_maxburst = tup->cdata->max_dma_burst_bytes;
		tup->rx_dma_chan = dma_chan;
		tup->rx_dma_buf_virt = dma_buf;
		tup->rx_dma_buf_phys = dma_phys;
	} else {
		dma_phys = dma_map_single(tup->uport.dev,
			tup->uport.state->xmit.buf, UART_XMIT_SIZE,
			DMA_TO_DEVICE);
		if (dma_mapping_error(tup->uport.dev, dma_phys)) {
			dev_err(tup->uport.dev, "dma_map_single tx failed\n");
			dma_release_channel(dma_chan);
			return -ENOMEM;
		}
		dma_buf = tup->uport.state->xmit.buf;
		dma_sconfig.dst_addr = tup->uport.mapbase;
		dma_sconfig.dst_addr_width = DMA_SLAVE_BUSWIDTH_1_BYTE;
		dma_sconfig.dst_maxburst = 16;
		tup->tx_dma_chan = dma_chan;
		tup->tx_dma_buf_virt = dma_buf;
		tup->tx_dma_buf_phys = dma_phys;
	}

	ret = dmaengine_slave_config(dma_chan, &dma_sconfig);
	if (ret < 0) {
		dev_err(tup->uport.dev,
			"Dma slave config failed, err = %d\n", ret);
		tegra_uart_dma_channel_free(tup, dma_to_memory);
		return ret;
	}

	return 0;
}

static int tegra_uart_startup(struct uart_port *u)
{
	struct tegra_uart_port *tup = to_tegra_uport(u);
	int ret;

	if (!tup->use_tx_pio) {
		ret = tegra_uart_dma_channel_allocate(tup, false);
		if (ret < 0) {
			dev_err(u->dev, "Tx Dma allocation failed, err = %d\n",
				ret);
			return ret;
		}
	}

	if (!tup->use_rx_pio) {
		ret = tegra_uart_dma_channel_allocate(tup, true);
		if (ret < 0) {
			dev_err(u->dev, "Rx Dma allocation failed, err = %d\n",
				ret);
			goto fail_rx_dma;
		}
	}

	ret = tegra_uart_hw_init(tup);
	if (ret < 0) {
		dev_err(u->dev, "Uart HW init failed, err = %d\n", ret);
		goto fail_hw_init;
	}

	ret = request_irq(u->irq, tegra_uart_isr, 0,
				dev_name(u->dev), tup);
	if (ret < 0) {
		dev_err(u->dev, "Failed to register ISR for IRQ %d\n", u->irq);
		goto fail_hw_init;
	}
	return 0;

fail_hw_init:
	if (!tup->use_rx_pio)
		tegra_uart_dma_channel_free(tup, true);
fail_rx_dma:
	if (!tup->use_tx_pio)
		tegra_uart_dma_channel_free(tup, false);
	return ret;
}

/*
 * Flush any TX data submitted for DMA and PIO. Called when the
 * TX circular buffer is reset.
 */
static void tegra_uart_flush_buffer(struct uart_port *u)
{
	struct tegra_uart_port *tup = to_tegra_uport(u);

	tup->tx_bytes = 0;
	if (tup->tx_dma_chan) {
		dmaengine_terminate_all(tup->tx_dma_chan);
		tup->tx_in_progress = 0;
	}
}

static void tegra_uart_shutdown(struct uart_port *u)
{
	struct tegra_uart_port *tup = to_tegra_uport(u);

	free_irq(u->irq, tup);
	tegra_uart_hw_deinit(tup);
}

static void tegra_uart_enable_ms(struct uart_port *u)
{
	struct tegra_uart_port *tup = to_tegra_uport(u);

	if (tup->enable_modem_interrupt) {
		tup->ier_shadow |= UART_IER_MSI;
		tegra_uart_write(tup, tup->ier_shadow, UART_IER);
	}
}

static void tegra_uart_set_termios(struct uart_port *u,
		struct ktermios *termios, struct ktermios *oldtermios)
{
	struct tegra_uart_port *tup = to_tegra_uport(u);
	unsigned int baud;
	unsigned long flags;
	unsigned int lcr;
	int symb_bit = 1;
	struct clk *parent_clk = clk_get_parent(tup->uart_clk);
	unsigned long parent_clk_rate = clk_get_rate(parent_clk);
	int max_divider = (tup->cdata->support_clk_src_div) ? 0x7FFF : 0xFFFF;
	int ret;

	max_divider *= 16;
	spin_lock_irqsave(&u->lock, flags);

	/* Changing configuration, it is safe to stop any rx now */
	if (tup->rts_active)
		set_rts(tup, false);

	/* Clear all interrupts as configuration is going to be changed */
	tegra_uart_write(tup, tup->ier_shadow | UART_IER_RDI, UART_IER);
	tegra_uart_read(tup, UART_IER);
	tegra_uart_write(tup, 0, UART_IER);
	tegra_uart_read(tup, UART_IER);

	/* Parity */
	lcr = tup->lcr_shadow;
	lcr &= ~UART_LCR_PARITY;

	/* CMSPAR isn't supported by this driver */
	termios->c_cflag &= ~CMSPAR;

	if ((termios->c_cflag & PARENB) == PARENB) {
		symb_bit++;
		if (termios->c_cflag & PARODD) {
			lcr |= UART_LCR_PARITY;
			lcr &= ~UART_LCR_EPAR;
			lcr &= ~UART_LCR_SPAR;
		} else {
			lcr |= UART_LCR_PARITY;
			lcr |= UART_LCR_EPAR;
			lcr &= ~UART_LCR_SPAR;
		}
	}

	lcr &= ~UART_LCR_WLEN8;
	switch (termios->c_cflag & CSIZE) {
	case CS5:
		lcr |= UART_LCR_WLEN5;
		symb_bit += 5;
		break;
	case CS6:
		lcr |= UART_LCR_WLEN6;
		symb_bit += 6;
		break;
	case CS7:
		lcr |= UART_LCR_WLEN7;
		symb_bit += 7;
		break;
	default:
		lcr |= UART_LCR_WLEN8;
		symb_bit += 8;
		break;
	}

	/* Stop bits */
	if (termios->c_cflag & CSTOPB) {
		lcr |= UART_LCR_STOP;
		symb_bit += 2;
	} else {
		lcr &= ~UART_LCR_STOP;
		symb_bit++;
	}

	tegra_uart_write(tup, lcr, UART_LCR);
	tup->lcr_shadow = lcr;
	tup->symb_bit = symb_bit;

	/* Baud rate. */
	baud = uart_get_baud_rate(u, termios, oldtermios,
			parent_clk_rate/max_divider,
			parent_clk_rate/16);
	spin_unlock_irqrestore(&u->lock, flags);
	ret = tegra_set_baudrate(tup, baud);
	if (ret < 0) {
		dev_err(tup->uport.dev, "Failed to set baud rate\n");
		return;
	}
	if (tty_termios_baud_rate(termios))
		tty_termios_encode_baud_rate(termios, baud, baud);
	spin_lock_irqsave(&u->lock, flags);

	/* Flow control */
	if (termios->c_cflag & CRTSCTS)	{
		tup->mcr_shadow |= TEGRA_UART_MCR_CTS_EN;
		tup->mcr_shadow &= ~TEGRA_UART_MCR_RTS_EN;
		tegra_uart_write(tup, tup->mcr_shadow, UART_MCR);
		tup->is_hw_flow_enabled = true;
		/* if top layer has asked to set rts active then do so here */
		if (tup->rts_active && tup->is_hw_flow_enabled)
			set_rts(tup, true);
	} else {
		tup->mcr_shadow &= ~TEGRA_UART_MCR_CTS_EN;
		tup->mcr_shadow &= ~TEGRA_UART_MCR_RTS_EN;
		tegra_uart_write(tup, tup->mcr_shadow, UART_MCR);
		tup->is_hw_flow_enabled = false;
	}

	/* update the port timeout based on new settings */
	uart_update_timeout(u, termios->c_cflag, baud);

	/* Make sure all writes have completed */
	tegra_uart_read(tup, UART_IER);

	/* Re-enable interrupt */
	tegra_uart_write(tup, tup->ier_shadow, UART_IER);
	tegra_uart_read(tup, UART_IER);

	tup->uport.ignore_status_mask = 0;
	/* Ignore all characters if CREAD is not set */
	if ((termios->c_cflag & CREAD) == 0)
		tup->uport.ignore_status_mask |= UART_LSR_DR;
	if (termios->c_iflag & IGNBRK)
		tup->uport.ignore_status_mask |= UART_LSR_BI;

	spin_unlock_irqrestore(&u->lock, flags);
}

static const char *tegra_uart_type(struct uart_port *u)
{
	return TEGRA_UART_TYPE;
}

static const struct uart_ops tegra_uart_ops = {
	.tx_empty	= tegra_uart_tx_empty,
	.set_mctrl	= tegra_uart_set_mctrl,
	.get_mctrl	= tegra_uart_get_mctrl,
	.stop_tx	= tegra_uart_stop_tx,
	.start_tx	= tegra_uart_start_tx,
	.stop_rx	= tegra_uart_stop_rx,
	.flush_buffer	= tegra_uart_flush_buffer,
	.enable_ms	= tegra_uart_enable_ms,
	.break_ctl	= tegra_uart_break_ctl,
	.startup	= tegra_uart_startup,
	.shutdown	= tegra_uart_shutdown,
	.set_termios	= tegra_uart_set_termios,
	.type		= tegra_uart_type,
	.request_port	= tegra_uart_request_port,
	.release_port	= tegra_uart_release_port,
};

static struct uart_driver tegra_uart_driver = {
	.owner		= THIS_MODULE,
	.driver_name	= "tegra_hsuart",
	.dev_name	= "ttyTHS",
	.cons		= NULL,
	.nr		= TEGRA_UART_MAXIMUM,
};

static int tegra_uart_parse_dt(struct platform_device *pdev,
	struct tegra_uart_port *tup)
{
	struct device_node *np = pdev->dev.of_node;
	int port;
	int ret;
	int index;
	u32 pval;
	int count;
	int n_entries;

	port = of_alias_get_id(np, "serial");
	if (port < 0) {
		dev_err(&pdev->dev, "failed to get alias id, errno %d\n", port);
		return port;
	}
	tup->uport.line = port;

	tup->enable_modem_interrupt = of_property_read_bool(np,
					"nvidia,enable-modem-interrupt");

	index = of_property_match_string(np, "dma-names", "rx");
	if (index < 0) {
		tup->use_rx_pio = true;
		dev_info(&pdev->dev, "RX in PIO mode\n");
	}
	index = of_property_match_string(np, "dma-names", "tx");
	if (index < 0) {
		tup->use_tx_pio = true;
		dev_info(&pdev->dev, "TX in PIO mode\n");
	}

	tup->enable_rx_buffer_throttle = of_property_read_bool(np,
			"nvidia,enable-rx-buffer-throttling");
	if (tup->enable_rx_buffer_throttle)
		dev_info(&pdev->dev, "Rx buffer throttling enabled\n");

	tup->rt_flush = of_property_read_bool(np, "rt-flush");
	tup->early_printk_console_instance = of_property_read_bool(np,
			"early-print-console-channel");

	n_entries = of_property_count_u32_elems(np, "nvidia,adjust-baud-rates");
	if (n_entries > 0) {
		tup->n_adjustable_baud_rates = n_entries / 3;
		tup->baud_tolerance =
		devm_kzalloc(&pdev->dev, (tup->n_adjustable_baud_rates) *
			     sizeof(*tup->baud_tolerance), GFP_KERNEL);
		if (!tup->baud_tolerance)
			return -ENOMEM;
		for (count = 0, index = 0; count < n_entries; count += 3,
		     index++) {
			ret =
			of_property_read_u32_index(np,
						   "nvidia,adjust-baud-rates",
						   count, &pval);
			if (!ret)
				tup->baud_tolerance[index].lower_range_baud =
				pval;
			ret =
			of_property_read_u32_index(np,
						   "nvidia,adjust-baud-rates",
						   count + 1, &pval);
			if (!ret)
				tup->baud_tolerance[index].upper_range_baud =
				pval;
			ret =
			of_property_read_u32_index(np,
						   "nvidia,adjust-baud-rates",
						   count + 2, &pval);
			if (!ret)
				tup->baud_tolerance[index].tolerance =
				(s32)pval;
		}
	} else {
		tup->n_adjustable_baud_rates = 0;
	}

	return 0;
}

#ifdef CONFIG_DEBUG_FS
static int tegra_uart_debug_show(struct seq_file *s, void *unused)
{
	struct tegra_uart_port *tup = s->private;
	struct uart_port *u = &tup->uport;
	struct tty_port *port = &tup->uport.state->port;
	unsigned long flags;
	int count, ldisc_count;

	spin_lock_irqsave(&u->lock, flags);
	count = tty_buffer_get_count(port);
	ldisc_count = n_tty_buffer_get_count(port->itty);
	seq_printf(s, "%d:%d\n", count, ldisc_count);
	spin_unlock_irqrestore(&u->lock, flags);

	return 0;
}

static int tegra_uart_debug_open(struct inode *inode, struct file *f)
{
	return single_open(f, tegra_uart_debug_show, inode->i_private);
}

static const struct file_operations tegra_uart_debug_fops = {
	.owner = THIS_MODULE,
	.open = tegra_uart_debug_open,
	.release = single_release,
	.read = seq_read,
	.llseek = seq_lseek,
};

static void tegra_uart_debugfs_init(struct tegra_uart_port *tup)
{
	struct dentry *retval;

	tup->debugfs = debugfs_create_dir(dev_name(tup->uport.dev), NULL);
	if (IS_ERR_OR_NULL(tup->debugfs))
		goto clean;

	debugfs_create_u32("required_rate", 0644, tup->debugfs,
			&tup->required_rate);
	debugfs_create_u32("config_rate", 0644, tup->debugfs,
			&tup->configured_rate);
	retval = debugfs_create_file("tty_buffer_count", S_IRUGO | S_IWUSR,
				     tup->debugfs, (void *)tup,
				     &tegra_uart_debug_fops);
	if (IS_ERR_OR_NULL(retval))
		goto clean;

	return;
clean:
	dev_warn(tup->uport.dev, "Failed to create debugfs!\n");
	debugfs_remove_recursive(tup->debugfs);
}

static void tegra_uart_debugfs_deinit(struct tegra_uart_port *tup)
{
	debugfs_remove_recursive(tup->debugfs);
}
#else
static void tegra_uart_debugfs_init(struct tegra_uart_port *tup) {}
static void tegra_uart_debugfs_deinit(struct tegra_uart_port *tup) {}
#endif

static struct tegra_uart_chip_data tegra20_uart_chip_data = {
	.tx_fifo_full_status		= false,
	.allow_txfifo_reset_fifo_mode	= true,
	.support_clk_src_div		= false,
	.fifo_mode_enable_status	= false,
	.uart_max_port			= 5,
	.max_dma_burst_bytes		= 4,
	.error_tolerance_low_range	= 0,
	.error_tolerance_high_range	= 4,
};

static struct tegra_uart_chip_data tegra30_uart_chip_data = {
	.tx_fifo_full_status		= true,
	.allow_txfifo_reset_fifo_mode	= false,
	.support_clk_src_div		= true,
	.fifo_mode_enable_status	= false,
	.uart_max_port			= 5,
	.max_dma_burst_bytes		= 4,
	.error_tolerance_low_range	= 0,
	.error_tolerance_high_range	= 4,
};

static struct tegra_uart_chip_data tegra186_uart_chip_data = {
	.tx_fifo_full_status		= true,
	.allow_txfifo_reset_fifo_mode	= false,
	.support_clk_src_div		= true,
	.fifo_mode_enable_status	= true,
	.uart_max_port			= 8,
	.max_dma_burst_bytes		= 8,
	.error_tolerance_low_range	= 0,
	.error_tolerance_high_range	= 4,
};

static struct tegra_uart_chip_data tegra194_uart_chip_data = {
	.tx_fifo_full_status		= true,
	.allow_txfifo_reset_fifo_mode	= false,
	.support_clk_src_div		= true,
	.fifo_mode_enable_status	= true,
	.uart_max_port			= 8,
	.max_dma_burst_bytes		= 8,
	.error_tolerance_low_range	= -2,
	.error_tolerance_high_range	= 2,
};

static const struct of_device_id tegra_uart_of_match[] = {
	{
		.compatible	= "nvidia,tegra30-hsuart",
		.data		= &tegra30_uart_chip_data,
	}, {
		.compatible	= "nvidia,tegra20-hsuart",
		.data		= &tegra20_uart_chip_data,
	}, {
		.compatible     = "nvidia,tegra186-hsuart",
		.data		= &tegra186_uart_chip_data,
	}, {
		.compatible     = "nvidia,tegra194-hsuart",
		.data		= &tegra194_uart_chip_data,
	}, {
	},
};
MODULE_DEVICE_TABLE(of, tegra_uart_of_match);

static int tegra_uart_probe(struct platform_device *pdev)
{
	struct tegra_uart_port *tup;
	struct uart_port *u;
	struct resource *resource;
	struct clk *parent_clk;
	int ret;
	const struct tegra_uart_chip_data *cdata;
	const struct of_device_id *match;

	match = of_match_device(tegra_uart_of_match, &pdev->dev);
	if (!match) {
		dev_err(&pdev->dev, "Error: No device match found\n");
		return -ENODEV;
	}
	cdata = match->data;

	tup = devm_kzalloc(&pdev->dev, sizeof(*tup), GFP_KERNEL);
	if (!tup) {
		dev_err(&pdev->dev, "Failed to allocate memory for tup\n");
		return -ENOMEM;
	}

	ret = tegra_uart_parse_dt(pdev, tup);
	if (ret < 0)
		return ret;

	u = &tup->uport;
	u->dev = &pdev->dev;
	u->ops = &tegra_uart_ops;
	u->type = PORT_TEGRA;
	u->fifosize = TEGRA_UART_FIFO_SIZE;
	tup->cdata = cdata;

	platform_set_drvdata(pdev, tup);
	resource = platform_get_resource(pdev, IORESOURCE_MEM, 0);
	if (!resource) {
		dev_err(&pdev->dev, "No IO memory resource\n");
		return -ENODEV;
	}

	u->mapbase = resource->start;
	u->membase = devm_ioremap_resource(&pdev->dev, resource);
	if (IS_ERR(u->membase))
		return PTR_ERR(u->membase);

	tup->uart_clk = devm_clk_get(&pdev->dev, NULL);
	if (IS_ERR(tup->uart_clk)) {
		dev_err(&pdev->dev, "Couldn't get the clock\n");
		return PTR_ERR(tup->uart_clk);
	}

	tup->rst = devm_reset_control_get_exclusive(&pdev->dev, "serial");
	if (IS_ERR(tup->rst)) {
		dev_err(&pdev->dev, "Couldn't get the reset\n");
		return PTR_ERR(tup->rst);
	}

	if (!tup->early_printk_console_instance) {
		reset_control_assert(tup->rst);
		udelay(10);
		reset_control_deassert(tup->rst);
	}

	parent_clk = devm_clk_get(&pdev->dev, "parent");
	if (IS_ERR(parent_clk))
		dev_err(&pdev->dev, "Unable to get parent_clk err: %ld\n",
				PTR_ERR(parent_clk));
	else {
		ret = clk_set_parent(tup->uart_clk, parent_clk);
		if (ret < 0)
			dev_warn(&pdev->dev,
				"Couldn't set the parent clock - %d\n", ret);
	}

	u->iotype = UPIO_MEM32;
	ret = platform_get_irq(pdev, 0);
	if (ret < 0)
		return ret;
	u->irq = ret;
	u->regshift = 2;
	u->rt_flush = tup->rt_flush;
	ret = uart_add_one_port(&tegra_uart_driver, u);
	if (ret < 0) {
		dev_err(&pdev->dev, "Failed to add uart port, err %d\n", ret);
		return ret;
	}

	if (tup->enable_rx_buffer_throttle) {
		timer_setup(&tup->timer, tegra_uart_rx_buffer_throttle_timer, 0);
		tup->timer_timeout_jiffies = msecs_to_jiffies(10);
	}
	timer_setup(&tup->error_timer, tegra_uart_rx_error_handle_timer,0);
	tup->error_timer_timeout_jiffies = msecs_to_jiffies(500);
	tegra_uart_debugfs_init(tup);
	return ret;
}

static int tegra_uart_remove(struct platform_device *pdev)
{
	struct tegra_uart_port *tup = platform_get_drvdata(pdev);
	struct uart_port *u = &tup->uport;
	tegra_uart_debugfs_deinit(tup);
	if (tup->enable_rx_buffer_throttle)
		del_timer_sync(&tup->timer);
	del_timer_sync(&tup->error_timer);

	uart_remove_one_port(&tegra_uart_driver, u);
	return 0;
}

#ifdef CONFIG_PM_SLEEP
static int tegra_uart_suspend(struct device *dev)
{
	struct tegra_uart_port *tup = dev_get_drvdata(dev);
	struct uart_port *u = &tup->uport;

	return uart_suspend_port(&tegra_uart_driver, u);
}

static int tegra_uart_resume(struct device *dev)
{
	struct tegra_uart_port *tup = dev_get_drvdata(dev);
	struct uart_port *u = &tup->uport;

	return uart_resume_port(&tegra_uart_driver, u);
}
#endif

static const struct dev_pm_ops tegra_uart_pm_ops = {
	SET_SYSTEM_SLEEP_PM_OPS(tegra_uart_suspend, tegra_uart_resume)
};

static struct platform_driver tegra_uart_platform_driver = {
	.probe		= tegra_uart_probe,
	.remove		= tegra_uart_remove,
	.driver		= {
		.name	= "serial-tegra",
		.of_match_table = tegra_uart_of_match,
		.pm	= &tegra_uart_pm_ops,
	},
};

static int __init tegra_uart_init(void)
{
	int ret;
	struct device_node *node;
	const struct of_device_id *match = NULL;
	const struct tegra_uart_chip_data *cdata = NULL;

	node = of_find_matching_node(NULL, tegra_uart_of_match);
	if (node)
		match = of_match_node(tegra_uart_of_match, node);
	if (match)
		cdata = match->data;
	if (cdata)
		tegra_uart_driver.nr = cdata->uart_max_port;

	ret = uart_register_driver(&tegra_uart_driver);
	if (ret < 0) {
		pr_err("Could not register %s driver\n",
		       tegra_uart_driver.driver_name);
		return ret;
	}

	ret = platform_driver_register(&tegra_uart_platform_driver);
	if (ret < 0) {
		pr_err("Uart platform driver register failed, e = %d\n", ret);
		uart_unregister_driver(&tegra_uart_driver);
		return ret;
	}
	return 0;
}

static void __exit tegra_uart_exit(void)
{
	pr_info("Unloading tegra uart driver\n");
	platform_driver_unregister(&tegra_uart_platform_driver);
	uart_unregister_driver(&tegra_uart_driver);
}

module_init(tegra_uart_init);
module_exit(tegra_uart_exit);

MODULE_ALIAS("platform:serial-tegra");
MODULE_DESCRIPTION("High speed UART driver for tegra chipset");
MODULE_AUTHOR("Laxman Dewangan <ldewangan@nvidia.com>");
MODULE_LICENSE("GPL v2");<|MERGE_RESOLUTION|>--- conflicted
+++ resolved
@@ -1218,12 +1218,8 @@
 	if (tup->cdata->fifo_mode_enable_status) {
 		ret = tegra_uart_wait_fifo_mode_enabled(tup);
 		if (ret < 0) {
-<<<<<<< HEAD
-			dev_err(tup->uport.dev, "FIFO mode not enabled\n");
-=======
 			dev_err(tup->uport.dev,
 				"Failed to enable FIFO mode: %d\n", ret);
->>>>>>> 5805e5ee
 			return ret;
 		}
 	} else {
