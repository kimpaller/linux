--- conflicted
+++ resolved
@@ -475,10 +475,6 @@
  * obtainable timeout.
  */
 #define SDHCI_QUIRK2_DISABLE_HW_TIMEOUT			(1<<17)
-<<<<<<< HEAD
-/* Broken Clock between 19MHz-25MHz */
-#define SDHCI_QUIRK2_CLOCK_STANDARD_25_BROKEN		(1<<18)
-=======
 /*
  * 32-bit block count may not support eMMC where upper bits of CMD23 are used
  * for other purposes.  Consequently we support 16-bit block count by default.
@@ -486,7 +482,6 @@
  * block count.
  */
 #define SDHCI_QUIRK2_USE_32BIT_BLK_CNT			(1<<18)
->>>>>>> e0d688d4
 
 	int irq;		/* Device IRQ */
 	void __iomem *ioaddr;	/* Mapped address */
