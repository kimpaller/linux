// SPDX-License-Identifier: GPL-2.0-only
/*
 * Copyright (C) 2010 Google, Inc.
 * Copyright (c) 2012-2022, NVIDIA CORPORATION.  All rights reserved.
 *
 * This software is licensed under the terms of the GNU General Public
 * License version 2, as published by the Free Software Foundation, and
 * may be copied, distributed, and modified under those terms.
 *
 * This program is distributed in the hope that it will be useful,
 * but WITHOUT ANY WARRANTY; without even the implied warranty of
 * MERCHANTABILITY or FITNESS FOR A PARTICULAR PURPOSE.  See the
 * GNU General Public License for more details.
 *
 */

#include <linux/delay.h>
#include <linux/dma-mapping.h>
#include <linux/err.h>
#include <linux/module.h>
#include <linux/init.h>
#include <linux/iopoll.h>
#include <linux/platform_device.h>
#include <linux/clk.h>
#include <linux/io.h>
#include <linux/of.h>
#include <linux/of_device.h>
#include <linux/pinctrl/consumer.h>
#include <linux/regulator/consumer.h>
#include <linux/platform/tegra/emc_bwmgr.h>
#include <linux/reset.h>
#include <linux/mmc/card.h>
#include <linux/mmc/host.h>
#include <linux/mmc/mmc.h>
#include <linux/mmc/sd.h>
#include <linux/mmc/slot-gpio.h>
#include <linux/mmc/sdhci-tegra-notify.h>
#include <linux/gpio/consumer.h>
#include <linux/ktime.h>
#include <linux/tegra_prod.h>
#include <linux/debugfs.h>
#include <linux/stat.h>
#include <linux/gpio.h>
#include <linux/of_gpio.h>

#include <linux/uaccess.h>
#include <linux/fs.h>
#include <soc/tegra/fuse.h>
#include <soc/tegra/padctrl.h>
#include <linux/pm_runtime.h>

#include "sdhci-pltfm.h"
#include "cqhci.h"

/* Tegra SDHOST controller vendor register definitions */
#define SDHCI_TEGRA_VENDOR_CLOCK_CTRL			0x100
#define SDHCI_CLOCK_CTRL_TAP_MASK			0x00ff0000
#define SDHCI_CLOCK_CTRL_TAP_SHIFT			16
#define SDHCI_CLOCK_CTRL_TRIM_MASK			0x1f000000
#define SDHCI_CLOCK_CTRL_TRIM_SHIFT			24
#define SDHCI_CLOCK_CTRL_LEGACY_CLKEN_OVERRIDE		BIT(6)
#define SDHCI_CLOCK_CTRL_SDR50_TUNING_OVERRIDE		BIT(5)
#define SDHCI_CLOCK_CTRL_PADPIPE_CLKEN_OVERRIDE		BIT(3)
#define SDHCI_CLOCK_CTRL_SPI_MODE_CLKEN_OVERRIDE	BIT(2)
#define SDHCI_CLOCK_CTRL_SDMMC_CLK			BIT(0)

#define SDHCI_TEGRA_VENDOR_SYS_SW_CTRL			0x104
#define SDHCI_TEGRA_SYS_SW_CTRL_ENHANCED_STROBE		BIT(31)

#define SDHCI_TEGRA_VENDOR_ERR_INTR_STATUS		0x108

#define SDHCI_TEGRA_VENDOR_CAP_OVERRIDES		0x10c
#define SDHCI_TEGRA_CAP_OVERRIDES_DQS_TRIM_MASK		0x00003f00
#define SDHCI_TEGRA_CAP_OVERRIDES_DQS_TRIM_SHIFT	8

#define SDHCI_TEGRA_VENDOR_MISC_CTRL			0x120
#define SDHCI_MISC_CTRL_ERASE_TIMEOUT_LIMIT		BIT(0)
#define SDHCI_MISC_CTRL_ENABLE_SDR104			0x8
#define SDHCI_MISC_CTRL_ENABLE_SDR50			0x10
#define SDHCI_MISC_CTRL_ENABLE_SDHCI_SPEC_300		0x20
#define SDHCI_MISC_CTRL_ENABLE_DDR50			0x200
#define SDHCI_MISC_CTRL_SDMMC_SPARE_0_MASK	0xFFFE

#define SDHCI_TEGRA_VENDOR_MISC_CTRL_1		0x124

#define SDHCI_TEGRA_VENDOR_MISC_CTRL_2		0x128
#define SDHCI_MISC_CTRL_2_CLK_OVR_ON		0x40000000


#define SDHCI_TEGRA_VENDOR_IO_TRIM_CTRL_0		0x1AC
#define SDHCI_TEGRA_IO_TRIM_CTRL_0_SEL_VREG_MASK	0x4

#define SDHCI_TEGRA_VENDOR_DLLCAL_CFG			0x1b0
#define SDHCI_TEGRA_DLLCAL_CALIBRATE			BIT(31)

#define SDHCI_TEGRA_VENDOR_DLLCAL_STA			0x1bc
#define SDHCI_TEGRA_DLLCAL_STA_ACTIVE			BIT(31)

#define SDHCI_VNDR_TUN_CTRL0_0				0x1c0
#define SDHCI_VNDR_TUN_CTRL0_TUN_HW_TAP			0x20000
#define SDHCI_VNDR_TUN_CTRL0_START_TAP_VAL_MASK		0x03fc0000
#define SDHCI_VNDR_TUN_CTRL0_START_TAP_VAL_SHIFT	18
#define SDHCI_VNDR_TUN_CTRL0_MUL_M_MASK			0x00001fc0
#define SDHCI_VNDR_TUN_CTRL0_MUL_M_SHIFT		6
#define SDHCI_VNDR_TUN_CTRL0_TUN_ITER_MASK		0x000e000
#define SDHCI_VNDR_TUN_CTRL0_TUN_ITER_SHIFT		13
#define TRIES_128					2
#define TRIES_256					4
#define SDHCI_VNDR_TUN_CTRL0_TUN_WORD_SEL_MASK		0x7

#define SDHCI_TEGRA_VNDR_TUN_CTRL1_0			0x1c4
#define SDHCI_TEGRA_VNDR_TUN_STATUS0			0x1C8
#define SDHCI_TEGRA_VNDR_TUN_STATUS1			0x1CC
#define SDHCI_TEGRA_VNDR_TUN_STATUS1_TAP_MASK		0xFF
#define SDHCI_TEGRA_VNDR_TUN_STATUS1_END_TAP_SHIFT	0x8
#define TUNING_WORD_BIT_SIZE				32

#define SDHCI_TEGRA_VNDR_TUNING_STATUS0		0x1C8

#define SDHCI_TEGRA_VNDR_TUNING_STATUS1		0x1CC
#define SDHCI_TEGRA_VNDR_TUNING_STATUS1_TAP_MASK	0xFF
#define SDHCI_TEGRA_VNDR_TUNING_STATUS1_END_TAP_SHIFT	8

#define SDHCI_TEGRA_AUTO_CAL_CONFIG			0x1e4
#define SDHCI_AUTO_CAL_START				BIT(31)
#define SDHCI_AUTO_CAL_ENABLE				BIT(29)
#define SDHCI_AUTO_CAL_PDPU_OFFSET_MASK			0x0000ffff

#define SDHCI_TEGRA_SDMEM_COMP_PADCTRL			0x1e0
#define SDHCI_TEGRA_SDMEM_COMP_PADCTRL_VREF_SEL_MASK	0x0000000f
#define SDHCI_TEGRA_SDMEM_COMP_PADCTRL_VREF_SEL_VAL	0x7
#define SDHCI_TEGRA_SDMEM_COMP_PADCTRL_E_INPUT_E_PWRD	BIT(31)
#define SDHCI_COMP_PADCTRL_DRVUPDN_OFFSET_MASK		0x07FFF000

#define SDHCI_TEGRA_AUTO_CAL_STATUS			0x1ec
#define SDHCI_TEGRA_AUTO_CAL_ACTIVE			BIT(31)

#define NVQUIRK_FORCE_SDHCI_SPEC_200			BIT(0)
#define NVQUIRK_ENABLE_BLOCK_GAP_DET			BIT(1)
#define NVQUIRK_ENABLE_SDHCI_SPEC_300			BIT(2)
#define NVQUIRK_ENABLE_SDR50				BIT(3)
#define NVQUIRK_ENABLE_SDR104				BIT(4)
#define NVQUIRK_ENABLE_DDR50				BIT(5)
/*
 * HAS_PADCALIB NVQUIRK is for SoC's supporting auto calibration of pads
 * drive strength.
 */
#define NVQUIRK_HAS_PADCALIB				BIT(6)
/*
 * NEEDS_PAD_CONTROL NVQUIRK is for SoC's having separate 3V3 and 1V8 pads.
 * 3V3/1V8 pad selection happens through pinctrl state selection depending
 * on the signaling mode.
 */
#define NVQUIRK_NEEDS_PAD_CONTROL			BIT(7)
#define NVQUIRK_DIS_CARD_CLK_CONFIG_TAP			BIT(8)
#define NVQUIRK_CQHCI_DCMD_R1B_CMD_TIMING		BIT(9)
#define NVQUIRK_HW_TAP_CONFIG				BIT(10)
#define NVQUIRK_SDMMC_CLK_OVERRIDE			BIT(11)
#define NVQUIRK_UPDATE_PIN_CNTRL_REG			BIT(12)
#define NVQUIRK_CONTROL_TRIMMER_SUPPLY			BIT(13)
/*
 * NVQUIRK_HAS_TMCLK is for SoC's having separate timeout clock for Tegra
 * SDMMC hardware data timeout.
 */
#define NVQUIRK_HAS_TMCLK				BIT(14)
#define NVQUIRK_ENABLE_PERIODIC_CALIB			BIT(15)
#define SDHCI_TEGRA_FALLBACK_CLK_HZ			400000

#define MAX_TAP_VALUE		256

/* Set min identification clock of 400 KHz */
#define SDMMC_TIMEOUT_CLK_FREQ_MHZ	12

/* uhs mask can be used to mask any of the UHS modes support */
#define MMC_UHS_MASK_SDR12	0x1
#define MMC_UHS_MASK_SDR25	0x2
#define MMC_UHS_MASK_SDR50	0x4
#define MMC_UHS_MASK_DDR50	0x8
#define MMC_UHS_MASK_SDR104	0x10
#define MMC_MASK_HS200		0x20
#define MMC_MASK_HS400		0x40
#define MMC_MASK_SD_HS		0x80

static char prod_device_states[MMC_TIMING_COUNTER][20] = {
	"prod_c_ds", /* MMC_TIMING_LEGACY */
	"prod_c_hs", /* MMC_TIMING_MMC_HS */
	"prod_c_hs", /* MMC_TIMING_SD_HS */
	"prod_c_sdr12", /* MMC_TIMING_UHS_SDR12 */
	"prod_c_sdr25", /* MMC_TIMING_UHS_SDR25 */
	"prod_c_sdr50", /* MMC_TIMING_UHS_SDR50 */
	"prod_c_sdr104", /* MMC_TIMING_UHS_SDR104 */
	"prod_c_ddr52", /* MMC_TIMING_UHS_DDR50 */
	"prod_c_ddr52", /* MMC_TIMING_MMC_DDR52 */
	"prod_c_hs200", /* MMC_TIMING_MMC_HS200 */
	"prod_c_hs400", /* MMC_TIMING_MMC_HS400 */
};

#define SDHCI_TEGRA_FALLBACK_CLK_HZ			400000
#define SDHCI_TEGRA_RTPM_TIMEOUT_MS			10
#define SDMMC_EMC_MAX_FREQ      			150000000

/* SDMMC CQE Base Address for Tegra Host Ver 4.1 and Higher */
#define SDHCI_TEGRA_CQE_BASE_ADDR			0xF000

#define SDHCI_TEGRA_CQE_TRNS_MODE	(SDHCI_TRNS_MULTI | \
					 SDHCI_TRNS_BLK_CNT_EN | \
					 SDHCI_TRNS_DMA)

static unsigned int sdmmc_emc_client_id[] = {
	TEGRA_BWMGR_CLIENT_SDMMC1,
	TEGRA_BWMGR_CLIENT_SDMMC2,
	TEGRA_BWMGR_CLIENT_SDMMC3,
	TEGRA_BWMGR_CLIENT_SDMMC4
};

struct sdhci_tegra_soc_data {
	const struct sdhci_pltfm_data *pdata;
	u64 dma_mask;
	u32 nvquirks;
	u8 min_tap_delay;
	u8 max_tap_delay;
	bool use_bwmgr;
};

/* Magic pull up and pull down pad calibration offsets */
struct sdhci_tegra_autocal_offsets {
	u32 pull_up_3v3;
	u32 pull_down_3v3;
	u32 pull_up_3v3_timeout;
	u32 pull_down_3v3_timeout;
	u32 pull_up_1v8;
	u32 pull_down_1v8;
	u32 pull_up_1v8_timeout;
	u32 pull_down_1v8_timeout;
	u32 pull_up_sdr104;
	u32 pull_down_sdr104;
	u32 pull_up_hs400;
	u32 pull_down_hs400;
};

static void tegra_sdhci_set_dqs_trim(struct sdhci_host *host, u8 trim);
static int unregister_notifier_to_sd(struct sdhci_host *host);
static int tegra_sdhci_pre_sd_exp_card_init(struct sdhci_host *host,
					    int val, unsigned int mask);
static int notifier_from_sd_call_chain(struct sdhci_host *host, int value);

struct sdhci_tegra {
	const struct sdhci_tegra_soc_data *soc_data;
	struct gpio_desc *power_gpio;
	struct clk *tmclk;
	bool ddr_signaling;
	bool pad_calib_required;
	bool pad_control_available;

	struct reset_control *rst;
	struct pinctrl *pinctrl_sdmmc;
	struct pinctrl_state *pinctrl_state_3v3;
	struct pinctrl_state *pinctrl_state_1v8;
	struct pinctrl_state *pinctrl_state_3v3_drv;
	struct pinctrl_state *pinctrl_state_1v8_drv;
	struct pinctrl_state *pinctrl_state_sdexp_disable;
	struct pinctrl_state *pinctrl_state_sdexp_enable;
	bool slcg_status;
	unsigned int tuning_status;
	#define TUNING_STATUS_DONE	1
	#define TUNING_STATUS_RETUNE	2
	struct sdhci_tegra_autocal_offsets autocal_offsets;
	ktime_t last_calib;
	struct tegra_bwmgr_client *emc_clk;
	u32 default_tap;
	u32 default_trim;
	u32 dqs_trim;
	bool enable_hwcq;
	unsigned long curr_clk_rate;
	u8 tuned_tap_delay;
	struct tegra_prod *prods;
	struct pinctrl_state *schmitt_enable[2];
	struct pinctrl_state *schmitt_disable[2];
	u8 uhs_mask;
	bool force_non_rem_rescan;
	int volt_switch_gpio;
	unsigned int cd_irq;
	int cd_gpio;
	bool cd_wakeup_capable;
	bool is_rail_enabled;
	bool en_periodic_cflush;
	bool disable_rtpm;
	struct sdhci_host *host;
	struct delayed_work detect_delay;
	u32 boot_detect_delay;
	unsigned long max_clk_limit;
	unsigned long max_ddr_clk_limit;
	unsigned int instance;
	bool skip_clk_rst;
	int mux_sel_gpio;
	struct blocking_notifier_head notifier_from_sd;
	struct blocking_notifier_head notifier_to_sd;
	struct notifier_block notifier;
	bool sd_exp_support;
	bool is_probe_done;
	bool defer_calib;
	bool wake_enable_failed;
	bool enable_cqic;
};

static void sdhci_tegra_debugfs_init(struct sdhci_host *host);

/* Module params */
static unsigned int en_boot_part_access;

static void tegra_sdhci_update_sdmmc_pinctrl_register(struct sdhci_host *sdhci,
               bool set);
static bool tegra_sdhci_skip_retuning(struct sdhci_host *host);

static u16 tegra_sdhci_readw(struct sdhci_host *host, int reg)
{
	struct sdhci_pltfm_host *pltfm_host = sdhci_priv(host);
	struct sdhci_tegra *tegra_host = sdhci_pltfm_priv(pltfm_host);
	const struct sdhci_tegra_soc_data *soc_data = tegra_host->soc_data;

	if (tegra_platform_is_vsp() && (reg > SDHCI_HOST_VERSION))
		return 0;

	if (unlikely((soc_data->nvquirks & NVQUIRK_FORCE_SDHCI_SPEC_200) &&
			(reg == SDHCI_HOST_VERSION))) {
		/* Erratum: Version register is invalid in HW. */
		return SDHCI_SPEC_200;
	}

	return readw(host->ioaddr + reg);
}

static void tegra_sdhci_writew(struct sdhci_host *host, u16 val, int reg)
{
	struct sdhci_pltfm_host *pltfm_host = sdhci_priv(host);

	if (tegra_platform_is_vsp() && (reg > SDHCI_HOST_VERSION))
		return;

	switch (reg) {
	case SDHCI_TRANSFER_MODE:
		/*
		 * Postpone this write, we must do it together with a
		 * command write that is down below.
		 */
		pltfm_host->xfer_mode_shadow = val;
		return;
	case SDHCI_COMMAND:
		writel((val << 16) | pltfm_host->xfer_mode_shadow,
			host->ioaddr + SDHCI_TRANSFER_MODE);
		return;
	}

	writew(val, host->ioaddr + reg);
}

static void tegra_sdhci_writel(struct sdhci_host *host, u32 val, int reg)
{
	struct sdhci_pltfm_host *pltfm_host = sdhci_priv(host);
	struct sdhci_tegra *tegra_host = sdhci_pltfm_priv(pltfm_host);
	const struct sdhci_tegra_soc_data *soc_data = tegra_host->soc_data;

	if (tegra_platform_is_vsp() && (reg > SDHCI_HOST_VERSION))
		return;
	/* Seems like we're getting spurious timeout and crc errors, so
	 * disable signalling of them. In case of real errors software
	 * timers should take care of eventually detecting them.
	 */
	if (unlikely(reg == SDHCI_SIGNAL_ENABLE))
		val &= ~(SDHCI_INT_TIMEOUT|SDHCI_INT_CRC);

	writel(val, host->ioaddr + reg);

	if (unlikely((soc_data->nvquirks & NVQUIRK_ENABLE_BLOCK_GAP_DET) &&
			(reg == SDHCI_INT_ENABLE))) {
		/* Erratum: Must enable block gap interrupt detection */
		u8 gap_ctrl = readb(host->ioaddr + SDHCI_BLOCK_GAP_CONTROL);
		if (val & SDHCI_INT_CARD_INT)
			gap_ctrl |= 0x8;
		else
			gap_ctrl &= ~0x8;
		writeb(gap_ctrl, host->ioaddr + SDHCI_BLOCK_GAP_CONTROL);
	}
}

static void tegra_sdhci_dump_vendor_regs(struct sdhci_host *host)
{
	int reg, tuning_status;
	u32 tap_delay;
	u32 trim_delay;
	u8 i;

	pr_debug("======= %s: Tuning windows =======\n",
		mmc_hostname(host->mmc));
	reg = sdhci_readl(host, SDHCI_VNDR_TUN_CTRL0_0);
	for (i = 0; i <= SDHCI_VNDR_TUN_CTRL0_TUN_WORD_SEL_MASK; i++) {
		reg &= ~SDHCI_VNDR_TUN_CTRL0_TUN_WORD_SEL_MASK;
		reg |= i;
		sdhci_writel(host, reg, SDHCI_VNDR_TUN_CTRL0_0);
		tuning_status = sdhci_readl(host,
					SDHCI_TEGRA_VNDR_TUNING_STATUS0);
		pr_debug("%s: tuning window[%d]: %#x\n",
			mmc_hostname(host->mmc), i, tuning_status);
	}
	reg = sdhci_readl(host, SDHCI_TEGRA_VENDOR_CLOCK_CTRL);
	tap_delay = reg & SDHCI_CLOCK_CTRL_TAP_MASK;
	tap_delay >>= SDHCI_CLOCK_CTRL_TAP_SHIFT;
	trim_delay = reg & SDHCI_CLOCK_CTRL_TRIM_MASK;
	trim_delay >>= SDHCI_CLOCK_CTRL_TRIM_SHIFT;
	pr_debug("sdhci: Tap value: %u | Trim value: %u\n", tap_delay,
			trim_delay);
	pr_debug("==================================\n");

	pr_debug("Vendor clock ctrl: %#x\n",
		sdhci_readl(host, SDHCI_TEGRA_VENDOR_CLOCK_CTRL));
	pr_debug("Vendor SysSW ctrl: %#x\n",
		sdhci_readl(host, SDHCI_TEGRA_VENDOR_SYS_SW_CTRL));
	pr_debug("Vendor Err interrupt status : %#x\n",
		sdhci_readl(host, SDHCI_TEGRA_VENDOR_ERR_INTR_STATUS));
	pr_debug("Vendor Cap overrides: %#x\n",
		sdhci_readl(host, SDHCI_TEGRA_VENDOR_CAP_OVERRIDES));
	pr_debug("Vendor Misc ctrl: %#x\n",
		sdhci_readl(host, SDHCI_TEGRA_VENDOR_MISC_CTRL));
	pr_debug("Vendor Misc ctrl_1: %#x\n",
		sdhci_readl(host, SDHCI_TEGRA_VENDOR_MISC_CTRL_1));
	pr_debug("Vendor Misc ctrl_2: %#x\n",
		sdhci_readl(host, SDHCI_TEGRA_VENDOR_MISC_CTRL_2));
	pr_debug("Vendor IO trim ctrl: %#x\n",
		sdhci_readl(host, SDHCI_TEGRA_VENDOR_IO_TRIM_CTRL_0));
	pr_debug("Vendor Tuning ctrl: %#x\n",
		sdhci_readl(host, SDHCI_VNDR_TUN_CTRL0_0));
	pr_debug("SDMEM comp padctrl: %#x\n",
		sdhci_readl(host, SDHCI_TEGRA_SDMEM_COMP_PADCTRL));
	pr_debug("Autocal config: %#x\n",
		sdhci_readl(host, SDHCI_TEGRA_AUTO_CAL_CONFIG));
	pr_debug("Autocal status: %#x\n",
		sdhci_readl(host, SDHCI_TEGRA_AUTO_CAL_STATUS));
}

static bool tegra_sdhci_configure_card_clk(struct sdhci_host *host, bool enable)
{
	bool status;
	u32 reg;

	reg = sdhci_readw(host, SDHCI_CLOCK_CONTROL);
	status = !!(reg & SDHCI_CLOCK_CARD_EN);

	if (status == enable)
		return status;

	if (enable)
		reg |= SDHCI_CLOCK_CARD_EN;
	else
		reg &= ~SDHCI_CLOCK_CARD_EN;

	sdhci_writew(host, reg, SDHCI_CLOCK_CONTROL);

	return status;
}

static void tegra210_sdhci_writew(struct sdhci_host *host, u16 val, int reg)
{
	bool is_tuning_cmd = 0;
	bool clk_enabled;
	u8 cmd;

	if (reg == SDHCI_COMMAND) {
		cmd = SDHCI_GET_CMD(val);
		is_tuning_cmd = cmd == MMC_SEND_TUNING_BLOCK ||
				cmd == MMC_SEND_TUNING_BLOCK_HS200;
	}

	if (is_tuning_cmd)
		clk_enabled = tegra_sdhci_configure_card_clk(host, 0);

	writew(val, host->ioaddr + reg);

	if (is_tuning_cmd) {
		udelay(1);
		sdhci_reset(host, SDHCI_RESET_CMD | SDHCI_RESET_DATA);
		tegra_sdhci_configure_card_clk(host, clk_enabled);
	}
}

static unsigned int tegra_sdhci_get_ro(struct sdhci_host *host)
{
	/*
	 * Write-enable shall be assumed if GPIO is missing in a board's
	 * device-tree because SDHCI's WRITE_PROTECT bit doesn't work on
	 * Tegra.
	 */
	return mmc_gpio_get_ro(host->mmc);
}

static bool tegra_sdhci_is_pad_and_regulator_valid(struct sdhci_host *host)
{
	struct sdhci_pltfm_host *pltfm_host = sdhci_priv(host);
	struct sdhci_tegra *tegra_host = sdhci_pltfm_priv(pltfm_host);
	int has_1v8, has_3v3;

	/*
	 * The SoCs which have NVQUIRK_NEEDS_PAD_CONTROL require software pad
	 * voltage configuration in order to perform voltage switching. This
	 * means that valid pinctrl info is required on SDHCI instances capable
	 * of performing voltage switching. Whether or not an SDHCI instance is
	 * capable of voltage switching is determined based on the regulator.
	 */

	if (!(tegra_host->soc_data->nvquirks & NVQUIRK_NEEDS_PAD_CONTROL))
		return true;

	if (IS_ERR_OR_NULL(host->mmc->supply.vqmmc))
		return false;

	has_1v8 = regulator_is_supported_voltage(host->mmc->supply.vqmmc,
						 1700000, 1950000);

	has_3v3 = regulator_is_supported_voltage(host->mmc->supply.vqmmc,
						 2700000, 3600000);

	if (has_1v8 == 1 && has_3v3 == 1)
		return tegra_host->pad_control_available;

	/* Fixed voltage, no pad control required. */
	return true;
}

static void tegra_sdhci_set_tap(struct sdhci_host *host, unsigned int tap)
{
	struct sdhci_pltfm_host *pltfm_host = sdhci_priv(host);
	struct sdhci_tegra *tegra_host = sdhci_pltfm_priv(pltfm_host);
	const struct sdhci_tegra_soc_data *soc_data = tegra_host->soc_data;
	bool card_clk_enabled = false;
	u32 reg;

	if (tap > MAX_TAP_VALUE) {
		dev_err(mmc_dev(host->mmc), "Invalid tap value %d\n", tap);
		return;
	}

	/*
	 * Touching the tap values is a bit tricky on some SoC generations.
	 * The quirk enables a workaround for a glitch that sometimes occurs if
	 * the tap values are changed.
	 */

	if (soc_data->nvquirks & NVQUIRK_DIS_CARD_CLK_CONFIG_TAP)
		card_clk_enabled = tegra_sdhci_configure_card_clk(host, false);

	/* Disable HW tap delay config */
	if (soc_data->nvquirks & NVQUIRK_HW_TAP_CONFIG) {
		reg = sdhci_readl(host, SDHCI_VNDR_TUN_CTRL0_0);
		reg &= ~SDHCI_VNDR_TUN_CTRL0_TUN_HW_TAP;
		sdhci_writel(host, reg, SDHCI_VNDR_TUN_CTRL0_0);
	}

	reg = sdhci_readl(host, SDHCI_TEGRA_VENDOR_CLOCK_CTRL);
	reg &= ~SDHCI_CLOCK_CTRL_TAP_MASK;
	reg |= tap << SDHCI_CLOCK_CTRL_TAP_SHIFT;
	sdhci_writel(host, reg, SDHCI_TEGRA_VENDOR_CLOCK_CTRL);

	if (soc_data->nvquirks & NVQUIRK_DIS_CARD_CLK_CONFIG_TAP &&
	    card_clk_enabled) {
		udelay(1);
		sdhci_reset(host, SDHCI_RESET_CMD | SDHCI_RESET_DATA);
		tegra_sdhci_configure_card_clk(host, card_clk_enabled);
	}
}

<<<<<<< HEAD
static void tegra_sdhci_hs400_enhanced_strobe(struct sdhci_host *host,
					      bool enable)
{
	u32 val;

	val = sdhci_readl(host, SDHCI_TEGRA_VENDOR_SYS_SW_CTRL);

	if (enable)
		val |= SDHCI_TEGRA_SYS_SW_CTRL_ENHANCED_STROBE;
	else
		val &= ~SDHCI_TEGRA_SYS_SW_CTRL_ENHANCED_STROBE;

	sdhci_writel(host, val, SDHCI_TEGRA_VENDOR_SYS_SW_CTRL);

}
static void tegra_sdhci_apply_tuning_correction(struct sdhci_host *host,
		u16 tun_iter, u8 upthres, u8 lowthres, u8 fixed_tap)
{
	struct sdhci_pltfm_host *pltfm_host = sdhci_priv(host);
	struct sdhci_tegra *tegra_host = sdhci_pltfm_priv(pltfm_host);
	u32 reg, mask = 0x00000001;
	u8 i, j, edge1;
	unsigned int tun_word;
	bool start_fail_def = false;
	bool start_pass_def = false;
	bool end_fail_def = false;
	bool end_pass_def = false;
	bool first_pass_def = false;
	bool first_fail_def = false;
	u8 start_fail = 0;
	u8 end_fail = 0;
	u8 start_pass = 0;
	u8 end_pass = 0;
	u8 first_fail = 0;
	u8 first_pass = 0;

	/*Select the first valid window with starting and ending edges defined*/
	for (i = 0; i <= SDHCI_VNDR_TUN_CTRL0_TUN_WORD_SEL_MASK; i++) {
		if (i == (tun_iter/TUNING_WORD_BIT_SIZE))
			break;
		j = 0;
		reg = sdhci_readl(host, SDHCI_VNDR_TUN_CTRL0_0);
		reg &= ~SDHCI_VNDR_TUN_CTRL0_TUN_WORD_SEL_MASK;
		reg |= i;
		sdhci_writel(host, reg, SDHCI_VNDR_TUN_CTRL0_0);
		tun_word = sdhci_readl(host, SDHCI_TEGRA_VNDR_TUNING_STATUS0);
		while (j <= (TUNING_WORD_BIT_SIZE - 1)) {
			if (!(tun_word & (mask << j)) && !start_fail_def) {
				start_fail = i*TUNING_WORD_BIT_SIZE + j;
				start_fail_def = true;
				if (!first_fail_def) {
					first_fail = start_fail;
					first_fail_def = true;
				}
			} else if ((tun_word & (mask << j)) && !start_pass_def
					&& start_fail_def) {
				start_pass = i*TUNING_WORD_BIT_SIZE + j;
				start_pass_def = true;
				if (!first_pass_def) {
					first_pass = start_pass;
					first_pass_def = true;
				}
			} else if (!(tun_word & (mask << j)) && start_fail_def
					&& start_pass_def && !end_pass_def) {
				end_pass = i*TUNING_WORD_BIT_SIZE + j - 1;
				end_pass_def = true;
			} else if ((tun_word & (mask << j)) && start_pass_def
				&& start_fail_def && end_pass_def) {
				end_fail  = i*TUNING_WORD_BIT_SIZE + j - 1;
				end_fail_def = true;
				if ((end_pass - start_pass) >= upthres) {
					start_fail = end_pass + 1;
					start_pass = end_fail + 1;
					end_pass_def = false;
					end_fail_def = false;
					j++;
					continue;
				} else if ((end_pass - start_pass) < lowthres) {
					start_pass = end_fail + 1;
					end_pass_def = false;
					end_fail_def = false;
					j++;
					continue;
				}
				break;
			}
			j++;
			if ((i*TUNING_WORD_BIT_SIZE + j) == tun_iter - 1)
				break;
		}
		if (start_pass_def && end_pass_def && start_fail_def
				&& end_fail_def) {
			tegra_host->tuned_tap_delay = start_pass +
				(end_pass - start_pass)/2;
			return;
		}
	}
	/*
	 * If no edge found, retain tap set by HW tuning
	 */
	if (!first_fail_def) {
		WARN_ON("No edge detected\n");
		reg = sdhci_readl(host, SDHCI_TEGRA_VENDOR_CLOCK_CTRL);
		tegra_host->tuned_tap_delay =
			((reg & SDHCI_CLOCK_CTRL_TAP_MASK) >>
				SDHCI_CLOCK_CTRL_TAP_SHIFT);
	}
	/*
	 * Set tap based on fixed value relative to first edge
	 * if no valid windows found
	 */
	if (!end_fail_def && first_fail_def && first_pass_def) {
		edge1 = first_fail + (first_pass - first_fail)/2;
		if ((edge1 - 1) > fixed_tap)
			tegra_host->tuned_tap_delay = edge1 - fixed_tap;
		else
			tegra_host->tuned_tap_delay = edge1 + fixed_tap;
	}

}

static void tegra_sdhci_post_tuning(struct sdhci_host *host)
{
	struct sdhci_pltfm_host *pltfm_host = sdhci_priv(host);
	struct sdhci_tegra *tegra_host = sdhci_pltfm_priv(pltfm_host);
	const struct sdhci_tegra_soc_data *soc_data = tegra_host->soc_data;
	u32 reg;
	u8 start_tap, end_tap, window_width, upperthreshold, lowerthreshold;
	u8 fixed_tap;
	u16 num_tun_iter;
	u32 clk_rate_mhz, period, bestcase, worstcase;
	u32 avg_tap_delay, min_tap_delay, max_tap_delay;

	min_tap_delay = soc_data->min_tap_delay;
	max_tap_delay = soc_data->max_tap_delay;
	if (!min_tap_delay || !max_tap_delay) {
		pr_info("%s: Tuning correction cannot be applied",
				mmc_hostname(host->mmc));
		goto retain_hw_tun_tap;
	}

	clk_rate_mhz = tegra_host->curr_clk_rate/1000000;
	period = 1000000/clk_rate_mhz;
	bestcase = period/min_tap_delay;
	worstcase = period/max_tap_delay;
	avg_tap_delay = (period*2)/(min_tap_delay + max_tap_delay);
	upperthreshold = ((2*worstcase) + bestcase)/2;
	lowerthreshold = worstcase/4;
	fixed_tap = avg_tap_delay/2;

	reg = sdhci_readl(host, SDHCI_TEGRA_VNDR_TUNING_STATUS1);
	start_tap = reg & SDHCI_TEGRA_VNDR_TUNING_STATUS1_TAP_MASK;
	end_tap = (reg >> SDHCI_TEGRA_VNDR_TUNING_STATUS1_END_TAP_SHIFT) &
			SDHCI_TEGRA_VNDR_TUNING_STATUS1_TAP_MASK;
	window_width = end_tap - start_tap;

	num_tun_iter = (sdhci_readl(host, SDHCI_VNDR_TUN_CTRL0_0) &
				SDHCI_VNDR_TUN_CTRL0_TUN_ITER_MASK) >>
				SDHCI_VNDR_TUN_CTRL0_TUN_ITER_SHIFT;

	switch (num_tun_iter) {
	case 0:
		num_tun_iter = 40;
		break;
	case 1:
		num_tun_iter = 64;
		break;
	case 2:
		num_tun_iter = 128;
		break;
	case 3:
		num_tun_iter = 196;
		break;
	case 4:
		num_tun_iter = 256;
		break;
	default:
		WARN_ON("Invalid value of number of tuning iterations");
	}
	/*
	 * Apply tuning correction if partial window is selected by HW tuning
	 * or window merge is detected
	 */
	if ((start_tap == 0) || (end_tap == 254) ||
	   ((end_tap == 126) && (num_tun_iter == 128)) ||
	   (end_tap == (num_tun_iter - 1)) ||
	   (window_width >= upperthreshold)) {
		tegra_sdhci_dump_vendor_regs(host);
		pr_info("%s: Applying tuning correction\n",
				mmc_hostname(host->mmc));
		tegra_sdhci_apply_tuning_correction(host, num_tun_iter,
				upperthreshold, lowerthreshold, fixed_tap);
		pr_info("%s: Tap value after applying correction %u\n",
			mmc_hostname(host->mmc), tegra_host->tuned_tap_delay);
	} else {
retain_hw_tun_tap:
		reg = sdhci_readl(host, SDHCI_TEGRA_VENDOR_CLOCK_CTRL);
		tegra_host->tuned_tap_delay =
			((reg & SDHCI_CLOCK_CTRL_TAP_MASK) >>
				SDHCI_CLOCK_CTRL_TAP_SHIFT);
	}
	tegra_sdhci_set_tap(host, tegra_host->tuned_tap_delay);
	tegra_host->tuning_status = TUNING_STATUS_DONE;

	pr_debug("%s: hw tuning done ...\n", mmc_hostname(host->mmc));
	tegra_sdhci_dump_vendor_regs(host);
}

static void tegra_sdhci_mask_host_caps(struct sdhci_host *host, u8 uhs_mask)
{
	/* Mask any bus speed modes if set in platform data */
	if (uhs_mask & MMC_UHS_MASK_SDR12)
		host->mmc->caps &= ~MMC_CAP_UHS_SDR12;

	if (uhs_mask & MMC_UHS_MASK_SDR25)
		host->mmc->caps &= ~MMC_CAP_UHS_SDR25;

	if (uhs_mask & MMC_UHS_MASK_SDR50)
		host->mmc->caps &= ~MMC_CAP_UHS_SDR50;

	if (uhs_mask & MMC_UHS_MASK_SDR104)
		host->mmc->caps &= ~MMC_CAP_UHS_SDR104;

	if (uhs_mask & MMC_UHS_MASK_DDR50) {
		host->mmc->caps &= ~MMC_CAP_UHS_DDR50;
		host->mmc->caps &= ~MMC_CAP_1_8V_DDR;
	}

	if (uhs_mask & MMC_MASK_HS200) {
		host->mmc->caps2 &= ~MMC_CAP2_HS200;
		host->mmc->caps2 &= ~MMC_CAP2_HS400;
		host->mmc->caps2 &= ~MMC_CAP2_HS400_ES;
	}

	if (uhs_mask & MMC_MASK_HS400) {
		host->mmc->caps2 &= ~MMC_CAP2_HS400;
		host->mmc->caps2 &= ~MMC_CAP2_HS400_ES;
	}
	if (uhs_mask & MMC_MASK_SD_HS)
		host->mmc->caps &= ~MMC_CAP_SD_HIGHSPEED;
}

=======
>>>>>>> 97581b56
static void tegra_sdhci_reset(struct sdhci_host *host, u8 mask)
{
	struct sdhci_pltfm_host *pltfm_host = sdhci_priv(host);
	struct sdhci_tegra *tegra_host = sdhci_pltfm_priv(pltfm_host);
	const struct sdhci_tegra_soc_data *soc_data = tegra_host->soc_data;
	u32 misc_ctrl, clk_ctrl, pad_ctrl, misc_ctrl_2;
	int err;
	bool clear_ddr_signalling = true;

	sdhci_reset(host, mask);

	if (!(mask & SDHCI_RESET_ALL))
		return;

	if (tegra_platform_is_silicon()) {
		err = tegra_prod_set_by_name(&host->ioaddr, "prod",
			tegra_host->prods);
		if (err)
			dev_err(mmc_dev(host->mmc),
				"Failed to set prod-reset settings %d\n", err);
	}

	tegra_sdhci_set_tap(host, tegra_host->default_tap);
	tegra_sdhci_set_dqs_trim(host, tegra_host->dqs_trim);

	misc_ctrl = sdhci_readl(host, SDHCI_TEGRA_VENDOR_MISC_CTRL);
	clk_ctrl = sdhci_readl(host, SDHCI_TEGRA_VENDOR_CLOCK_CTRL);

	misc_ctrl &= ~(SDHCI_MISC_CTRL_ENABLE_SDHCI_SPEC_300 |
		       SDHCI_MISC_CTRL_ENABLE_SDR50 |
		       SDHCI_MISC_CTRL_ENABLE_DDR50 |
		       SDHCI_MISC_CTRL_ENABLE_SDR104);

	clk_ctrl &= ~(SDHCI_CLOCK_CTRL_TRIM_MASK |
		      SDHCI_CLOCK_CTRL_SPI_MODE_CLKEN_OVERRIDE);

	if (tegra_sdhci_is_pad_and_regulator_valid(host)) {
		/* Erratum: Enable SDHCI spec v3.00 support */
		if (soc_data->nvquirks & NVQUIRK_ENABLE_SDHCI_SPEC_300)
			misc_ctrl |= SDHCI_MISC_CTRL_ENABLE_SDHCI_SPEC_300;
		/* Advertise UHS modes as supported by host */
		if (soc_data->nvquirks & NVQUIRK_ENABLE_SDR50)
			misc_ctrl |= SDHCI_MISC_CTRL_ENABLE_SDR50;
		if ((soc_data->nvquirks & NVQUIRK_ENABLE_DDR50) &&
			!(tegra_host->uhs_mask & MMC_UHS_MASK_DDR50))
			misc_ctrl |= SDHCI_MISC_CTRL_ENABLE_DDR50;
		if (soc_data->nvquirks & NVQUIRK_ENABLE_SDR104)
			misc_ctrl |= SDHCI_MISC_CTRL_ENABLE_SDR104;
		if (soc_data->nvquirks & NVQUIRK_ENABLE_SDR50)
			clk_ctrl |= SDHCI_CLOCK_CTRL_SDR50_TUNING_OVERRIDE;
	}

	clk_ctrl |= tegra_host->default_trim << SDHCI_CLOCK_CTRL_TRIM_SHIFT;

	if (soc_data->nvquirks & NVQUIRK_SDMMC_CLK_OVERRIDE) {
		misc_ctrl_2 = sdhci_readl(host, SDHCI_TEGRA_VENDOR_MISC_CTRL_2);
		tegra_host->slcg_status = !(misc_ctrl_2 &
						SDHCI_MISC_CTRL_2_CLK_OVR_ON);
	} else
		tegra_host->slcg_status = !(clk_ctrl &
					SDHCI_CLOCK_CTRL_LEGACY_CLKEN_OVERRIDE);
	sdhci_writel(host, misc_ctrl, SDHCI_TEGRA_VENDOR_MISC_CTRL);
	sdhci_writel(host, clk_ctrl, SDHCI_TEGRA_VENDOR_CLOCK_CTRL);

	if (soc_data->nvquirks & NVQUIRK_HAS_PADCALIB) {
		pad_ctrl = sdhci_readl(host, SDHCI_TEGRA_SDMEM_COMP_PADCTRL);
		pad_ctrl &= ~SDHCI_TEGRA_SDMEM_COMP_PADCTRL_VREF_SEL_MASK;
		pad_ctrl |= SDHCI_TEGRA_SDMEM_COMP_PADCTRL_VREF_SEL_VAL;
		sdhci_writel(host, pad_ctrl, SDHCI_TEGRA_SDMEM_COMP_PADCTRL);

		tegra_host->pad_calib_required = true;
	}

	/* ddr signalling post resume */
	if ((host->mmc->pm_flags & MMC_PM_KEEP_POWER) &&
		((host->mmc->ios.timing == MMC_TIMING_MMC_DDR52) ||
		(host->mmc->ios.timing == MMC_TIMING_UHS_DDR50)))
		clear_ddr_signalling = false;

	if (clear_ddr_signalling)
		tegra_host->ddr_signaling = false;
	tegra_sdhci_mask_host_caps(host, tegra_host->uhs_mask);
}

static void tegra_sdhci_configure_cal_pad(struct sdhci_host *host, bool enable)
{
	u32 val;

	/*
	 * Enable or disable the additional I/O pad used by the drive strength
	 * calibration process.
	 */
	val = sdhci_readl(host, SDHCI_TEGRA_SDMEM_COMP_PADCTRL);

	if (enable)
		val |= SDHCI_TEGRA_SDMEM_COMP_PADCTRL_E_INPUT_E_PWRD;
	else
		val &= ~SDHCI_TEGRA_SDMEM_COMP_PADCTRL_E_INPUT_E_PWRD;

	sdhci_writel(host, val, SDHCI_TEGRA_SDMEM_COMP_PADCTRL);

	if (enable)
		udelay(2);
}

static void tegra_sdhci_set_pad_autocal_offset(struct sdhci_host *host,
					       u16 pdpu)
{
	u32 reg;

	reg = sdhci_readl(host, SDHCI_TEGRA_AUTO_CAL_CONFIG);
	reg &= ~SDHCI_AUTO_CAL_PDPU_OFFSET_MASK;
	reg |= pdpu;
	sdhci_writel(host, reg, SDHCI_TEGRA_AUTO_CAL_CONFIG);
}

static int tegra_sdhci_set_padctrl(struct sdhci_host *host, int voltage,
				   bool state_drvupdn)
{
	struct sdhci_pltfm_host *pltfm_host = sdhci_priv(host);
	struct sdhci_tegra *tegra_host = sdhci_pltfm_priv(pltfm_host);
	struct sdhci_tegra_autocal_offsets *offsets =
						&tegra_host->autocal_offsets;
	struct pinctrl_state *pinctrl_drvupdn = NULL;
	int ret = 0;
	u8 drvup = 0, drvdn = 0;
	u32 reg;

	if (!state_drvupdn) {
		/* PADS Drive Strength */
		if (voltage == MMC_SIGNAL_VOLTAGE_180) {
			if (tegra_host->pinctrl_state_1v8_drv) {
				pinctrl_drvupdn =
					tegra_host->pinctrl_state_1v8_drv;
			} else {
				drvup = offsets->pull_up_1v8_timeout;
				drvdn = offsets->pull_down_1v8_timeout;
			}
		} else {
			if (tegra_host->pinctrl_state_3v3_drv) {
				pinctrl_drvupdn =
					tegra_host->pinctrl_state_3v3_drv;
			} else {
				drvup = offsets->pull_up_3v3_timeout;
				drvdn = offsets->pull_down_3v3_timeout;
			}
		}

		if (pinctrl_drvupdn != NULL) {
			ret = pinctrl_select_state(tegra_host->pinctrl_sdmmc,
							pinctrl_drvupdn);
			if (ret < 0)
				dev_err(mmc_dev(host->mmc),
					"failed pads drvupdn, ret: %d\n", ret);
		} else if ((drvup) || (drvdn)) {
			reg = sdhci_readl(host,
					SDHCI_TEGRA_SDMEM_COMP_PADCTRL);
			reg &= ~SDHCI_COMP_PADCTRL_DRVUPDN_OFFSET_MASK;
			reg |= (drvup << 20) | (drvdn << 12);
			sdhci_writel(host, reg,
					SDHCI_TEGRA_SDMEM_COMP_PADCTRL);
		}
	} else {
		/* Toggle power gpio for switching voltage on FPGA */
		if (gpio_is_valid(tegra_host->volt_switch_gpio)) {
			if (voltage == MMC_SIGNAL_VOLTAGE_330) {
				gpio_set_value(tegra_host->volt_switch_gpio, 1);
				dev_info(mmc_dev(host->mmc),
					 "3.3V set by voltage switch gpio\n");
			} else {
				gpio_set_value(tegra_host->volt_switch_gpio, 0);
				dev_info(mmc_dev(host->mmc),
					 "1.8V set by voltage switch gpio\n");
			}
			return 0;
		}
		/* Dual Voltage PADS Voltage selection */
		if (!tegra_host->pad_control_available)
			return 0;

		if (voltage == MMC_SIGNAL_VOLTAGE_180) {
			ret = pinctrl_select_state(tegra_host->pinctrl_sdmmc,
						tegra_host->pinctrl_state_1v8);
			if (ret < 0)
				dev_err(mmc_dev(host->mmc),
					"setting 1.8V failed, ret: %d\n", ret);
		} else {
			ret = pinctrl_select_state(tegra_host->pinctrl_sdmmc,
						tegra_host->pinctrl_state_3v3);
			if (ret < 0)
				dev_err(mmc_dev(host->mmc),
					"setting 3.3V failed, ret: %d\n", ret);
		}
	}

	return ret;
}

static void tegra_sdhci_card_event(struct sdhci_host *host)
{
	struct sdhci_pltfm_host *pltfm_host = sdhci_priv(host);
	struct sdhci_tegra *tegra_host = sdhci_pltfm_priv(pltfm_host);
	int err = 0;

	if (!host->mmc->rem_card_present) {
		if (host->mmc->is_card_sd_express) {
			err = notifier_from_sd_call_chain(host, CARD_REMOVED);
			if (err != NOTIFY_OK) {
				pr_err("%s: SD express card removal failed\n",
				       mmc_hostname(host->mmc));
			}
			err = tegra_sdhci_pre_sd_exp_card_init(host, CARD_REMOVED, 0);
			if (err) {
				WARN_ON("Switch to default SD mode failed\r\n");
			} else {
				err = unregister_notifier_to_sd(host);
				if (!err)
					pr_info("%s: SD Express card removed successfully\n",
						mmc_hostname(host->mmc));
			}
		}
		if (tegra_host->sd_exp_support)
			host->mmc->caps2 |= MMC_CAP2_SD_EXPRESS_SUPPORT;
	}
}

static void tegra_sdhci_pad_autocalib(struct sdhci_host *host)
{
	struct sdhci_pltfm_host *pltfm_host = sdhci_priv(host);
	struct sdhci_tegra *tegra_host = sdhci_pltfm_priv(pltfm_host);
	struct sdhci_tegra_autocal_offsets offsets =
			tegra_host->autocal_offsets;
	struct mmc_ios *ios = &host->mmc->ios;
	bool card_clk_enabled;
	u16 pdpu;
	u32 reg;
	int ret;

	if (tegra_platform_is_vsp() || tegra_host->defer_calib)
		return;

	switch (ios->timing) {
	case MMC_TIMING_UHS_SDR104:
		pdpu = offsets.pull_down_sdr104 << 8 | offsets.pull_up_sdr104;
		break;
	case MMC_TIMING_MMC_HS400:
		pdpu = offsets.pull_down_hs400 << 8 | offsets.pull_up_hs400;
		break;
	default:
		if (ios->signal_voltage == MMC_SIGNAL_VOLTAGE_180)
			pdpu = offsets.pull_down_1v8 << 8 | offsets.pull_up_1v8;
		else
			pdpu = offsets.pull_down_3v3 << 8 | offsets.pull_up_3v3;
	}

	/* Set initial offset before auto-calibration */
	tegra_sdhci_set_pad_autocal_offset(host, pdpu);

	card_clk_enabled = tegra_sdhci_configure_card_clk(host, false);

	tegra_sdhci_configure_cal_pad(host, true);

	reg = sdhci_readl(host, SDHCI_TEGRA_AUTO_CAL_CONFIG);
	reg |= SDHCI_AUTO_CAL_ENABLE | SDHCI_AUTO_CAL_START;
	sdhci_writel(host, reg, SDHCI_TEGRA_AUTO_CAL_CONFIG);

	udelay(2);
	/* 10 ms timeout */
	ret = readl_poll_timeout(host->ioaddr + SDHCI_TEGRA_AUTO_CAL_STATUS,
				 reg, !(reg & SDHCI_TEGRA_AUTO_CAL_ACTIVE),
				 1000, 10000);

	tegra_sdhci_configure_cal_pad(host, false);

	tegra_sdhci_configure_card_clk(host, card_clk_enabled);

	if (ret) {
		dev_err(mmc_dev(host->mmc), "Pad autocal timed out\n");

		/* Disable automatic cal and use fixed Drive Strengths */
		reg = sdhci_readl(host, SDHCI_TEGRA_AUTO_CAL_CONFIG);
		reg &= ~SDHCI_AUTO_CAL_ENABLE;
		sdhci_writel(host, reg, SDHCI_TEGRA_AUTO_CAL_CONFIG);

		ret = tegra_sdhci_set_padctrl(host, ios->signal_voltage, false);
		if (ret < 0)
			dev_err(mmc_dev(host->mmc),
				"Setting drive strengths failed: %d\n", ret);
	}
}

static void tegra_sdhci_parse_pad_autocal_dt(struct sdhci_host *host)
{
	struct sdhci_pltfm_host *pltfm_host = sdhci_priv(host);
	struct sdhci_tegra *tegra_host = sdhci_pltfm_priv(pltfm_host);
	struct sdhci_tegra_autocal_offsets *autocal =
			&tegra_host->autocal_offsets;
	int err;

	err = device_property_read_u32(host->mmc->parent,
			"nvidia,pad-autocal-pull-up-offset-3v3",
			&autocal->pull_up_3v3);
	if (err)
		autocal->pull_up_3v3 = 0;

	err = device_property_read_u32(host->mmc->parent,
			"nvidia,pad-autocal-pull-down-offset-3v3",
			&autocal->pull_down_3v3);
	if (err)
		autocal->pull_down_3v3 = 0;

	err = device_property_read_u32(host->mmc->parent,
			"nvidia,pad-autocal-pull-up-offset-1v8",
			&autocal->pull_up_1v8);
	if (err)
		autocal->pull_up_1v8 = 0;

	err = device_property_read_u32(host->mmc->parent,
			"nvidia,pad-autocal-pull-down-offset-1v8",
			&autocal->pull_down_1v8);
	if (err)
		autocal->pull_down_1v8 = 0;

	err = device_property_read_u32(host->mmc->parent,
			"nvidia,pad-autocal-pull-up-offset-sdr104",
			&autocal->pull_up_sdr104);
	if (err)
		autocal->pull_up_sdr104 = autocal->pull_up_1v8;

	err = device_property_read_u32(host->mmc->parent,
			"nvidia,pad-autocal-pull-down-offset-sdr104",
			&autocal->pull_down_sdr104);
	if (err)
		autocal->pull_down_sdr104 = autocal->pull_down_1v8;

	err = device_property_read_u32(host->mmc->parent,
			"nvidia,pad-autocal-pull-up-offset-hs400",
			&autocal->pull_up_hs400);
	if (err)
		autocal->pull_up_hs400 = autocal->pull_up_1v8;

	err = device_property_read_u32(host->mmc->parent,
			"nvidia,pad-autocal-pull-down-offset-hs400",
			&autocal->pull_down_hs400);
	if (err)
		autocal->pull_down_hs400 = autocal->pull_down_1v8;

	/*
	 * Different fail-safe drive strength values based on the signaling
	 * voltage are applicable for SoCs supporting 3V3 and 1V8 pad controls.
	 * So, avoid reading below device tree properties for SoCs that don't
	 * have NVQUIRK_NEEDS_PAD_CONTROL.
	 */
	if (!(tegra_host->soc_data->nvquirks & NVQUIRK_NEEDS_PAD_CONTROL))
		return;

	err = device_property_read_u32(host->mmc->parent,
			"nvidia,pad-autocal-pull-up-offset-3v3-timeout",
			&autocal->pull_up_3v3_timeout);
	if (err) {
		if (!IS_ERR(tegra_host->pinctrl_state_3v3) &&
			(tegra_host->pinctrl_state_3v3_drv == NULL))
			pr_warn("%s: Missing autocal timeout 3v3-pad drvs\n",
				mmc_hostname(host->mmc));
		autocal->pull_up_3v3_timeout = 0;
	}

	err = device_property_read_u32(host->mmc->parent,
			"nvidia,pad-autocal-pull-down-offset-3v3-timeout",
			&autocal->pull_down_3v3_timeout);
	if (err) {
		if (!IS_ERR(tegra_host->pinctrl_state_3v3) &&
			(tegra_host->pinctrl_state_3v3_drv == NULL))
			pr_warn("%s: Missing autocal timeout 3v3-pad drvs\n",
				mmc_hostname(host->mmc));
		autocal->pull_down_3v3_timeout = 0;
	}

	err = device_property_read_u32(host->mmc->parent,
			"nvidia,pad-autocal-pull-up-offset-1v8-timeout",
			&autocal->pull_up_1v8_timeout);
	if (err) {
		if (!IS_ERR(tegra_host->pinctrl_state_1v8) &&
			(tegra_host->pinctrl_state_1v8_drv == NULL))
			pr_warn("%s: Missing autocal timeout 1v8-pad drvs\n",
				mmc_hostname(host->mmc));
		autocal->pull_up_1v8_timeout = 0;
	}

	err = device_property_read_u32(host->mmc->parent,
			"nvidia,pad-autocal-pull-down-offset-1v8-timeout",
			&autocal->pull_down_1v8_timeout);
	if (err) {
		if (!IS_ERR(tegra_host->pinctrl_state_1v8) &&
			(tegra_host->pinctrl_state_1v8_drv == NULL))
			pr_warn("%s: Missing autocal timeout 1v8-pad drvs\n",
				mmc_hostname(host->mmc));
		autocal->pull_down_1v8_timeout = 0;
	}
}

static void tegra_sdhci_request(struct mmc_host *mmc, struct mmc_request *mrq)
{
	struct sdhci_host *host = mmc_priv(mmc);
	struct sdhci_pltfm_host *pltfm_host = sdhci_priv(host);
	struct sdhci_tegra *tegra_host = sdhci_pltfm_priv(pltfm_host);
	const struct sdhci_tegra_soc_data *soc_data = tegra_host->soc_data;
	ktime_t since_calib = ktime_sub(ktime_get(), tegra_host->last_calib);

	/* 100 ms calibration interval is specified in the TRM */
	if ((soc_data->nvquirks & NVQUIRK_ENABLE_PERIODIC_CALIB) &&
			(ktime_to_ms(since_calib) > 100)) {
		tegra_sdhci_pad_autocalib(host);
		tegra_host->last_calib = ktime_get();
	}

	sdhci_request(mmc, mrq);
}

static void tegra_sdhci_parse_tap_and_trim(struct sdhci_host *host)
{
	struct sdhci_pltfm_host *pltfm_host = sdhci_priv(host);
	struct sdhci_tegra *tegra_host = sdhci_pltfm_priv(pltfm_host);
	int err;

	err = device_property_read_u32(host->mmc->parent, "nvidia,default-tap",
				       &tegra_host->default_tap);
	if (err)
		tegra_host->default_tap = 0;

	err = device_property_read_u32(host->mmc->parent, "nvidia,default-trim",
				       &tegra_host->default_trim);
	if (err)
		tegra_host->default_trim = 0;

	err = device_property_read_u32(host->mmc->parent, "nvidia,dqs-trim",
				       &tegra_host->dqs_trim);
	if (err)
		tegra_host->dqs_trim = 0x11;
}

static void tegra_sdhci_set_bg_trimmer_supply(struct sdhci_host *host,
					      bool enable)
{
	struct sdhci_pltfm_host *pltfm_host = sdhci_priv(host);
	struct sdhci_tegra *tegra_host = sdhci_pltfm_priv(pltfm_host);
	const struct sdhci_tegra_soc_data *soc_data = tegra_host->soc_data;
	unsigned int misc_ctrl;

	if (!(soc_data->nvquirks & NVQUIRK_CONTROL_TRIMMER_SUPPLY))
		return;

	misc_ctrl = sdhci_readl(host, SDHCI_TEGRA_VENDOR_IO_TRIM_CTRL_0);
	if (enable) {
		misc_ctrl &= ~(SDHCI_TEGRA_IO_TRIM_CTRL_0_SEL_VREG_MASK);
		sdhci_writel(host, misc_ctrl, SDHCI_TEGRA_VENDOR_IO_TRIM_CTRL_0);
		udelay(3);
		sdhci_reset(host, SDHCI_RESET_CMD | SDHCI_RESET_DATA);
	} else {
		misc_ctrl |= (SDHCI_TEGRA_IO_TRIM_CTRL_0_SEL_VREG_MASK);
		sdhci_writel(host, misc_ctrl, SDHCI_TEGRA_VENDOR_IO_TRIM_CTRL_0);
		udelay(1);
	}
}

static void tegra_sdhci_parse_dt(struct sdhci_host *host)
{
	struct sdhci_pltfm_host *pltfm_host = sdhci_priv(host);
	struct sdhci_tegra *tegra_host = sdhci_pltfm_priv(pltfm_host);
	int val = 0;

	if (device_property_read_bool(host->mmc->parent, "supports-cqe"))
		tegra_host->enable_hwcq = true;
	else
		tegra_host->enable_hwcq = false;

	if (tegra_host->enable_hwcq) {
		if (device_property_read_bool(host->mmc->parent,
						"nvidia,enable-cqic"))
			tegra_host->enable_cqic = true;
		else
			tegra_host->enable_cqic = false;
	}

	if (device_property_read_bool(host->mmc->parent, "nvidia,disable-rtpm"))
		tegra_host->disable_rtpm = true;
	else
		tegra_host->disable_rtpm = false;


	tegra_sdhci_parse_pad_autocal_dt(host);
	tegra_sdhci_parse_tap_and_trim(host);

	device_property_read_u32(host->mmc->parent, "uhs-mask",
				(u32 *)&tegra_host->uhs_mask);

	tegra_host->force_non_rem_rescan =
		device_property_read_bool(host->mmc->parent,
		"force-non-removable-rescan");
	tegra_host->cd_wakeup_capable = 
			device_property_read_bool(host->mmc->parent,
					"nvidia,cd-wakeup-capable");
	host->mmc->cd_cap_invert = device_property_read_bool(host->mmc->parent,
								"cd-inverted");

	tegra_host->en_periodic_cflush = device_property_read_bool(host->mmc->parent,
				"nvidia,en-periodic-cflush");
	if (tegra_host->en_periodic_cflush) {
		device_property_read_u32(host->mmc->parent,
				"nvidia,periodic-cflush-to", &val);
		host->mmc->flush_timeout = val;
		if (val == 0) {
			tegra_host->en_periodic_cflush = false;
		}
	}
	device_property_read_u32(host->mmc->parent, "nvidia,boot-detect-delay",
					&tegra_host->boot_detect_delay);
	device_property_read_u32(host->mmc->parent, "max-clk-limit",
		(u32 *)&tegra_host->max_clk_limit);
	device_property_read_u32(host->mmc->parent, "ddr-clk-limit",
		(u32 *)&tegra_host->max_ddr_clk_limit);

	tegra_host->skip_clk_rst = device_property_read_bool(host->mmc->parent,
							"nvidia,skip-clk-rst");
}

static unsigned long tegra_sdhci_apply_clk_limits(struct sdhci_host *host,
	unsigned int clock)
{
	struct sdhci_pltfm_host *pltfm_host = sdhci_priv(host);
	struct sdhci_tegra *tegra_host = sdhci_pltfm_priv(pltfm_host);
	unsigned long host_clk;

	if (tegra_host->ddr_signaling)
		host_clk = (tegra_host->max_ddr_clk_limit) ?
			tegra_host->max_ddr_clk_limit * 2 : clock * 2;
	else
		host_clk = (clock > tegra_host->max_clk_limit) ?
			tegra_host->max_clk_limit : clock;

	dev_dbg(mmc_dev(host->mmc), "Setting clk limit %lu\n", host_clk);
	return host_clk;
}

static void tegra_sdhci_set_clock(struct sdhci_host *host, unsigned int clock)
{
	struct sdhci_pltfm_host *pltfm_host = sdhci_priv(host);
	struct sdhci_tegra *tegra_host = sdhci_pltfm_priv(pltfm_host);
	unsigned long host_clk;

	if (host->mmc->skip_host_clkgate) {
		sdhci_set_card_clock(host, clock ? true : false);
		return;
	}

	if (!clock)
		return sdhci_set_clock(host, clock);

	/*
	 * In DDR50/52 modes the Tegra SDHCI controllers require the SDHCI
	 * divider to be configured to divided the host clock by two. The SDHCI
	 * clock divider is calculated as part of sdhci_set_clock() by
	 * sdhci_calc_clk(). The divider is calculated from host->max_clk and
	 * the requested clock rate.
	 *
	 * By setting the host->max_clk to clock * 2 the divider calculation
	 * will always result in the correct value for DDR50/52 modes,
	 * regardless of clock rate rounding, which may happen if the value
	 * from clk_get_rate() is used.
	 */
	if (!tegra_host->skip_clk_rst) {
		host_clk = tegra_sdhci_apply_clk_limits(host, clock);
		clk_set_rate(pltfm_host->clk, host_clk);
		tegra_host->curr_clk_rate = host_clk;
		if (tegra_host->ddr_signaling)
			host->max_clk = host_clk;
		else
			host->max_clk = clk_get_rate(pltfm_host->clk);
	}
	sdhci_set_clock(host, clock);

	if (tegra_host->pad_calib_required) {
		tegra_sdhci_pad_autocalib(host);
		tegra_host->pad_calib_required = false;
	}
}

<<<<<<< HEAD
static int tegra_sdhci_set_host_clock(struct sdhci_host *host, bool enable)
{
	struct sdhci_pltfm_host *pltfm_host = sdhci_priv(host);
	struct sdhci_tegra *tegra_host = sdhci_pltfm_priv(pltfm_host);
	u8 vndr_ctrl;
	int err;

	if (tegra_host->skip_clk_rst)
		return 0;

	if (!enable) {
		dev_dbg(mmc_dev(host->mmc), "Disabling clk\n");

		/*
		 * Power down BG trimmer supply(VREG).
		 * Ensure SDMMC host internal clocks are
		 * turned off before calling this function.
		 */
		tegra_sdhci_set_bg_trimmer_supply(host, false);

		/* Update SDMMC host CAR clock status */
		vndr_ctrl = sdhci_readb(host, SDHCI_TEGRA_VENDOR_CLOCK_CTRL);
		vndr_ctrl &= ~SDHCI_CLOCK_CTRL_SDMMC_CLK;
		sdhci_writeb(host, vndr_ctrl, SDHCI_TEGRA_VENDOR_CLOCK_CTRL);

		/* Disable SDMMC host CAR clock */
		clk_disable_unprepare(pltfm_host->clk);
	} else {
		dev_dbg(mmc_dev(host->mmc), "Enabling clk\n");

		/* Enable SDMMC host CAR clock */
		err = clk_prepare_enable(pltfm_host->clk);
		if (err) {
			dev_err(mmc_dev(host->mmc),
				"clk enable failed %d\n", err);
			return err;
		}

		/* Reset SDMMC host CAR clock status */
		vndr_ctrl = sdhci_readb(host, SDHCI_TEGRA_VENDOR_CLOCK_CTRL);
		vndr_ctrl |= SDHCI_CLOCK_CTRL_SDMMC_CLK;
		sdhci_writeb(host, vndr_ctrl, SDHCI_TEGRA_VENDOR_CLOCK_CTRL);

		/*
		 * Power up BG trimmer supply(VREG).
		 * Ensure SDMMC host internal clocks are
		 * turned off before calling this function.
		 */
		tegra_sdhci_set_bg_trimmer_supply(host, true);
	}

	return 0;
=======
static void tegra_sdhci_hs400_enhanced_strobe(struct mmc_host *mmc,
					      struct mmc_ios *ios)
{
	struct sdhci_host *host = mmc_priv(mmc);
	u32 val;

	val = sdhci_readl(host, SDHCI_TEGRA_VENDOR_SYS_SW_CTRL);

	if (ios->enhanced_strobe) {
		val |= SDHCI_TEGRA_SYS_SW_CTRL_ENHANCED_STROBE;
		/*
		 * When CMD13 is sent from mmc_select_hs400es() after
		 * switching to HS400ES mode, the bus is operating at
		 * either MMC_HIGH_26_MAX_DTR or MMC_HIGH_52_MAX_DTR.
		 * To meet Tegra SDHCI requirement at HS400ES mode, force SDHCI
		 * interface clock to MMC_HS200_MAX_DTR (200 MHz) so that host
		 * controller CAR clock and the interface clock are rate matched.
		 */
		tegra_sdhci_set_clock(host, MMC_HS200_MAX_DTR);
	} else {
		val &= ~SDHCI_TEGRA_SYS_SW_CTRL_ENHANCED_STROBE;
	}

	sdhci_writel(host, val, SDHCI_TEGRA_VENDOR_SYS_SW_CTRL);
>>>>>>> 97581b56
}

static unsigned int tegra_sdhci_get_max_clock(struct sdhci_host *host)
{
	struct sdhci_pltfm_host *pltfm_host = sdhci_priv(host);

	return clk_round_rate(pltfm_host->clk, UINT_MAX);
}

static void tegra_sdhci_set_dqs_trim(struct sdhci_host *host, u8 trim)
{
	u32 val;

	val = sdhci_readl(host, SDHCI_TEGRA_VENDOR_CAP_OVERRIDES);
	val &= ~SDHCI_TEGRA_CAP_OVERRIDES_DQS_TRIM_MASK;
	val |= trim << SDHCI_TEGRA_CAP_OVERRIDES_DQS_TRIM_SHIFT;
	sdhci_writel(host, val, SDHCI_TEGRA_VENDOR_CAP_OVERRIDES);
}

static void tegra_sdhci_hs400_dll_cal(struct sdhci_host *host)
{
	u32 reg;
	int timeout=5;

	reg = sdhci_readl(host, SDHCI_TEGRA_VENDOR_DLLCAL_CFG);
	reg |= SDHCI_TEGRA_DLLCAL_CALIBRATE;
	sdhci_writel(host, reg, SDHCI_TEGRA_VENDOR_DLLCAL_CFG);

	mdelay(1);

	/*
	 * Wait for calibrate_en bit to clear before checking
	 * calibration status
	 */
	while (sdhci_readl(host, SDHCI_TEGRA_VENDOR_DLLCAL_CFG) &
			SDHCI_TEGRA_DLLCAL_CALIBRATE)
		;

	/* Wait until DLL calibration is done */
	/* 1 ms sleep, 5 ms timeout */
	do {
		if (!(sdhci_readl(host, SDHCI_TEGRA_VENDOR_DLLCAL_STA) &
			SDHCI_TEGRA_DLLCAL_STA_ACTIVE))
			break;
		mdelay(1);
		timeout--;
	} while (timeout);

	if (!timeout)
		dev_err(mmc_dev(host->mmc),
			"HS400 delay line calibration timed out\n");
}

static void tegra_sdhci_dll_calib(struct sdhci_host *host)
{
	struct mmc_host *mmc = host->mmc;

	if ((mmc->ios.timing == MMC_TIMING_MMC_DDR52) ||
		(mmc->ios.timing == MMC_TIMING_UHS_DDR50)) {
		/*
		 * Tegra SDMMC controllers support DDR mode with only clock
		 * divisor 1. Set the clock frequency here again to ensure
		 * host and device clocks are correctly configured.
		 */
		tegra_sdhci_set_clock(host, host->max_clk);
	} else if (mmc->ios.timing == MMC_TIMING_MMC_HS400) {
		tegra_sdhci_hs400_dll_cal(host);
	}
}


static int tegra_sdhci_execute_hw_tuning(struct mmc_host *mmc, u32 opcode)
{
	struct sdhci_host *host = mmc_priv(mmc);
	int err;

	if (tegra_sdhci_skip_retuning(host))
		return 0;

	err = sdhci_execute_tuning(mmc, opcode);
	if (!err && !host->tuning_err)
		tegra_sdhci_post_tuning(host);

	return err;
}

static void tegra_sdhci_set_uhs_signaling(struct sdhci_host *host,
					  unsigned timing)
{
	struct sdhci_pltfm_host *pltfm_host = sdhci_priv(host);
	struct sdhci_tegra *tegra_host = sdhci_pltfm_priv(pltfm_host);
	int ret;
	bool tuning_mode = false;
	bool set_num_tun_iter = false;
	bool set_trim_delay = false;
	bool set_padpipe_clk_override = false;
	bool set_sdmmc_spare_0 = false;
	bool do_hs400_dll_cal = false;

	tegra_host->ddr_signaling = false;

	sdhci_set_uhs_signaling(host, timing);

	switch (timing) {
	case MMC_TIMING_UHS_SDR50:
	case MMC_TIMING_UHS_SDR104:
		tuning_mode = true;
		break;
	case MMC_TIMING_MMC_DDR52:
		set_sdmmc_spare_0 = true;
		set_trim_delay = true;
		tegra_host->ddr_signaling = true;
		break;
	case MMC_TIMING_UHS_DDR50:
		tegra_host->ddr_signaling = true;
		set_trim_delay = true;
		break;
	case MMC_TIMING_MMC_HS200:
		set_trim_delay = true;
		tuning_mode = true;
		set_num_tun_iter = true;
		set_padpipe_clk_override = true;
		break;
	case MMC_TIMING_MMC_HS400:
		tuning_mode = true;
		set_num_tun_iter = true;
		set_padpipe_clk_override = true;
		do_hs400_dll_cal = true;
		break;
	default:
		break;
	}

	/* Set Tap delay */
	if ((tegra_host->tuning_status == TUNING_STATUS_DONE) &&
		tuning_mode)
		tegra_sdhci_set_tap(host, tegra_host->tuned_tap_delay);
	else
		tegra_sdhci_set_tap(host, tegra_host->default_tap);

	if (!tegra_platform_is_silicon() && do_hs400_dll_cal)
		return tegra_sdhci_dll_calib(host);

	/* Set trim delay */
	if (set_trim_delay) {
		ret = tegra_prod_set_by_name_partially(&host->ioaddr,
				prod_device_states[timing], tegra_host->prods,
				0, SDHCI_TEGRA_VENDOR_CLOCK_CTRL,
				SDHCI_CLOCK_CTRL_TRIM_MASK <<
				SDHCI_CLOCK_CTRL_TRIM_SHIFT);
		if (ret < 0)
			dev_err(mmc_dev(host->mmc),
				"Failed to set trim value for timing %d, %d\n",
				timing, ret);
	}

	/*set padpipe_clk_override*/
	if (set_padpipe_clk_override) {
		ret = tegra_prod_set_by_name_partially(&host->ioaddr,
				prod_device_states[timing], tegra_host->prods,
				0, SDHCI_TEGRA_VENDOR_CLOCK_CTRL,
				SDHCI_CLOCK_CTRL_PADPIPE_CLKEN_OVERRIDE);
		if (ret < 0)
			dev_err(mmc_dev(host->mmc),
				"Failed to set padpipe clk override value for timing %d, %d\n",
				timing, ret);
	}
	/* Set number of tuning iterations */
	if (set_num_tun_iter) {
		ret = tegra_prod_set_by_name_partially(&host->ioaddr,
				prod_device_states[timing], tegra_host->prods,
				0, SDHCI_VNDR_TUN_CTRL0_0,
				SDHCI_VNDR_TUN_CTRL0_TUN_ITER_MASK);
		if (ret < 0)
			dev_err(mmc_dev(host->mmc),
				"Failed to set number of iterations for timing %d, %d\n",
				timing, ret);
	}
	/* Set SDMMC_SPARE_0*/
	if (set_sdmmc_spare_0) {
		ret = tegra_prod_set_by_name_partially(&host->ioaddr,
				prod_device_states[timing], tegra_host->prods,
				0, SDHCI_TEGRA_VENDOR_MISC_CTRL,
				 SDHCI_MISC_CTRL_SDMMC_SPARE_0_MASK);
		if (ret < 0)
			dev_err(mmc_dev(host->mmc),
				"Failed to set spare0 field for timing %d, %d\n",
				timing, ret);
	}

	if (do_hs400_dll_cal)
		tegra_sdhci_dll_calib(host);
}

static unsigned int tegra_sdhci_get_sw_timeout_value(struct sdhci_host *host)
{
	/*
	 * With SDMMC timeout clock set to 12MHZ, host controller waits for
	 * 11.18 seconds before triggering data timeout error interrupt.
	 * Increase SW timer timeout value to 12 seconds to avoid SW timer
	 * getting triggered before data timeout error interrupt.
	 */
	return 12 * HZ;
}

static unsigned int tegra_sdhci_get_timeout_clock(struct sdhci_host *host)
{
	/*
	* Tegra SDMMC controller advertises 12MHz timeout clock. Controller
	* models in simulator might not advertise the timeout clock frequency.
	* To avoid errors, return 12MHz clock for supporting timeout clock
	* on simulators.
	*/
	return SDMMC_TIMEOUT_CLK_FREQ_MHZ * 1000;
}

static int tegra_sdhci_execute_tuning(struct sdhci_host *host, u32 opcode)
{
	unsigned int min, max;

	/*
	 * Start search for minimum tap value at 10, as smaller values are
	 * may wrongly be reported as working but fail at higher speeds,
	 * according to the TRM.
	 */
	min = 10;
	while (min < 255) {
		tegra_sdhci_set_tap(host, min);
		if (!mmc_send_tuning(host->mmc, opcode, NULL))
			break;
		min++;
	}

	/* Find the maximum tap value that still passes. */
	max = min + 1;
	while (max < 255) {
		tegra_sdhci_set_tap(host, max);
		if (mmc_send_tuning(host->mmc, opcode, NULL)) {
			max--;
			break;
		}
		max++;
	}

	/* The TRM states the ideal tap value is at 75% in the passing range. */
	tegra_sdhci_set_tap(host, min + ((max - min) * 3 / 4));

	return mmc_send_tuning(host->mmc, opcode, NULL);
}

static int tegra_sdhci_get_max_tuning_loop_counter(struct sdhci_host *host)
{
	struct sdhci_pltfm_host *pltfm_host = sdhci_priv(host);
	struct sdhci_tegra *tegra_host = sdhci_pltfm_priv(pltfm_host);
	int err = 0;

	if (!tegra_platform_is_silicon())
		return 257;

	err = tegra_prod_set_by_name_partially(&host->ioaddr,
			prod_device_states[host->mmc->ios.timing],
			tegra_host->prods, 0, SDHCI_VNDR_TUN_CTRL0_0,
			SDHCI_VNDR_TUN_CTRL0_TUN_ITER_MASK);
	if (err)
		dev_err(mmc_dev(host->mmc),
			"%s: error %d in tuning iteration update\n",
				__func__, err);

	return 257;
}

static int sdhci_tegra_start_signal_voltage_switch(struct mmc_host *mmc,
						   struct mmc_ios *ios)
{
	struct sdhci_host *host = mmc_priv(mmc);
	struct sdhci_pltfm_host *pltfm_host = sdhci_priv(host);
	struct sdhci_tegra *tegra_host = sdhci_pltfm_priv(pltfm_host);
	int ret = 0;

	if (ios->signal_voltage == MMC_SIGNAL_VOLTAGE_330) {
		ret = tegra_sdhci_set_padctrl(host, ios->signal_voltage, true);
		if (ret < 0)
			return ret;
		tegra_sdhci_update_sdmmc_pinctrl_register(host, false);
		ret = sdhci_start_signal_voltage_switch(mmc, ios);
	} else if (ios->signal_voltage == MMC_SIGNAL_VOLTAGE_180) {
		ret = sdhci_start_signal_voltage_switch(mmc, ios);
		if (ret < 0)
			return ret;
		ret = tegra_sdhci_set_padctrl(host, ios->signal_voltage, true);
		tegra_sdhci_update_sdmmc_pinctrl_register(host, true);
	}

	if (tegra_host->pad_calib_required)
		tegra_sdhci_pad_autocalib(host);

	return ret;
}

static bool tegra_sdhci_skip_retuning(struct sdhci_host *host)
{
	struct sdhci_pltfm_host *pltfm_host = sdhci_priv(host);
	struct sdhci_tegra *tegra_host = sdhci_pltfm_priv(pltfm_host);

	if (tegra_host->tuning_status == TUNING_STATUS_DONE) {
		dev_dbg(mmc_dev(host->mmc),
			"Tuning done, restoring the best tap value : %u\n",
				tegra_host->tuned_tap_delay);
		tegra_sdhci_set_tap(host, tegra_host->tuned_tap_delay);
		return true;
	}

	return false;
}

static void tegra_sdhci_init_sdexp_pinctrl_info(struct sdhci_tegra *tegra_host)
{
	if (IS_ERR_OR_NULL(tegra_host->pinctrl_sdmmc)) {
		pr_debug("No pinctrl info for SD express selection\n");
			return;
	}

	tegra_host->pinctrl_state_sdexp_disable = pinctrl_lookup_state(
				tegra_host->pinctrl_sdmmc, "sdmmc-sdexp-disable");
	if (IS_ERR(tegra_host->pinctrl_state_sdexp_disable)) {
		if (PTR_ERR(tegra_host->pinctrl_state_sdexp_disable) == -ENODEV)
			tegra_host->pinctrl_state_sdexp_disable = NULL;
	}

	tegra_host->pinctrl_state_sdexp_enable = pinctrl_lookup_state(
				tegra_host->pinctrl_sdmmc, "sdmmc-sdexp-enable");
	if (IS_ERR(tegra_host->pinctrl_state_sdexp_enable)) {
		if (PTR_ERR(tegra_host->pinctrl_state_sdexp_enable) == -ENODEV)
			tegra_host->pinctrl_state_sdexp_enable = NULL;
	}
}
static int tegra_sdhci_init_pinctrl_info(struct device *dev,
					 struct sdhci_tegra *tegra_host)
{
	const struct sdhci_tegra_soc_data *soc_data = tegra_host->soc_data;
	int i, ret;

	if (!tegra_platform_is_silicon())
		return 0;

	tegra_host->prods = devm_tegra_prod_get(dev);
	if (IS_ERR_OR_NULL(tegra_host->prods)) {
		dev_err(dev, "Prod-setting not available\n");
		tegra_host->prods = NULL;
	}

	tegra_host->pinctrl_sdmmc = devm_pinctrl_get(dev);
	if (IS_ERR(tegra_host->pinctrl_sdmmc)) {
		dev_dbg(dev, "No pinctrl info, err: %ld\n",
			PTR_ERR(tegra_host->pinctrl_sdmmc));
		return -1;
	}

	tegra_host->pinctrl_state_1v8_drv = pinctrl_lookup_state(
				tegra_host->pinctrl_sdmmc, "sdmmc-1v8-drv");
	if (IS_ERR(tegra_host->pinctrl_state_1v8_drv)) {
		if (PTR_ERR(tegra_host->pinctrl_state_1v8_drv) == -ENODEV)
			tegra_host->pinctrl_state_1v8_drv = NULL;
	}

	tegra_host->pinctrl_state_3v3_drv = pinctrl_lookup_state(
				tegra_host->pinctrl_sdmmc, "sdmmc-3v3-drv");
	if (IS_ERR(tegra_host->pinctrl_state_3v3_drv)) {
		if (PTR_ERR(tegra_host->pinctrl_state_3v3_drv) == -ENODEV)
			tegra_host->pinctrl_state_3v3_drv = NULL;
	}

	tegra_host->pinctrl_state_3v3 =
		pinctrl_lookup_state(tegra_host->pinctrl_sdmmc, "sdmmc-3v3");
	if (IS_ERR(tegra_host->pinctrl_state_3v3)) {
		dev_warn(dev, "Missing 3.3V pad state, err: %ld\n",
			 PTR_ERR(tegra_host->pinctrl_state_3v3));
		return -1;
	}

	tegra_host->pinctrl_state_1v8 =
		pinctrl_lookup_state(tegra_host->pinctrl_sdmmc, "sdmmc-1v8");
	if (IS_ERR(tegra_host->pinctrl_state_1v8)) {
		dev_warn(dev, "Missing 1.8V pad state, err: %ld\n",
			 PTR_ERR(tegra_host->pinctrl_state_1v8));
		return -1;
	}

	tegra_host->pad_control_available = true;

	if (soc_data->nvquirks & NVQUIRK_UPDATE_PIN_CNTRL_REG) {
		tegra_host->schmitt_enable[0] =
			pinctrl_lookup_state(tegra_host->pinctrl_sdmmc,
			"sdmmc_schmitt_enable");
		if (IS_ERR_OR_NULL(tegra_host->schmitt_enable[0]))
			dev_err(dev, "Missing schmitt enable state\n");

		tegra_host->schmitt_enable[1] =
			pinctrl_lookup_state(tegra_host->pinctrl_sdmmc,
			"sdmmc_clk_schmitt_enable");
		if (IS_ERR_OR_NULL(tegra_host->schmitt_enable[1]))
			dev_err(dev, "Missing clk schmitt enable state\n");

		tegra_host->schmitt_disable[0] =
			pinctrl_lookup_state(tegra_host->pinctrl_sdmmc,
			"sdmmc_schmitt_disable");
		if (IS_ERR_OR_NULL(tegra_host->schmitt_disable[0]))
			dev_err(dev, "Missing schmitt disable state\n");

		tegra_host->schmitt_disable[1] =
			pinctrl_lookup_state(tegra_host->pinctrl_sdmmc,
			"sdmmc_clk_schmitt_disable");
		if (IS_ERR_OR_NULL(tegra_host->schmitt_disable[1]))
			dev_err(dev, "Missing clk schmitt disable state\n");

		for (i = 0; i < 2; i++) {
			if (!IS_ERR_OR_NULL(tegra_host->schmitt_disable[i])) {
				ret = pinctrl_select_state(tegra_host->pinctrl_sdmmc,
					tegra_host->schmitt_disable[i]);
				if (ret < 0)
					dev_warn(dev, "setting schmitt state failed\n");
			}
		}
	}

	return 0;
}

static void tegra_sdhci_update_sdmmc_pinctrl_register(struct sdhci_host *sdhci,
       bool set)
{
	struct sdhci_pltfm_host *pltfm_host = sdhci_priv(sdhci);
	struct sdhci_tegra *tegra_host = sdhci_pltfm_priv(pltfm_host);
	const struct sdhci_tegra_soc_data *soc_data = tegra_host->soc_data;
	struct pinctrl_state *set_schmitt[2];
	int ret;
	int i;

	if (!(soc_data->nvquirks & NVQUIRK_UPDATE_PIN_CNTRL_REG))
		return;

	if (set) {
		set_schmitt[0] = tegra_host->schmitt_enable[0];
		set_schmitt[1] = tegra_host->schmitt_enable[1];
	} else {
		set_schmitt[0] = tegra_host->schmitt_disable[0];
		set_schmitt[1] = tegra_host->schmitt_disable[1];
	}

	for (i = 0; i < 2; i++) {
		if (IS_ERR_OR_NULL(set_schmitt[i]))
			continue;
		ret = pinctrl_select_state(tegra_host->pinctrl_sdmmc,
			set_schmitt[i]);
		if (ret < 0)
			dev_warn(mmc_dev(sdhci->mmc),
				"setting schmitt state failed\n");
	}
}


static void tegra_sdhci_voltage_switch(struct sdhci_host *host)
{
	struct sdhci_pltfm_host *pltfm_host = sdhci_priv(host);
	struct sdhci_tegra *tegra_host = sdhci_pltfm_priv(pltfm_host);
	const struct sdhci_tegra_soc_data *soc_data = tegra_host->soc_data;

	if (soc_data->nvquirks & NVQUIRK_HAS_PADCALIB)
		tegra_host->pad_calib_required = true;
}

static void tegra_cqhci_writel(struct cqhci_host *cq_host, u32 val, int reg)
{
	struct mmc_host *mmc = cq_host->mmc;
	struct sdhci_host *host = mmc_priv(mmc);
	u8 ctrl;
	ktime_t timeout;
	bool timed_out;

	/*
	 * During CQE resume/unhalt, CQHCI driver unhalts CQE prior to
	 * cqhci_host_ops enable where SDHCI DMA and BLOCK_SIZE registers need
	 * to be re-configured.
	 * Tegra CQHCI/SDHCI prevents write access to block size register when
	 * CQE is unhalted. So handling CQE resume sequence here to configure
	 * SDHCI block registers prior to exiting CQE halt state.
	 */
	if (reg == CQHCI_CTL && !(val & CQHCI_HALT) &&
	    cqhci_readl(cq_host, CQHCI_CTL) & CQHCI_HALT) {
		sdhci_writew(host, SDHCI_TEGRA_CQE_TRNS_MODE, SDHCI_TRANSFER_MODE);
		sdhci_cqe_enable(mmc);
		writel(val, cq_host->mmio + reg);
		timeout = ktime_add_us(ktime_get(), 50);
		while (1) {
			timed_out = ktime_compare(ktime_get(), timeout) > 0;
			ctrl = cqhci_readl(cq_host, CQHCI_CTL);
			if (!(ctrl & CQHCI_HALT) || timed_out)
				break;
		}
		/*
		 * CQE usually resumes very quick, but incase if Tegra CQE
		 * doesn't resume retry unhalt.
		 */
		if (timed_out)
			writel(val, cq_host->mmio + reg);
	} else {
		writel(val, cq_host->mmio + reg);
	}
}

static void sdhci_tegra_update_dcmd_desc(struct mmc_host *mmc,
					 struct mmc_request *mrq, u64 *data)
{
	struct sdhci_pltfm_host *pltfm_host = sdhci_priv(mmc_priv(mmc));
	struct sdhci_tegra *tegra_host = sdhci_pltfm_priv(pltfm_host);
	const struct sdhci_tegra_soc_data *soc_data = tegra_host->soc_data;

	if (soc_data->nvquirks & NVQUIRK_CQHCI_DCMD_R1B_CMD_TIMING &&
	    mrq->cmd->flags & MMC_RSP_R1B)
		*data |= CQHCI_CMD_TIMING(1);
}

static void sdhci_tegra_cqe_enable(struct mmc_host *mmc)
{
	struct cqhci_host *cq_host = mmc->cqe_private;
	struct sdhci_host *host = mmc_priv(mmc);
	u32 val;

	/*
	 * Tegra CQHCI/SDMMC design prevents write access to sdhci block size
	 * register when CQE is enabled and unhalted.
	 * CQHCI driver enables CQE prior to activation, so disable CQE before
	 * programming block size in sdhci controller and enable it back.
	 */
	if (!cq_host->activated) {
		val = cqhci_readl(cq_host, CQHCI_CFG);
		if (val & CQHCI_ENABLE)
			cqhci_writel(cq_host, (val & ~CQHCI_ENABLE),
				     CQHCI_CFG);
		sdhci_writew(host, SDHCI_TEGRA_CQE_TRNS_MODE, SDHCI_TRANSFER_MODE);
		sdhci_cqe_enable(mmc);
		if (val & CQHCI_ENABLE)
			cqhci_writel(cq_host, val, CQHCI_CFG);
	}

	/*
	 * CMD CRC errors are seen sometimes with some eMMC devices when status
	 * command is sent during transfer of last data block which is the
	 * default case as send status command block counter (CBC) is 1.
	 * Recommended fix to set CBC to 0 allowing send status command only
	 * when data lines are idle.
	 */
	val = cqhci_readl(cq_host, CQHCI_SSC1);
	val &= ~CQHCI_SSC1_CBC_MASK;
	cqhci_writel(cq_host, val, CQHCI_SSC1);
}

static void sdhci_tegra_cqe_pre_enable(struct mmc_host *mmc)
{
	struct cqhci_host *cq_host = mmc->cqe_private;
	u32 reg;

	reg = cqhci_readl(cq_host, CQHCI_CFG);
	reg |= CQHCI_ENABLE;
	cqhci_writel(cq_host, reg, CQHCI_CFG);
}

static void sdhci_tegra_cqe_post_disable(struct mmc_host *mmc)
{
	struct cqhci_host *cq_host = mmc->cqe_private;
	struct sdhci_host *host = mmc_priv(mmc);
	u32 reg;

	reg = cqhci_readl(cq_host, CQHCI_CFG);
	reg &= ~CQHCI_ENABLE;
	cqhci_writel(cq_host, reg, CQHCI_CFG);
	sdhci_writew(host, 0x0, SDHCI_TRANSFER_MODE);
}

static void sdhci_tegra_dumpregs(struct mmc_host *mmc)
{
	sdhci_dumpregs(mmc_priv(mmc));
}

static u32 sdhci_tegra_cqhci_irq(struct sdhci_host *host, u32 intmask)
{
	int cmd_error = 0;
	int data_error = 0;

	if (!sdhci_cqe_irq(host, intmask, &cmd_error, &data_error))
		return intmask;

	cqhci_irq(host->mmc, intmask, cmd_error, data_error);

	return 0;
}

/* Configure voltage switch specific requirements */
static void tegra_sdhci_voltage_switch_req(struct sdhci_host *host, bool req)
{
	struct sdhci_pltfm_host *pltfm_host = sdhci_priv(host);
	struct sdhci_tegra *tegra_host = sdhci_pltfm_priv(pltfm_host);
	const struct sdhci_tegra_soc_data *soc_data = tegra_host->soc_data;
	u32 clk_ctrl;

	if (!req) {
		/* Disable SLCG */
		clk_ctrl = sdhci_readl(host, SDHCI_TEGRA_VENDOR_CLOCK_CTRL);
		clk_ctrl = clk_ctrl | SDHCI_CLOCK_CTRL_LEGACY_CLKEN_OVERRIDE;
		sdhci_writel(host, clk_ctrl, SDHCI_TEGRA_VENDOR_CLOCK_CTRL);

		if (soc_data->nvquirks & NVQUIRK_SDMMC_CLK_OVERRIDE) {
			clk_ctrl = sdhci_readl(host,
						SDHCI_TEGRA_VENDOR_MISC_CTRL_2);
			clk_ctrl = clk_ctrl | SDHCI_MISC_CTRL_2_CLK_OVR_ON;
			sdhci_writel(host, clk_ctrl,
						SDHCI_TEGRA_VENDOR_MISC_CTRL_2);
		}
	} else  {
		/* Restore SLCG */
		if (tegra_host->slcg_status) {
			clk_ctrl = sdhci_readl(host,
						SDHCI_TEGRA_VENDOR_CLOCK_CTRL);
			clk_ctrl = clk_ctrl &
					~SDHCI_CLOCK_CTRL_LEGACY_CLKEN_OVERRIDE;
			sdhci_writel(host, clk_ctrl,
						SDHCI_TEGRA_VENDOR_CLOCK_CTRL);
			if (soc_data->nvquirks &
					NVQUIRK_SDMMC_CLK_OVERRIDE) {
				clk_ctrl = sdhci_readl(host,
						SDHCI_TEGRA_VENDOR_MISC_CTRL_2);
				clk_ctrl = clk_ctrl &
						~SDHCI_MISC_CTRL_2_CLK_OVR_ON;
				sdhci_writel(host, clk_ctrl,
						SDHCI_TEGRA_VENDOR_MISC_CTRL_2);
			}
		}
	}

}

static void tegra_sdhci_set_timeout(struct sdhci_host *host,
				    struct mmc_command *cmd)
{
	u32 val;

	/*
	 * HW busy detection timeout is based on programmed data timeout
	 * counter and maximum supported timeout is 11s which may not be
	 * enough for long operations like cache flush, sleep awake, erase.
	 *
	 * ERASE_TIMEOUT_LIMIT bit of VENDOR_MISC_CTRL register allows
	 * host controller to wait for busy state until the card is busy
	 * without HW timeout.
	 *
	 * So, use infinite busy wait mode for operations that may take
	 * more than maximum HW busy timeout of 11s otherwise use finite
	 * busy wait mode.
	 */
	val = sdhci_readl(host, SDHCI_TEGRA_VENDOR_MISC_CTRL);
	if (cmd && cmd->busy_timeout >= 11 * MSEC_PER_SEC)
		val |= SDHCI_MISC_CTRL_ERASE_TIMEOUT_LIMIT;
	else
		val &= ~SDHCI_MISC_CTRL_ERASE_TIMEOUT_LIMIT;
	sdhci_writel(host, val, SDHCI_TEGRA_VENDOR_MISC_CTRL);

	__sdhci_set_timeout(host, cmd);
}

static const struct cqhci_host_ops sdhci_tegra_cqhci_ops = {
	.write_l    = tegra_cqhci_writel,
	.enable	= sdhci_tegra_cqe_enable,
	.disable = sdhci_cqe_disable,
	.dumpregs = sdhci_tegra_dumpregs,
	.update_dcmd_desc = sdhci_tegra_update_dcmd_desc,
	.pre_enable = sdhci_tegra_cqe_pre_enable,
	.post_disable = sdhci_tegra_cqe_post_disable,
};

static int tegra_sdhci_set_dma_mask(struct sdhci_host *host)
{
	struct sdhci_pltfm_host *platform = sdhci_priv(host);
	struct sdhci_tegra *tegra = sdhci_pltfm_priv(platform);
	const struct sdhci_tegra_soc_data *soc = tegra->soc_data;
	struct device *dev = mmc_dev(host->mmc);

	if (host->quirks2 & SDHCI_QUIRK2_BROKEN_64_BIT_DMA) {
		host->flags &= ~SDHCI_USE_64_BIT_DMA;
		return dma_set_mask_and_coherent(dev, DMA_BIT_MASK(32));
	}

	if (soc->dma_mask)
		return dma_set_mask_and_coherent(dev, soc->dma_mask);

	return 0;
}

static void tegra_sdhci_skip_host_clkgate(struct sdhci_host *host, bool req)
{
	if (req)
		host->mmc->skip_host_clkgate = true;
	else
		host->mmc->skip_host_clkgate = false;
}

static void sdhci_tegra_sd_express_mode_select(struct sdhci_host *host, bool req)
{
	struct sdhci_pltfm_host *pltfm_host = sdhci_priv(host);
	struct sdhci_tegra *tegra_host = sdhci_pltfm_priv(pltfm_host);
	int ret;

	if (req) {
		if (!IS_ERR_OR_NULL(tegra_host->pinctrl_state_sdexp_enable)) {
			ret = pinctrl_select_state(tegra_host->pinctrl_sdmmc,
						tegra_host->pinctrl_state_sdexp_enable);
			if (ret < 0) {
				pr_err("%s: Dynamic switch to SD express mode failed\n",
						mmc_hostname(host->mmc));
			}
		}
	} else {
		if (!IS_ERR_OR_NULL(tegra_host->pinctrl_state_sdexp_disable)) {
			ret = pinctrl_select_state(tegra_host->pinctrl_sdmmc,
						tegra_host->pinctrl_state_sdexp_disable);
			if (ret < 0) {
				pr_err("%s: Dynamic switch to SD mode operation failed\n",
						mmc_hostname(host->mmc));
			}
		}
	}

	if (gpio_is_valid(tegra_host->mux_sel_gpio)) {
		if (req == false) {
			gpio_set_value_cansleep(tegra_host->mux_sel_gpio, 0);
			dev_info(mmc_dev(host->mmc),
				 "SD mode set by mux selection gpio\n");
		} else {
			gpio_set_value_cansleep(tegra_host->mux_sel_gpio, 1);
			dev_info(mmc_dev(host->mmc),
				 "SD express mode set by mux selection gpio\n");
		}
	} else {
		tegra_misc_sd_exp_mux_select(req);
	}
}

int register_notifier_from_sd(struct device *dev,
			      struct notifier_block *nb)
{
	struct sdhci_host *host = dev_get_drvdata(dev);
	struct sdhci_pltfm_host *pltfm_host;
	struct sdhci_tegra *tegra_host;

	if (host == NULL)
		return -EPROBE_DEFER;

	pltfm_host = sdhci_priv(host);
	tegra_host = sdhci_pltfm_priv(pltfm_host);

	if (!tegra_host->is_probe_done)
		return -EPROBE_DEFER;

	return blocking_notifier_chain_register(&tegra_host->notifier_from_sd, nb);
}
EXPORT_SYMBOL_GPL(register_notifier_from_sd);

int unregister_notifier_from_sd(struct device *dev,
				struct notifier_block *nb)
{
	struct sdhci_host *host = dev_get_drvdata(dev);
	struct sdhci_pltfm_host *pltfm_host = sdhci_priv(host);
	struct sdhci_tegra *tegra_host = sdhci_pltfm_priv(pltfm_host);

	return blocking_notifier_chain_unregister(&tegra_host->notifier_from_sd, nb);
}

struct device *get_sdhci_device_handle(struct device *dev)
{
	struct device_node *sd_node = NULL;
	struct platform_device *sd_pltfm_device = NULL;

	sd_node = of_parse_phandle(dev->of_node, "nvidia,sdmmc-instance", 0);
	if (!sd_node) {
		dev_dbg(dev, "Looking up %s property in node %pOF failed\n",
			"sdmmc-instance", dev->of_node);
		return NULL;
	}

	sd_pltfm_device = of_find_device_by_node(sd_node);
	if (!sd_pltfm_device) {
		dev_dbg(dev, "Finding platform device in node %pOF failed\n",
			sd_node);
	}
	return &sd_pltfm_device->dev;
}
EXPORT_SYMBOL_GPL(get_sdhci_device_handle);

static int notifier_from_sd_call_chain(struct sdhci_host *host, int value)
{
	struct sdhci_pltfm_host *pltfm_host = sdhci_priv(host);
	struct sdhci_tegra *tegra_host = sdhci_pltfm_priv(pltfm_host);

	return blocking_notifier_call_chain(&tegra_host->notifier_from_sd,
					    value, NULL);
}

int sdhci_tegra_notifier_handle(struct notifier_block *self,
				unsigned long event, void *data)
{
	struct sdhci_tegra *tegra_host =
		container_of(self, struct sdhci_tegra, notifier);
	struct sdhci_host *host = tegra_host->host;
	int err = NOTIFY_OK;

	switch (event) {
	case CARD_IS_SD_ONLY:
		/* Handle SD card only event only for unexpected PCIe link failure */
		if (!host->mmc->rem_card_present) {
			err = NOTIFY_OK;
			goto out;
		}
		err = tegra_sdhci_pre_sd_exp_card_init(host, CARD_IS_SD_ONLY, 0);
		if (err)
			err = NOTIFY_BAD;
		else
			err = NOTIFY_OK;

		host->mmc->caps2 &= ~MMC_CAP2_SD_EXPRESS_SUPPORT;
		mmc_detect_change(host->mmc, 0);
		err = unregister_notifier_to_sd(host);
		break;
	default:
		err = NOTIFY_BAD;
		break;
	}
out:
	return err;
}

static int register_notifier_to_sd(struct sdhci_host *host)
{
	struct sdhci_pltfm_host *pltfm_host = sdhci_priv(host);
	struct sdhci_tegra *tegra_host = sdhci_pltfm_priv(pltfm_host);

	tegra_host->notifier.notifier_call = &sdhci_tegra_notifier_handle;
	return blocking_notifier_chain_register(&tegra_host->notifier_to_sd,
							&tegra_host->notifier);
}

static int unregister_notifier_to_sd(struct sdhci_host *host)
{
	struct sdhci_pltfm_host *pltfm_host = sdhci_priv(host);
	struct sdhci_tegra *tegra_host = sdhci_pltfm_priv(pltfm_host);

	return blocking_notifier_chain_unregister(&tegra_host->notifier_to_sd,
							&tegra_host->notifier);
}

int notifier_to_sd_call_chain(struct device *dev, int value)
{
	struct sdhci_host *host = dev_get_drvdata(dev);
	struct sdhci_pltfm_host *pltfm_host = sdhci_priv(host);
	struct sdhci_tegra *tegra_host = sdhci_pltfm_priv(pltfm_host);

	return blocking_notifier_call_chain(&tegra_host->notifier_to_sd,
						value, NULL);
}
EXPORT_SYMBOL_GPL(notifier_to_sd_call_chain);

static int tegra_sdhci_pre_sd_exp_card_init(struct sdhci_host *host,
					    int val, unsigned int mask)
{
	int err = 0;

	switch (val) {
	case CARD_INSERTED:
		err = notifier_from_sd_call_chain(host, val);
		if (err == NOTIFY_OK)
			err = 0;
		else
			err = -EIO;
		break;
	case CARD_IS_SD_EXPRESS:
		/* Turn off card clock */
		sdhci_set_card_clock(host, false);
		/* Set pinmux to PCIe */
		sdhci_tegra_sd_express_mode_select(host, true);
		/* Notify PCIe layer */
		if ((mask & SD_EXP_1V2_MASK) != 0U) {
			pr_info("%s: Trying link setup with VDD3\n",
				mmc_hostname(host->mmc));
			/* Enable VDD3 regulator */
			if (!IS_ERR(host->mmc->supply.vdd3)) {
				err = regulator_enable(host->mmc->supply.vdd3);
				if (err) {
					pr_err("%s: Failed to enable VDD3 regulator: %d\n",
					       mmc_hostname(host->mmc), err);
					host->mmc->supply.vdd3 =
						ERR_PTR(-EINVAL);
					err = 0;
					goto enable_vdd2;
				}
			}
			err = notifier_from_sd_call_chain(host, val);
			if (err != NOTIFY_OK) {
				pr_info("%s: Link setup fail with VDD3 err=%d\n",
					mmc_hostname(host->mmc), err);
				/* Disable VDD3 regulator */
				if (!IS_ERR(host->mmc->supply.vdd3))
					regulator_disable(host->mmc->supply.vdd3);
				err = 0;
			}
		}
enable_vdd2:
		if ((err == 0) && ((mask & SD_EXP_1V8_MASK) != 0U)) {
			pr_info("%s: Trying link setup with VDD2\n",
				mmc_hostname(host->mmc));
			/* Enable VDD2 regulator */
			if (!IS_ERR(host->mmc->supply.vdd2)) {
				err = regulator_enable(host->mmc->supply.vdd2);
				if (err) {
					pr_err("%s: Failed to enable vdd2 regulator: %d\n",
					       mmc_hostname(host->mmc), err);
					host->mmc->supply.vdd2 =
						ERR_PTR(-EINVAL);
					err = -EIO;
				} else {
					err = notifier_from_sd_call_chain(host,
									  val);
					if (err != NOTIFY_OK) {
						pr_err("%s: Link setup failed with VDD2 err=%d\n",
						       mmc_hostname(host->mmc),
							err);
						err = -EIO;
					}
				}
			}
		}
		if (err == NOTIFY_OK) {
			pr_info("%s: PCIe Link setup success\n",
				mmc_hostname(host->mmc));
			err = register_notifier_to_sd(host);
		}
		break;
	case CARD_REMOVED:
	case CARD_IS_SD_ONLY:
		/* Turn off VDD2/VDD3 */
		if (!IS_ERR(host->mmc->supply.vdd2) &&
		    regulator_is_enabled(host->mmc->supply.vdd2))
			regulator_disable(host->mmc->supply.vdd2);
		if (!IS_ERR(host->mmc->supply.vdd3) &&
		    regulator_is_enabled(host->mmc->supply.vdd3))
			regulator_disable(host->mmc->supply.vdd3);
		/* Set pinmux to SD */
		sdhci_tegra_sd_express_mode_select(host, false);
		/* Turn on card clock */
		sdhci_set_card_clock(host, true);
		err = 0;
		break;
	default:
		err = -EINVAL;
		break;
	}
	return err;
}

static const struct sdhci_ops tegra_sdhci_ops = {
	.get_ro     = tegra_sdhci_get_ro,
	.read_w     = tegra_sdhci_readw,
	.write_l    = tegra_sdhci_writel,
	.set_clock  = tegra_sdhci_set_clock,
	.set_dma_mask = tegra_sdhci_set_dma_mask,
	.set_bus_width = sdhci_set_bus_width,
	.reset      = tegra_sdhci_reset,
	.set_uhs_signaling = tegra_sdhci_set_uhs_signaling,
	.voltage_switch = tegra_sdhci_voltage_switch,
	.get_max_clock = tegra_sdhci_get_max_clock,
	.get_timeout_clock = tegra_sdhci_get_timeout_clock,
	.get_max_tuning_loop_counter = tegra_sdhci_get_max_tuning_loop_counter,
	.hs400_enhanced_strobe = tegra_sdhci_hs400_enhanced_strobe,
	.dump_vendor_regs = tegra_sdhci_dump_vendor_regs,
	.irq = sdhci_tegra_cqhci_irq,
	.get_sw_timeout = tegra_sdhci_get_sw_timeout_value,
	.voltage_switch_req	= tegra_sdhci_voltage_switch_req,
	.skip_host_clkgate	= tegra_sdhci_skip_host_clkgate,
	.pre_card_init = tegra_sdhci_pre_sd_exp_card_init,
	.card_event = tegra_sdhci_card_event,
};

static const struct sdhci_pltfm_data sdhci_tegra20_pdata = {
	.quirks = SDHCI_QUIRK_BROKEN_TIMEOUT_VAL |
		  SDHCI_QUIRK_SINGLE_POWER_WRITE |
		  SDHCI_QUIRK_NO_HISPD_BIT |
		  SDHCI_QUIRK_BROKEN_ADMA_ZEROLEN_DESC |
		  SDHCI_QUIRK_CAP_CLOCK_BASE_BROKEN,
	.ops  = &tegra_sdhci_ops,
};

static const struct sdhci_tegra_soc_data soc_data_tegra20 = {
	.pdata = &sdhci_tegra20_pdata,
	.dma_mask = DMA_BIT_MASK(32),
	.nvquirks = NVQUIRK_FORCE_SDHCI_SPEC_200 |
		    NVQUIRK_ENABLE_BLOCK_GAP_DET,
	.use_bwmgr = false,
};

static const struct sdhci_pltfm_data sdhci_tegra30_pdata = {
	.quirks = SDHCI_QUIRK_BROKEN_TIMEOUT_VAL |
		  SDHCI_QUIRK_DATA_TIMEOUT_USES_SDCLK |
		  SDHCI_QUIRK_SINGLE_POWER_WRITE |
		  SDHCI_QUIRK_NO_HISPD_BIT |
		  SDHCI_QUIRK_BROKEN_ADMA_ZEROLEN_DESC |
		  SDHCI_QUIRK_CAP_CLOCK_BASE_BROKEN,
	.quirks2 = SDHCI_QUIRK2_PRESET_VALUE_BROKEN |
		   SDHCI_QUIRK2_BROKEN_HS200 |
		   /*
		    * Auto-CMD23 leads to "Got command interrupt 0x00010000 even
		    * though no command operation was in progress."
		    *
		    * The exact reason is unknown, as the same hardware seems
		    * to support Auto CMD23 on a downstream 3.1 kernel.
		    */
		   SDHCI_QUIRK2_ACMD23_BROKEN,
	.ops  = &tegra_sdhci_ops,
};

static const struct sdhci_tegra_soc_data soc_data_tegra30 = {
	.pdata = &sdhci_tegra30_pdata,
	.dma_mask = DMA_BIT_MASK(32),
	.nvquirks = NVQUIRK_ENABLE_SDHCI_SPEC_300 |
		    NVQUIRK_ENABLE_SDR50 |
		    NVQUIRK_ENABLE_SDR104 |
		    NVQUIRK_HAS_PADCALIB,
	.use_bwmgr = false,
};

static const struct sdhci_ops tegra114_sdhci_ops = {
	.get_ro     = tegra_sdhci_get_ro,
	.read_w     = tegra_sdhci_readw,
	.write_w    = tegra_sdhci_writew,
	.write_l    = tegra_sdhci_writel,
	.set_clock  = tegra_sdhci_set_clock,
	.set_dma_mask = tegra_sdhci_set_dma_mask,
	.set_bus_width = sdhci_set_bus_width,
	.reset      = tegra_sdhci_reset,
	.platform_execute_tuning = tegra_sdhci_execute_tuning,
	.set_uhs_signaling = tegra_sdhci_set_uhs_signaling,
	.voltage_switch = tegra_sdhci_voltage_switch,
	.get_max_clock = tegra_sdhci_get_max_clock,
};

static const struct sdhci_pltfm_data sdhci_tegra114_pdata = {
	.quirks = SDHCI_QUIRK_BROKEN_TIMEOUT_VAL |
		  SDHCI_QUIRK_DATA_TIMEOUT_USES_SDCLK |
		  SDHCI_QUIRK_SINGLE_POWER_WRITE |
		  SDHCI_QUIRK_NO_HISPD_BIT |
		  SDHCI_QUIRK_BROKEN_ADMA_ZEROLEN_DESC |
		  SDHCI_QUIRK_CAP_CLOCK_BASE_BROKEN,
	.quirks2 = SDHCI_QUIRK2_PRESET_VALUE_BROKEN,
	.ops  = &tegra114_sdhci_ops,
};

static const struct sdhci_tegra_soc_data soc_data_tegra114 = {
	.pdata = &sdhci_tegra114_pdata,
	.dma_mask = DMA_BIT_MASK(32),
	.use_bwmgr = false,
};

static const struct sdhci_pltfm_data sdhci_tegra124_pdata = {
	.quirks = SDHCI_QUIRK_BROKEN_TIMEOUT_VAL |
		  SDHCI_QUIRK_DATA_TIMEOUT_USES_SDCLK |
		  SDHCI_QUIRK_SINGLE_POWER_WRITE |
		  SDHCI_QUIRK_NO_HISPD_BIT |
		  SDHCI_QUIRK_BROKEN_ADMA_ZEROLEN_DESC |
		  SDHCI_QUIRK_CAP_CLOCK_BASE_BROKEN,
	.quirks2 = SDHCI_QUIRK2_PRESET_VALUE_BROKEN,
	.ops  = &tegra114_sdhci_ops,
};

static const struct sdhci_tegra_soc_data soc_data_tegra124 = {
	.pdata = &sdhci_tegra124_pdata,
	.dma_mask = DMA_BIT_MASK(34),
	.use_bwmgr = false,
};

static const struct sdhci_ops tegra210_sdhci_ops = {
	.get_ro     = tegra_sdhci_get_ro,
	.read_w     = tegra_sdhci_readw,
	.write_w    = tegra210_sdhci_writew,
	.write_l    = tegra_sdhci_writel,
	.set_clock  = tegra_sdhci_set_clock,
	.set_dma_mask = tegra_sdhci_set_dma_mask,
	.set_bus_width = sdhci_set_bus_width,
	.reset      = tegra_sdhci_reset,
	.set_uhs_signaling = tegra_sdhci_set_uhs_signaling,
	.voltage_switch = tegra_sdhci_voltage_switch,
	.get_max_clock = tegra_sdhci_get_max_clock,
	.set_timeout = tegra_sdhci_set_timeout,
};

static const struct sdhci_pltfm_data sdhci_tegra210_pdata = {
	.quirks = SDHCI_QUIRK_BROKEN_TIMEOUT_VAL |
		  SDHCI_QUIRK_SINGLE_POWER_WRITE |
		  SDHCI_QUIRK_NO_HISPD_BIT |
		  SDHCI_QUIRK_BROKEN_ADMA_ZEROLEN_DESC |
		  SDHCI_QUIRK_DATA_TIMEOUT_USES_SDCLK |
		  SDHCI_QUIRK_BROKEN_CARD_DETECTION |
		  SDHCI_QUIRK_NO_ENDATTR_IN_NOPDESC |
		  SDHCI_QUIRK_CAP_CLOCK_BASE_BROKEN,
	.quirks2 = SDHCI_QUIRK2_PRESET_VALUE_BROKEN |
		   SDHCI_QUIRK2_ISSUE_CMD_DAT_RESET_TOGETHER |
		   SDHCI_QUIRK2_SEL_SDR104_UHS_MODE_IN_SDR50 |
		   SDHCI_QUIRK2_NON_STD_TUN_CARD_CLOCK,
	.ops  = &tegra210_sdhci_ops,
};

static const struct sdhci_tegra_soc_data soc_data_tegra210 = {
	.pdata = &sdhci_tegra210_pdata,
	.dma_mask = DMA_BIT_MASK(34),
	.nvquirks = NVQUIRK_NEEDS_PAD_CONTROL |
		    NVQUIRK_HAS_PADCALIB |
		    NVQUIRK_DIS_CARD_CLK_CONFIG_TAP |
		    NVQUIRK_ENABLE_SDR50 |
		    NVQUIRK_UPDATE_PIN_CNTRL_REG |
		    NVQUIRK_ENABLE_SDR104 |
		    NVQUIRK_CONTROL_TRIMMER_SUPPLY |
		    NVQUIRK_ENABLE_PERIODIC_CALIB |
		    NVQUIRK_HAS_TMCLK,
	.min_tap_delay = 106,
	.max_tap_delay = 185,
	.use_bwmgr = true,
};

static const struct sdhci_ops tegra186_sdhci_ops = {
	.get_ro     = tegra_sdhci_get_ro,
	.read_w     = tegra_sdhci_readw,
	.write_l    = tegra_sdhci_writel,
	.set_clock  = tegra_sdhci_set_clock,
	.set_dma_mask = tegra_sdhci_set_dma_mask,
	.set_bus_width = sdhci_set_bus_width,
	.reset      = tegra_sdhci_reset,
	.set_uhs_signaling = tegra_sdhci_set_uhs_signaling,
	.voltage_switch = tegra_sdhci_voltage_switch,
	.get_max_clock = tegra_sdhci_get_max_clock,
	.irq = sdhci_tegra_cqhci_irq,
	.set_timeout = tegra_sdhci_set_timeout,
};

static const struct sdhci_pltfm_data sdhci_tegra186_pdata = {
	.quirks = SDHCI_QUIRK_BROKEN_TIMEOUT_VAL |
		  SDHCI_QUIRK_SINGLE_POWER_WRITE |
		  SDHCI_QUIRK_NO_HISPD_BIT |
		  SDHCI_QUIRK_BROKEN_ADMA_ZEROLEN_DESC |
		  SDHCI_QUIRK_NO_ENDATTR_IN_NOPDESC,
	.quirks2 = SDHCI_QUIRK2_PRESET_VALUE_BROKEN |
		   SDHCI_QUIRK2_HOST_OFF_CARD_ON |
		   SDHCI_QUIRK2_SEL_SDR104_UHS_MODE_IN_SDR50,
	.ops  = &tegra_sdhci_ops,
};

static const struct sdhci_tegra_soc_data soc_data_tegra186 = {
	.pdata = &sdhci_tegra186_pdata,
	.dma_mask = DMA_BIT_MASK(40),
	.nvquirks = NVQUIRK_NEEDS_PAD_CONTROL |
		    NVQUIRK_HAS_PADCALIB |
		    NVQUIRK_DIS_CARD_CLK_CONFIG_TAP |
		    NVQUIRK_ENABLE_SDR50 |
		    NVQUIRK_ENABLE_SDR104 |
		    NVQUIRK_SDMMC_CLK_OVERRIDE |
		    NVQUIRK_HAS_TMCLK |
		    NVQUIRK_CONTROL_TRIMMER_SUPPLY |
		    NVQUIRK_ENABLE_PERIODIC_CALIB |
		    NVQUIRK_CQHCI_DCMD_R1B_CMD_TIMING,
	.min_tap_delay = 84,
	.max_tap_delay = 136,
	.use_bwmgr = true,
};

static const struct sdhci_tegra_soc_data soc_data_tegra194 = {
	.pdata = &sdhci_tegra186_pdata,
	.dma_mask = DMA_BIT_MASK(39),
	.nvquirks = NVQUIRK_NEEDS_PAD_CONTROL |
		    NVQUIRK_HAS_PADCALIB |
		    NVQUIRK_DIS_CARD_CLK_CONFIG_TAP |
		    NVQUIRK_CONTROL_TRIMMER_SUPPLY |
		    NVQUIRK_ENABLE_SDR50 |
		    NVQUIRK_SDMMC_CLK_OVERRIDE |
		    NVQUIRK_ENABLE_SDR104 |
		    NVQUIRK_HAS_TMCLK,
	.min_tap_delay = 96,
	.max_tap_delay = 139,
	.use_bwmgr = true,
};

static const struct sdhci_tegra_soc_data soc_data_tegra234 = {
	.pdata = &sdhci_tegra186_pdata,
	.dma_mask = DMA_BIT_MASK(39),
	.nvquirks = NVQUIRK_NEEDS_PAD_CONTROL |
		    NVQUIRK_HAS_PADCALIB |
		    NVQUIRK_DIS_CARD_CLK_CONFIG_TAP |
		    NVQUIRK_CONTROL_TRIMMER_SUPPLY |
		    NVQUIRK_ENABLE_SDR50 |
		    NVQUIRK_SDMMC_CLK_OVERRIDE |
		    NVQUIRK_ENABLE_SDR104 |
		    NVQUIRK_HAS_TMCLK,
	.use_bwmgr = false,
};


static const struct of_device_id sdhci_tegra_dt_match[] = {
	{ .compatible = "nvidia,tegra234-sdhci", .data = &soc_data_tegra234 },
	{ .compatible = "nvidia,tegra194-sdhci", .data = &soc_data_tegra194 },
	{ .compatible = "nvidia,tegra186-sdhci", .data = &soc_data_tegra186 },
	{ .compatible = "nvidia,tegra210-sdhci", .data = &soc_data_tegra210 },
	{ .compatible = "nvidia,tegra124-sdhci", .data = &soc_data_tegra124 },
	{ .compatible = "nvidia,tegra114-sdhci", .data = &soc_data_tegra114 },
	{ .compatible = "nvidia,tegra30-sdhci", .data = &soc_data_tegra30 },
	{ .compatible = "nvidia,tegra20-sdhci", .data = &soc_data_tegra20 },
	{}
};
MODULE_DEVICE_TABLE(of, sdhci_tegra_dt_match);

static int sdhci_tegra_add_host(struct sdhci_host *host)
{
	struct sdhci_pltfm_host *pltfm_host = sdhci_priv(host);
	struct sdhci_tegra *tegra_host = sdhci_pltfm_priv(pltfm_host);
	struct cqhci_host *cq_host;
	bool dma64;
	int ret;

	if (!tegra_host->enable_hwcq)
		return sdhci_add_host(host);

	sdhci_enable_v4_mode(host);

	ret = sdhci_setup_host(host);
	if (ret)
		return ret;

	host->mmc->caps2 |= MMC_CAP2_CQE | MMC_CAP2_CQE_DCMD;

	cq_host = devm_kzalloc(host->mmc->parent,
				sizeof(*cq_host), GFP_KERNEL);
	if (!cq_host) {
		ret = -ENOMEM;
		goto cleanup;
	}

	cq_host->mmio = host->ioaddr + SDHCI_TEGRA_CQE_BASE_ADDR;
	cq_host->ops = &sdhci_tegra_cqhci_ops;

	dma64 = host->flags & SDHCI_USE_64_BIT_DMA;
	if (dma64)
		cq_host->caps |= CQHCI_TASK_DESC_SZ_128;

	ret = cqhci_init(cq_host, host->mmc, dma64);
	if (ret)
		goto cleanup;

	ret = __sdhci_add_host(host);
	if (ret)
		goto cleanup;

	return 0;

cleanup:
	sdhci_cleanup_host(host);
	return ret;
}

static void sdhci_delayed_detect(struct work_struct *work)
{
	struct sdhci_tegra *tegra_host;
	struct sdhci_host *host;
	struct sdhci_pltfm_host *pltfm_host;

	tegra_host = container_of(work, struct sdhci_tegra, detect_delay.work);
	host = tegra_host->host;
	pltfm_host = sdhci_priv(host);

	if (sdhci_tegra_add_host(host))
		goto err_add_host;

	/* Initialize debugfs */
	sdhci_tegra_debugfs_init(host);

	if (!tegra_host->skip_clk_rst && !tegra_host->disable_rtpm) {
		pm_runtime_set_active(mmc_dev(host->mmc));
		pm_runtime_set_autosuspend_delay(mmc_dev(host->mmc), SDHCI_TEGRA_RTPM_TIMEOUT_MS);
		pm_runtime_use_autosuspend(mmc_dev(host->mmc));
		pm_suspend_ignore_children(mmc_dev(host->mmc), true);
		pm_runtime_enable(mmc_dev(host->mmc));
	}
	return;

err_add_host:
	if (!tegra_host->skip_clk_rst) {
		clk_disable_unprepare(tegra_host->tmclk);
		reset_control_assert(tegra_host->rst);
		clk_disable_unprepare(pltfm_host->clk);
	}
}

static int sdhci_tegra_probe(struct platform_device *pdev)
{
	struct device_node *np = pdev->dev.of_node;
	const struct of_device_id *match;
	const struct sdhci_tegra_soc_data *soc_data;
	struct sdhci_host *host;
	struct sdhci_pltfm_host *pltfm_host;
	struct sdhci_tegra *tegra_host;
	struct clk *clk;
	int rc;

	match = of_match_device(sdhci_tegra_dt_match, &pdev->dev);
	if (!match)
		return -EINVAL;
	soc_data = match->data;

	host = sdhci_pltfm_init(pdev, soc_data->pdata, sizeof(*tegra_host));
	if (IS_ERR(host))
		return PTR_ERR(host);
	pltfm_host = sdhci_priv(host);

	tegra_host = sdhci_pltfm_priv(pltfm_host);
	tegra_host->ddr_signaling = false;
	tegra_host->pad_calib_required = false;
	tegra_host->pad_control_available = false;
	tegra_host->is_probe_done = false;
	tegra_host->soc_data = soc_data;
	tegra_host->host = host;

	INIT_DELAYED_WORK(&tegra_host->detect_delay, sdhci_delayed_detect);

	if (soc_data->nvquirks & NVQUIRK_NEEDS_PAD_CONTROL) {
		rc = tegra_sdhci_init_pinctrl_info(&pdev->dev, tegra_host);
		if (rc == 0)
			host->mmc_host_ops.start_signal_voltage_switch =
				sdhci_tegra_start_signal_voltage_switch;
	}

	/* Hook to periodically rerun pad calibration */
	if (soc_data->nvquirks & NVQUIRK_HAS_PADCALIB) {
		host->mmc_host_ops.request = tegra_sdhci_request;
		tegra_host->defer_calib = false;
	}

	if (!host->ops->platform_execute_tuning)
		host->mmc_host_ops.execute_tuning =
				tegra_sdhci_execute_hw_tuning;

	rc = mmc_of_parse(host->mmc);
	if (rc)
		goto err_parse_dt;

	tegra_host->instance = of_alias_get_id(pdev->dev.of_node, "sdhci");

	host->mmc->caps |= MMC_CAP_WAIT_WHILE_BUSY;

	if (tegra_host->soc_data->nvquirks & NVQUIRK_ENABLE_DDR50)
		host->mmc->caps |= MMC_CAP_1_8V_DDR;

	/* HW busy detection is supported, but R1B responses are required. */
	host->mmc->caps |= MMC_CAP_WAIT_WHILE_BUSY | MMC_CAP_NEED_RSP_BUSY;

	/*
	 * Set host ocr for populating support for 3.3V and 1.8V in case
	 * VMMC regulator is not populated. The value gets overwritten by the regulator
	 * calls if a valid VMMC regulator is populated.
	 */
	host->ocr_mask = MMC_VDD_27_36 | MMC_VDD_165_195;

	tegra_sdhci_parse_dt(host);

	tegra_host->power_gpio = devm_gpiod_get_optional(&pdev->dev, "power",
							 GPIOD_OUT_HIGH);
	if (IS_ERR(tegra_host->power_gpio)) {
		rc = PTR_ERR(tegra_host->power_gpio);
		goto err_power_req;
	}

	if (!tegra_host->skip_clk_rst && tegra_host->soc_data->use_bwmgr) {
		tegra_host->emc_clk =
			tegra_bwmgr_register(sdmmc_emc_client_id[tegra_host->instance]);

		if (tegra_host->emc_clk == ERR_PTR(-EAGAIN)) {
			rc = -EPROBE_DEFER;
			goto err_power_req;
		}
		if (IS_ERR_OR_NULL(tegra_host->emc_clk))
			dev_err(mmc_dev(host->mmc),
				"BWMGR client registration for eMC failed\n");
		else
			dev_info(mmc_dev(host->mmc),
				"BWMGR client registration for eMC Successful\n");
	}
	/*
	 * Tegra210 has a separate SDMMC_LEGACY_TM clock used for host
	 * timeout clock and SW can choose TMCLK or SDCLK for hardware
	 * data timeout through the bit USE_TMCLK_FOR_DATA_TIMEOUT of
	 * the register SDHCI_TEGRA_VENDOR_SYS_SW_CTRL.
	 *
	 * USE_TMCLK_FOR_DATA_TIMEOUT bit default is set to 1 and SDMMC uses
	 * 12Mhz TMCLK which is advertised in host capability register.
	 * With TMCLK of 12Mhz provides maximum data timeout period that can
	 * be achieved is 11s better than using SDCLK for data timeout.
	 *
	 * So, TMCLK is set to 12Mhz and kept enabled all the time on SoC's
	 * supporting separate TMCLK.
	 */

	if (soc_data->nvquirks & NVQUIRK_HAS_TMCLK && !tegra_host->skip_clk_rst) {
		clk = devm_clk_get(&pdev->dev, "tmclk");
		if (IS_ERR(clk)) {
			rc = PTR_ERR(clk);
			if (rc == -EPROBE_DEFER)
				goto err_power_req;

			dev_warn(&pdev->dev, "failed to get tmclk: %d\n", rc);
			clk = NULL;
		}

		clk_set_rate(clk, 12000000);
		rc = clk_prepare_enable(clk);
		if (rc) {
			dev_err(&pdev->dev,
				"failed to enable tmclk: %d\n", rc);
			goto err_power_req;
		}

		tegra_host->tmclk = clk;
	}

	if (!tegra_host->skip_clk_rst) {
		clk = devm_clk_get(mmc_dev(host->mmc), NULL);
		if (IS_ERR(clk)) {
			rc = dev_err_probe(&pdev->dev, PTR_ERR(clk),
					   "failed to get clock\n");
			goto err_clk_get;
		}
		clk_prepare_enable(clk);
		pltfm_host->clk = clk;

		tegra_host->rst = devm_reset_control_get_exclusive(&pdev->dev,
							   "sdhci");
		if (IS_ERR(tegra_host->rst)) {
			rc = PTR_ERR(tegra_host->rst);
			dev_err(&pdev->dev, "failed to get reset control: %d\n", rc);
			goto err_rst_get;
		}

		rc = reset_control_assert(tegra_host->rst);
		if (rc)
			goto err_rst_get;

		usleep_range(2000, 4000);

		rc = reset_control_deassert(tegra_host->rst);
		if (rc)
			goto err_rst_get;

		usleep_range(2000, 4000);
	}
	if (tegra_host->force_non_rem_rescan)
		host->mmc->caps2 |= MMC_CAP2_FORCE_RESCAN;

	if (!en_boot_part_access)
		host->mmc->caps2 |= MMC_CAP2_BOOTPART_NOACC;

	if (tegra_host->en_periodic_cflush)
		host->mmc->caps2 |= MMC_CAP2_PERIODIC_CACHE_FLUSH;

	tegra_host->volt_switch_gpio = of_get_named_gpio(np,
			"nvidia,voltage-switch-gpio", 0);
	tegra_host->mux_sel_gpio = of_get_named_gpio(np,
						     "nvidia,sdexp-sel-gpio",
						     0);
	if (gpio_is_valid(tegra_host->volt_switch_gpio)) {
		rc = gpio_request(tegra_host->volt_switch_gpio, "sdhci_power");
		if (rc)
			dev_err(mmc_dev(host->mmc),
				"failed to allocate gpio for voltage switch, "
				"err: %d\n", rc);
		gpio_direction_output(tegra_host->volt_switch_gpio, 1);
		gpio_set_value(tegra_host->volt_switch_gpio, 1);
		dev_info(mmc_dev(host->mmc),
				"3.3V set initially by voltage switch gpio\n");
	}

	tegra_host->cd_gpio = of_get_named_gpio(np, "cd-gpios", 0);
	if (gpio_is_valid(tegra_host->cd_gpio) &&
			tegra_host->cd_wakeup_capable) {
		tegra_host->cd_irq = gpio_to_irq(tegra_host->cd_gpio);
		if (tegra_host->cd_irq <= 0) {
			dev_err(mmc_dev(host->mmc),
				"failed to get gpio irq %d\n",
				tegra_host->cd_irq);
			tegra_host->cd_irq = 0;
		} else {
			device_init_wakeup(&pdev->dev, 1);
			dev_info(mmc_dev(host->mmc),
				"wakeup init done, cdirq %d\n",
				tegra_host->cd_irq);
		}
	}

	if (host->mmc->caps2 & MMC_CAP2_SD_EXPRESS_SUPPORT) {
		BLOCKING_INIT_NOTIFIER_HEAD(&tegra_host->notifier_from_sd);
		BLOCKING_INIT_NOTIFIER_HEAD(&tegra_host->notifier_to_sd);
		tegra_sdhci_init_sdexp_pinctrl_info(tegra_host);
		sdhci_tegra_sd_express_mode_select(host, false);
		tegra_host->sd_exp_support = true;
	}

	if (tegra_platform_is_vsp()) {
		host->quirks2 |= SDHCI_QUIRK2_BROKEN_64_BIT_DMA;
		host->mmc->caps2 |= MMC_CAP2_BROKEN_CARD_BUSY_DETECT;
	}

	/*
	 * If there is no card detect gpio, assume that the
	 * card is always present.
	 */
	if (!gpio_is_valid(tegra_host->cd_gpio)) {
		host->mmc->rem_card_present = 1;
	} else {
		if (!host->mmc->cd_cap_invert)
			host->mmc->rem_card_present =
				(mmc_gpio_get_cd(host->mmc) == 0);
		else
			host->mmc->rem_card_present =
				mmc_gpio_get_cd(host->mmc);
	}

	rc = mmc_regulator_get_supply(host->mmc);
	if (rc < 0 ) {
		if (rc != -EPROBE_DEFER)
			dev_err(&pdev->dev, "Parsing regulators failed: %d\n", rc);
		goto err_rst_get;
	}

	if (gpio_is_valid(tegra_host->mux_sel_gpio)) {
		rc = gpio_request(tegra_host->mux_sel_gpio, "sdexp_select");
		if (rc) {
			dev_err(mmc_dev(host->mmc),
				"failed to allocate gpio for mux selection err: %d\n",
				rc);
			host->mmc->caps2 &= ~MMC_CAP2_SD_EXPRESS_SUPPORT;
		} else {
			gpio_direction_output(tegra_host->mux_sel_gpio, 1);
			gpio_set_value_cansleep(tegra_host->mux_sel_gpio, 0);
			dev_info(mmc_dev(host->mmc),
				 "SD mode initially set by mux selection GPIO\n");
		}
	}

	tegra_host->is_probe_done = true;

	schedule_delayed_work(&tegra_host->detect_delay,
			      msecs_to_jiffies(tegra_host->boot_detect_delay));

	return 0;

err_rst_get:
	if (!tegra_host->skip_clk_rst)
		clk_disable_unprepare(pltfm_host->clk);
err_clk_get:
	if (!tegra_host->skip_clk_rst)
		clk_disable_unprepare(tegra_host->tmclk);
err_power_req:
err_parse_dt:
	sdhci_pltfm_free(pdev);
	return rc;
}

static int sdhci_tegra_remove(struct platform_device *pdev)
{
	struct sdhci_host *host = platform_get_drvdata(pdev);
	struct sdhci_pltfm_host *pltfm_host = sdhci_priv(host);
	struct sdhci_tegra *tegra_host = sdhci_pltfm_priv(pltfm_host);

	sdhci_remove_host(host, 0);

	if (!tegra_host->skip_clk_rst) {
		reset_control_assert(tegra_host->rst);
		usleep_range(2000, 4000);
		clk_disable_unprepare(pltfm_host->clk);
		clk_disable_unprepare(tegra_host->tmclk);
	}

	sdhci_pltfm_free(pdev);

	return 0;
}

static int sdhci_tegra_runtime_suspend(struct device *dev)
{
	struct sdhci_host *host = dev_get_drvdata(dev);
	struct sdhci_pltfm_host *pltfm_host = sdhci_priv(host);
	struct sdhci_tegra *tegra_host = sdhci_pltfm_priv(pltfm_host);
	struct mmc_host *mmc = host->mmc;
	int ret, rc;

	if (host->mmc->caps2 & MMC_CAP2_CQE) {
		mmc->cqe_ops->cqe_off(mmc);
	}

	ret = sdhci_runtime_suspend_host(host);
	if (ret < 0)
		return ret;

	if (host->tuning_mode != SDHCI_TUNING_MODE_3)
		mmc_retune_needed(host->mmc);

	/* Disable SDMMC internal clock */
	sdhci_set_clock(host, 0);

	if (tegra_host->soc_data->use_bwmgr && tegra_host->emc_clk &&
		!tegra_host->skip_clk_rst) {
		ret = tegra_bwmgr_set_emc(tegra_host->emc_clk, 0,
						TEGRA_BWMGR_SET_EMC_SHARED_BW);
		if (ret) {
			dev_err(mmc_dev(host->mmc),
				"disabling eMC clock failed, err: %d\n",
				ret);
			rc = sdhci_runtime_resume_host(host, true);
			if (rc) {
				dev_err(mmc_dev(host->mmc),
				"Failed to runtime resume the host err: %d\n",
				rc);
			}
			return ret;
		}
	}

	/* Disable SDMMC host CAR clock and BG trimmer supply */
	return tegra_sdhci_set_host_clock(host, false);
}

static int sdhci_tegra_runtime_resume(struct device *dev)
{
	struct sdhci_host *host = dev_get_drvdata(dev);
	struct sdhci_pltfm_host *pltfm_host = sdhci_priv(host);
	struct sdhci_tegra *tegra_host = sdhci_pltfm_priv(pltfm_host);
	unsigned int clk;
	int ret = 0;

	/* Clock enable should be invoked with a non-zero freq */
	if (host->clock)
		clk = host->clock;
	else if (host->mmc->ios.clock)
		clk = host->mmc->ios.clock;
	else
		clk = SDHCI_TEGRA_FALLBACK_CLK_HZ;

	/* Enable SDMMC host CAR clock and BG trimmer supply */
	ret = tegra_sdhci_set_host_clock(host, true);

	/* Enable SDMMC internal clocks */
	sdhci_set_clock(host, clk);

	/*
	 * Defer auto-calibration in RTPM context so that it can be run
	 * only once before the incoming request.
	 */
	tegra_host->defer_calib = true;
	ret = sdhci_runtime_resume_host(host, true);
	tegra_host->defer_calib = false;
	if (ret)
		goto disable_car_clk;

	if (host->mmc->caps2 & MMC_CAP2_CQE)
		ret = cqhci_resume(host->mmc);

	if (tegra_host->soc_data->use_bwmgr && tegra_host->emc_clk &&
		!tegra_host->skip_clk_rst) {
		ret = tegra_bwmgr_set_emc(tegra_host->emc_clk, SDMMC_EMC_MAX_FREQ,
					TEGRA_BWMGR_SET_EMC_SHARED_BW);
		if (ret)
			dev_err(mmc_dev(host->mmc),
				"Boosting eMC clock failed, err: %d\n",
				ret);
	}

	tegra_host->tuning_status = TUNING_STATUS_RETUNE;

	return ret;

disable_car_clk:
	return tegra_sdhci_set_host_clock(host, false);
}

#ifdef CONFIG_PM_SLEEP
static int __maybe_unused sdhci_tegra_suspend(struct device *dev)
{
	struct sdhci_host *host = dev_get_drvdata(dev);
	struct sdhci_pltfm_host *pltfm_host = sdhci_priv(host);
	struct sdhci_tegra *tegra_host = sdhci_pltfm_priv(pltfm_host);
	int ret;

	if (pm_runtime_status_suspended(dev)) {
		ret = tegra_sdhci_set_host_clock(host, true);
		if (ret)
			return ret;
	}

	/*
	 * PCIe driver does not have a mechanism to detect card insertion status
	 * and handle sudden card removal events.
	 * Send notification to the PCIe driver with card removal event before
	 * SDHCI proceeds with its suspend sequence. This ensures safe
	 * card removal from the PCIe subsystem and avoids crash in case the
	 * card is removed during resume.
	 * During resume, if the card is kept inserted, the SDHCI driver
	 * retriggers the init sequence and attaches the card in PCIe mode.
	 */
	if (host->mmc->is_card_sd_express) {
		ret = notifier_from_sd_call_chain(host, CARD_REMOVED);
		if (ret != NOTIFY_OK) {
			pr_warn("%s: SD express card removal failed in suspend\n",
				mmc_hostname(host->mmc));
		}
		sdhci_set_power(host, MMC_POWER_OFF, 0);
		ret = tegra_sdhci_pre_sd_exp_card_init(host, CARD_REMOVED, 0);
		if (ret)
			return ret;
		unregister_notifier_to_sd(host);
		host->mmc->is_card_sd_express = false;
	}

	if (host->mmc->caps2 & MMC_CAP2_CQE) {
		ret = cqhci_suspend(host->mmc);
		if (ret)
			return ret;
	}

	ret = sdhci_suspend_host(host);
	if (ret) {
		if (host->mmc->caps2 & MMC_CAP2_CQE)
			cqhci_resume(host->mmc);
		return ret;
	}

	/* Enable wake irq at end of suspend */
	if (device_may_wakeup(dev)) {
		ret = enable_irq_wake(tegra_host->cd_irq);
		if (ret) {
			dev_err(mmc_dev(host->mmc),
				"Failed to enable wake irq %u, err %d\n",
				tegra_host->cd_irq, ret);
			tegra_host->wake_enable_failed = true;
		}
	}

	return tegra_sdhci_set_host_clock(host, false);
}

static int __maybe_unused sdhci_tegra_resume(struct device *dev)
{
	struct sdhci_host *host = dev_get_drvdata(dev);
	struct sdhci_pltfm_host *pltfm_host = sdhci_priv(host);
	struct sdhci_tegra *tegra_host = sdhci_pltfm_priv(pltfm_host);
	int ret;

	if (device_may_wakeup(dev)) {
		if (!tegra_host->wake_enable_failed) {
			ret = disable_irq_wake(tegra_host->cd_irq);
			if (ret)
				dev_err(mmc_dev(host->mmc),
					"Failed to disable wakeirq %u,err %d\n",
					tegra_host->cd_irq, ret);
		}
	}

	if (gpio_is_valid(tegra_host->cd_gpio)) {
		if (!host->mmc->cd_cap_invert)
			host->mmc->rem_card_present =
				(mmc_gpio_get_cd(host->mmc) == 0);
		else
			host->mmc->rem_card_present =
				mmc_gpio_get_cd(host->mmc);
	} else {
		host->mmc->rem_card_present = true;
	}

	tegra_host->tuning_status = TUNING_STATUS_RETUNE;

	ret = tegra_sdhci_set_host_clock(host, true);
	if (ret)
		return ret;

	ret = sdhci_resume_host(host);
	if (ret)
		goto disable_clk;

	if (host->mmc->caps2 & MMC_CAP2_CQE) {
		ret = cqhci_resume(host->mmc);
		if (ret)
			goto suspend_host;
	}

	/* Detect change in the card state over suspend/resume cycles */
	if (mmc_card_is_removable(host->mmc) ||
		(host->mmc->caps2 & MMC_CAP2_SD_EXPRESS_SUPPORT)) {
		mmc_detect_change(host->mmc, 0);
	}
	return 0;

suspend_host:
	sdhci_suspend_host(host);
disable_clk:
	tegra_sdhci_set_host_clock(host, false);
	return ret;
}
#endif

static int sdhci_tegra_card_detect(struct sdhci_host *host, bool req)
{
	struct sdhci_pltfm_host *pltfm_host = sdhci_priv(host);
	struct sdhci_tegra *tegra_host = sdhci_pltfm_priv(pltfm_host);
	bool card_present = false;
	int err = 0;

	if (!(host->mmc->caps & MMC_CAP_NONREMOVABLE))
		if (host->mmc->rem_card_present)
			card_present = true;
	/* Check if card is inserted physically before performing */
	if (gpio_is_valid(tegra_host->cd_gpio)) {
		if ((mmc_gpio_get_cd(host->mmc)  == 1) &&
			(!host->mmc->cd_cap_invert)) {
			err = -ENXIO;
			dev_err(mmc_dev(host->mmc),
				"Card not inserted in slot\n");
			goto err_config;
		} else if ((mmc_gpio_get_cd(host->mmc)  == 0) &&
				(host->mmc->cd_cap_invert)) {
			err = -ENXIO;
			dev_err(mmc_dev(host->mmc),
				"Card not inserted in slot\n");
			goto err_config;
		}
	}

	/* Ignore the request if card already in requested state */
	if (card_present == req) {
		dev_info(mmc_dev(host->mmc),
			"Card already in requested state\n");
		goto err_config;
	} else {
		card_present = req;
	}

	if (card_present) {
		/* Virtual card insertion */
		host->mmc->rem_card_present = true;
		host->mmc->rescan_disable = 0;
		/* If vqmmc regulator and no 1.8V signalling,
		 *  then there's no UHS
		 */
		if (!IS_ERR(host->mmc->supply.vqmmc)) {
			err = regulator_enable(host->mmc->supply.vqmmc);
			if (err) {
				pr_warn("%s: Failed to enable vqmmc regulator: %d\n",
					mmc_hostname(host->mmc), err);
				host->mmc->supply.vqmmc = ERR_PTR(-EINVAL);
				goto err_config;
			}
			tegra_host->is_rail_enabled = true;
		}
		/* If vmmc regulator and no 1.8V signalling,
		 * then there's no UHS
		 */
		if (!IS_ERR(host->mmc->supply.vmmc)) {
			err = regulator_enable(host->mmc->supply.vmmc);
			if (err) {
				pr_warn("%s: Failed to enable vmmc regulator; %d\n",
					mmc_hostname(host->mmc), err);
				host->mmc->supply.vmmc = ERR_PTR(-EINVAL);
				goto err_config;
			}
			tegra_host->is_rail_enabled = true;
		}
	} else {
		/* Virtual card removal */
		host->mmc->rem_card_present = false;
		host->mmc->rescan_disable = 0;
		if (tegra_host->is_rail_enabled) {
			if (!IS_ERR(host->mmc->supply.vqmmc))
				regulator_disable(host->mmc->supply.vqmmc);
			if (!IS_ERR(host->mmc->supply.vmmc))
				regulator_disable(host->mmc->supply.vmmc);
			tegra_host->is_rail_enabled = false;
		}
	}
	host->mmc->trigger_card_event = true;
	mmc_detect_change(host->mmc, msecs_to_jiffies(200));

err_config:
	return err;
}

static int get_card_insert(void *data, u64 *val)
{
	struct sdhci_host *host = data;

	*val = host->mmc->rem_card_present;

	return 0;
}

static int set_card_insert(void *data, u64 val)
{
	struct sdhci_host *host = data;
	int err = 0;

	if (val > 1) {
		err = -EINVAL;
		dev_err(mmc_dev(host->mmc),
			"Usage error. Use 0 to remove, 1 to insert %d\n", err);
		goto err_detect;
	}

	if (host->mmc->caps & MMC_CAP_NONREMOVABLE) {
		err = -EINVAL;
		dev_err(mmc_dev(host->mmc),
			"usage error, Supports SDCARD hosts only %d\n", err);
		goto err_detect;
	}

	err = sdhci_tegra_card_detect(host, val);

err_detect:
	return err;
}

DEFINE_SIMPLE_ATTRIBUTE(sdhci_tegra_card_insert_fops, get_card_insert,
	set_card_insert, "%llu\n");





static void sdhci_tegra_debugfs_init(struct sdhci_host *host)
{
	struct sdhci_pltfm_host *pltfm_host = sdhci_priv(host);
	struct sdhci_tegra *tegra_host = sdhci_pltfm_priv(pltfm_host);
	struct dentry *sdhcidir, *clkdir, *retval;

	sdhcidir = debugfs_create_dir(dev_name(mmc_dev(host->mmc)), NULL);
	if (!sdhcidir) {
		dev_err(mmc_dev(host->mmc), "Failed to create debugfs\n");
		return;
	}

	/* Create clock debugfs dir under sdhci debugfs dir */
	clkdir = debugfs_create_dir("clock_data", sdhcidir);
	if (!clkdir)
		goto err;

	retval = debugfs_create_bool("slcg_status", S_IRUGO, clkdir,
				     &tegra_host->slcg_status);
	if (!retval)
		goto err;

	retval = debugfs_create_ulong("curr_clk_rate", S_IRUGO, clkdir,
		&tegra_host->curr_clk_rate);
	if (!retval)
		goto err;
	
	/* backup original host timing capabilities as
	 * debugfs may override it later
	 */
	host->caps_timing_orig = host->mmc->caps &
				(MMC_CAP_SD_HIGHSPEED | MMC_CAP_UHS_DDR50
				 | MMC_CAP_UHS_SDR12 | MMC_CAP_UHS_SDR25
				 | MMC_CAP_UHS_SDR50 | MMC_CAP_UHS_SDR104);

	retval = debugfs_create_file("card_insert", S_IRUSR | S_IWUSR,
			sdhcidir, host, &sdhci_tegra_card_insert_fops);

	if (!retval)
		goto err;

	return;
err:
	debugfs_remove_recursive(sdhcidir);
	sdhcidir = NULL;
	dev_err(mmc_dev(host->mmc), "%s %s\n"
		, __func__, mmc_hostname(host->mmc));
	return;
}

const struct dev_pm_ops sdhci_tegra_dev_pm_ops = {
	SET_SYSTEM_SLEEP_PM_OPS(sdhci_tegra_suspend, sdhci_tegra_resume)
	SET_RUNTIME_PM_OPS(sdhci_tegra_runtime_suspend,
			   sdhci_tegra_runtime_resume, NULL)
};

static struct platform_driver sdhci_tegra_driver = {
	.driver		= {
		.name	= "sdhci-tegra",
		.probe_type = PROBE_PREFER_ASYNCHRONOUS,
		.of_match_table = sdhci_tegra_dt_match,
		.pm	= &sdhci_tegra_dev_pm_ops,
	},
	.probe		= sdhci_tegra_probe,
	.remove		= sdhci_tegra_remove,
};

module_platform_driver(sdhci_tegra_driver);

module_param(en_boot_part_access, uint, 0444);

MODULE_DESCRIPTION("SDHCI driver for Tegra");
MODULE_AUTHOR("Google, Inc.");
MODULE_LICENSE("GPL v2");<|MERGE_RESOLUTION|>--- conflicted
+++ resolved
@@ -567,22 +567,6 @@
 	}
 }
 
-<<<<<<< HEAD
-static void tegra_sdhci_hs400_enhanced_strobe(struct sdhci_host *host,
-					      bool enable)
-{
-	u32 val;
-
-	val = sdhci_readl(host, SDHCI_TEGRA_VENDOR_SYS_SW_CTRL);
-
-	if (enable)
-		val |= SDHCI_TEGRA_SYS_SW_CTRL_ENHANCED_STROBE;
-	else
-		val &= ~SDHCI_TEGRA_SYS_SW_CTRL_ENHANCED_STROBE;
-
-	sdhci_writel(host, val, SDHCI_TEGRA_VENDOR_SYS_SW_CTRL);
-
-}
 static void tegra_sdhci_apply_tuning_correction(struct sdhci_host *host,
 		u16 tun_iter, u8 upthres, u8 lowthres, u8 fixed_tap)
 {
@@ -810,8 +794,6 @@
 		host->mmc->caps &= ~MMC_CAP_SD_HIGHSPEED;
 }
 
-=======
->>>>>>> 97581b56
 static void tegra_sdhci_reset(struct sdhci_host *host, u8 mask)
 {
 	struct sdhci_pltfm_host *pltfm_host = sdhci_priv(host);
@@ -1399,69 +1381,14 @@
 	}
 }
 
-<<<<<<< HEAD
-static int tegra_sdhci_set_host_clock(struct sdhci_host *host, bool enable)
-{
-	struct sdhci_pltfm_host *pltfm_host = sdhci_priv(host);
-	struct sdhci_tegra *tegra_host = sdhci_pltfm_priv(pltfm_host);
-	u8 vndr_ctrl;
-	int err;
-
-	if (tegra_host->skip_clk_rst)
-		return 0;
-
-	if (!enable) {
-		dev_dbg(mmc_dev(host->mmc), "Disabling clk\n");
-
-		/*
-		 * Power down BG trimmer supply(VREG).
-		 * Ensure SDMMC host internal clocks are
-		 * turned off before calling this function.
-		 */
-		tegra_sdhci_set_bg_trimmer_supply(host, false);
-
-		/* Update SDMMC host CAR clock status */
-		vndr_ctrl = sdhci_readb(host, SDHCI_TEGRA_VENDOR_CLOCK_CTRL);
-		vndr_ctrl &= ~SDHCI_CLOCK_CTRL_SDMMC_CLK;
-		sdhci_writeb(host, vndr_ctrl, SDHCI_TEGRA_VENDOR_CLOCK_CTRL);
-
-		/* Disable SDMMC host CAR clock */
-		clk_disable_unprepare(pltfm_host->clk);
-	} else {
-		dev_dbg(mmc_dev(host->mmc), "Enabling clk\n");
-
-		/* Enable SDMMC host CAR clock */
-		err = clk_prepare_enable(pltfm_host->clk);
-		if (err) {
-			dev_err(mmc_dev(host->mmc),
-				"clk enable failed %d\n", err);
-			return err;
-		}
-
-		/* Reset SDMMC host CAR clock status */
-		vndr_ctrl = sdhci_readb(host, SDHCI_TEGRA_VENDOR_CLOCK_CTRL);
-		vndr_ctrl |= SDHCI_CLOCK_CTRL_SDMMC_CLK;
-		sdhci_writeb(host, vndr_ctrl, SDHCI_TEGRA_VENDOR_CLOCK_CTRL);
-
-		/*
-		 * Power up BG trimmer supply(VREG).
-		 * Ensure SDMMC host internal clocks are
-		 * turned off before calling this function.
-		 */
-		tegra_sdhci_set_bg_trimmer_supply(host, true);
-	}
-
-	return 0;
-=======
-static void tegra_sdhci_hs400_enhanced_strobe(struct mmc_host *mmc,
-					      struct mmc_ios *ios)
-{
-	struct sdhci_host *host = mmc_priv(mmc);
+static void tegra_sdhci_hs400_enhanced_strobe(struct sdhci_host *host,
+					      bool enable)
+{
 	u32 val;
 
 	val = sdhci_readl(host, SDHCI_TEGRA_VENDOR_SYS_SW_CTRL);
 
-	if (ios->enhanced_strobe) {
+	if (enable) {
 		val |= SDHCI_TEGRA_SYS_SW_CTRL_ENHANCED_STROBE;
 		/*
 		 * When CMD13 is sent from mmc_select_hs400es() after
@@ -1477,7 +1404,61 @@
 	}
 
 	sdhci_writel(host, val, SDHCI_TEGRA_VENDOR_SYS_SW_CTRL);
->>>>>>> 97581b56
+
+}
+
+static int tegra_sdhci_set_host_clock(struct sdhci_host *host, bool enable)
+{
+	struct sdhci_pltfm_host *pltfm_host = sdhci_priv(host);
+	struct sdhci_tegra *tegra_host = sdhci_pltfm_priv(pltfm_host);
+	u8 vndr_ctrl;
+	int err;
+
+	if (tegra_host->skip_clk_rst)
+		return 0;
+
+	if (!enable) {
+		dev_dbg(mmc_dev(host->mmc), "Disabling clk\n");
+
+		/*
+		 * Power down BG trimmer supply(VREG).
+		 * Ensure SDMMC host internal clocks are
+		 * turned off before calling this function.
+		 */
+		tegra_sdhci_set_bg_trimmer_supply(host, false);
+
+		/* Update SDMMC host CAR clock status */
+		vndr_ctrl = sdhci_readb(host, SDHCI_TEGRA_VENDOR_CLOCK_CTRL);
+		vndr_ctrl &= ~SDHCI_CLOCK_CTRL_SDMMC_CLK;
+		sdhci_writeb(host, vndr_ctrl, SDHCI_TEGRA_VENDOR_CLOCK_CTRL);
+
+		/* Disable SDMMC host CAR clock */
+		clk_disable_unprepare(pltfm_host->clk);
+	} else {
+		dev_dbg(mmc_dev(host->mmc), "Enabling clk\n");
+
+		/* Enable SDMMC host CAR clock */
+		err = clk_prepare_enable(pltfm_host->clk);
+		if (err) {
+			dev_err(mmc_dev(host->mmc),
+				"clk enable failed %d\n", err);
+			return err;
+		}
+
+		/* Reset SDMMC host CAR clock status */
+		vndr_ctrl = sdhci_readb(host, SDHCI_TEGRA_VENDOR_CLOCK_CTRL);
+		vndr_ctrl |= SDHCI_CLOCK_CTRL_SDMMC_CLK;
+		sdhci_writeb(host, vndr_ctrl, SDHCI_TEGRA_VENDOR_CLOCK_CTRL);
+
+		/*
+		 * Power up BG trimmer supply(VREG).
+		 * Ensure SDMMC host internal clocks are
+		 * turned off before calling this function.
+		 */
+		tegra_sdhci_set_bg_trimmer_supply(host, true);
+	}
+
+	return 0;
 }
 
 static unsigned int tegra_sdhci_get_max_clock(struct sdhci_host *host)
