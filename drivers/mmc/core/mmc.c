// SPDX-License-Identifier: GPL-2.0-only
/*
 *  linux/drivers/mmc/core/mmc.c
 *
 *  Copyright (C) 2003-2004 Russell King, All Rights Reserved.
 *  Copyright (C) 2005-2007 Pierre Ossman, All Rights Reserved.
 *  MMCv4 support Copyright (C) 2006 Philip Langdale, All Rights Reserved.
 */

#include <linux/err.h>
#include <linux/of.h>
#include <linux/slab.h>
#include <linux/stat.h>
#include <linux/pm_runtime.h>

#include <linux/mmc/host.h>
#include <linux/mmc/card.h>
#include <linux/mmc/mmc.h>

#include "core.h"
#include "card.h"
#include "host.h"
#include "bus.h"
#include "mmc_ops.h"
#include "quirks.h"
#include "sd_ops.h"
#include "pwrseq.h"

#define DEFAULT_CMD6_TIMEOUT_MS	500
#define MIN_CACHE_EN_TIMEOUT_MS 1600

static int mmc_select_hs400es(struct mmc_card *card);
static int mmc_hs200_tuning(struct mmc_card *card);

static const unsigned int tran_exp[] = {
	10000,		100000,		1000000,	10000000,
	0,		0,		0,		0
};

static const unsigned char tran_mant[] = {
	0,	10,	12,	13,	15,	20,	25,	30,
	35,	40,	45,	50,	55,	60,	70,	80,
};

static const unsigned int taac_exp[] = {
	1,	10,	100,	1000,	10000,	100000,	1000000, 10000000,
};

static const unsigned int taac_mant[] = {
	0,	10,	12,	13,	15,	20,	25,	30,
	35,	40,	45,	50,	55,	60,	70,	80,
};

#define UNSTUFF_BITS(resp,start,size)					\
	({								\
		const int __size = size;				\
		const u32 __mask = (__size < 32 ? 1 << __size : 0) - 1;	\
		const int __off = 3 - ((start) / 32);			\
		const int __shft = (start) & 31;			\
		u32 __res;						\
									\
		__res = resp[__off] >> __shft;				\
		if (__size + __shft > 32)				\
			__res |= resp[__off-1] << ((32 - __shft) % 32);	\
		__res & __mask;						\
	})

/*
 * Given the decoded CSD structure, decode the raw CID to our CID structure.
 */
static int mmc_decode_cid(struct mmc_card *card)
{
	u32 *resp = card->raw_cid;

	/*
	 * The selection of the format here is based upon published
	 * specs from sandisk and from what people have reported.
	 */
	switch (card->csd.mmca_vsn) {
	case 0: /* MMC v1.0 - v1.2 */
	case 1: /* MMC v1.4 */
		card->cid.manfid	= UNSTUFF_BITS(resp, 104, 24);
		card->cid.prod_name[0]	= UNSTUFF_BITS(resp, 96, 8);
		card->cid.prod_name[1]	= UNSTUFF_BITS(resp, 88, 8);
		card->cid.prod_name[2]	= UNSTUFF_BITS(resp, 80, 8);
		card->cid.prod_name[3]	= UNSTUFF_BITS(resp, 72, 8);
		card->cid.prod_name[4]	= UNSTUFF_BITS(resp, 64, 8);
		card->cid.prod_name[5]	= UNSTUFF_BITS(resp, 56, 8);
		card->cid.prod_name[6]	= UNSTUFF_BITS(resp, 48, 8);
		card->cid.hwrev		= UNSTUFF_BITS(resp, 44, 4);
		card->cid.fwrev		= UNSTUFF_BITS(resp, 40, 4);
		card->cid.serial	= UNSTUFF_BITS(resp, 16, 24);
		card->cid.month		= UNSTUFF_BITS(resp, 12, 4);
		card->cid.year		= UNSTUFF_BITS(resp, 8, 4) + 1997;
		break;

	case 2: /* MMC v2.0 - v2.2 */
	case 3: /* MMC v3.1 - v3.3 */
	case 4: /* MMC v4 */
		card->cid.manfid	= UNSTUFF_BITS(resp, 120, 8);
		card->cid.oemid		= UNSTUFF_BITS(resp, 104, 16);
		card->cid.prod_name[0]	= UNSTUFF_BITS(resp, 96, 8);
		card->cid.prod_name[1]	= UNSTUFF_BITS(resp, 88, 8);
		card->cid.prod_name[2]	= UNSTUFF_BITS(resp, 80, 8);
		card->cid.prod_name[3]	= UNSTUFF_BITS(resp, 72, 8);
		card->cid.prod_name[4]	= UNSTUFF_BITS(resp, 64, 8);
		card->cid.prod_name[5]	= UNSTUFF_BITS(resp, 56, 8);
		card->cid.prv		= UNSTUFF_BITS(resp, 48, 8);
		card->cid.serial	= UNSTUFF_BITS(resp, 16, 32);
		card->cid.month		= UNSTUFF_BITS(resp, 12, 4);
		card->cid.year		= UNSTUFF_BITS(resp, 8, 4) + 1997;
		break;

	default:
		pr_err("%s: card has unknown MMCA version %d\n",
			mmc_hostname(card->host), card->csd.mmca_vsn);
		return -EINVAL;
	}

	return 0;
}

static void mmc_set_erase_size(struct mmc_card *card)
{
	if (card->ext_csd.erase_group_def & 1)
		card->erase_size = card->ext_csd.hc_erase_size;
	else
		card->erase_size = card->csd.erase_size;

	mmc_init_erase(card);
}

/*
 * Given a 128-bit response, decode to our card CSD structure.
 */
static int mmc_decode_csd(struct mmc_card *card)
{
	struct mmc_csd *csd = &card->csd;
	unsigned int e, m, a, b;
	u32 *resp = card->raw_csd;

	/*
	 * We only understand CSD structure v1.1 and v1.2.
	 * v1.2 has extra information in bits 15, 11 and 10.
	 * We also support eMMC v4.4 & v4.41.
	 */
	csd->structure = UNSTUFF_BITS(resp, 126, 2);
	if (csd->structure == 0) {
		pr_err("%s: unrecognised CSD structure version %d\n",
			mmc_hostname(card->host), csd->structure);
		return -EINVAL;
	}

	csd->mmca_vsn	 = UNSTUFF_BITS(resp, 122, 4);
	m = UNSTUFF_BITS(resp, 115, 4);
	e = UNSTUFF_BITS(resp, 112, 3);
	csd->taac_ns	 = (taac_exp[e] * taac_mant[m] + 9) / 10;
	csd->taac_clks	 = UNSTUFF_BITS(resp, 104, 8) * 100;

	m = UNSTUFF_BITS(resp, 99, 4);
	e = UNSTUFF_BITS(resp, 96, 3);
	csd->max_dtr	  = tran_exp[e] * tran_mant[m];
	csd->cmdclass	  = UNSTUFF_BITS(resp, 84, 12);

	e = UNSTUFF_BITS(resp, 47, 3);
	m = UNSTUFF_BITS(resp, 62, 12);
	csd->capacity	  = (1 + m) << (e + 2);

	csd->read_blkbits = UNSTUFF_BITS(resp, 80, 4);
	csd->read_partial = UNSTUFF_BITS(resp, 79, 1);
	csd->write_misalign = UNSTUFF_BITS(resp, 78, 1);
	csd->read_misalign = UNSTUFF_BITS(resp, 77, 1);
	csd->dsr_imp = UNSTUFF_BITS(resp, 76, 1);
	csd->r2w_factor = UNSTUFF_BITS(resp, 26, 3);
	csd->write_blkbits = UNSTUFF_BITS(resp, 22, 4);
	csd->write_partial = UNSTUFF_BITS(resp, 21, 1);

	if (csd->write_blkbits >= 9) {
		a = UNSTUFF_BITS(resp, 42, 5);
		b = UNSTUFF_BITS(resp, 37, 5);
		csd->erase_size = (a + 1) * (b + 1);
		csd->erase_size <<= csd->write_blkbits - 9;
	}

	return 0;
}

static void mmc_select_card_type(struct mmc_card *card)
{
	struct mmc_host *host = card->host;
	u8 card_type = card->ext_csd.raw_card_type;
	u32 caps = host->caps, caps2 = host->caps2;
	unsigned int hs_max_dtr = 0, hs200_max_dtr = 0;
	unsigned int avail_type = 0;

	if (caps & MMC_CAP_MMC_HIGHSPEED &&
	    card_type & EXT_CSD_CARD_TYPE_HS_26) {
		hs_max_dtr = MMC_HIGH_26_MAX_DTR;
		avail_type |= EXT_CSD_CARD_TYPE_HS_26;
	}

	if (caps & MMC_CAP_MMC_HIGHSPEED &&
	    card_type & EXT_CSD_CARD_TYPE_HS_52) {
		hs_max_dtr = MMC_HIGH_52_MAX_DTR;
		avail_type |= EXT_CSD_CARD_TYPE_HS_52;
	}

	if (caps & (MMC_CAP_1_8V_DDR | MMC_CAP_3_3V_DDR) &&
	    card_type & EXT_CSD_CARD_TYPE_DDR_1_8V) {
		hs_max_dtr = MMC_HIGH_DDR_MAX_DTR;
		avail_type |= EXT_CSD_CARD_TYPE_DDR_1_8V;
	}

	if (caps & MMC_CAP_1_2V_DDR &&
	    card_type & EXT_CSD_CARD_TYPE_DDR_1_2V) {
		hs_max_dtr = MMC_HIGH_DDR_MAX_DTR;
		avail_type |= EXT_CSD_CARD_TYPE_DDR_1_2V;
	}

	if (caps2 & MMC_CAP2_HS200_1_8V_SDR &&
	    card_type & EXT_CSD_CARD_TYPE_HS200_1_8V) {
		hs200_max_dtr = MMC_HS200_MAX_DTR;
		avail_type |= EXT_CSD_CARD_TYPE_HS200_1_8V;
	}

	if (caps2 & MMC_CAP2_HS200_1_2V_SDR &&
	    card_type & EXT_CSD_CARD_TYPE_HS200_1_2V) {
		hs200_max_dtr = MMC_HS200_MAX_DTR;
		avail_type |= EXT_CSD_CARD_TYPE_HS200_1_2V;
	}

	if (caps2 & MMC_CAP2_HS400_1_8V &&
	    card_type & EXT_CSD_CARD_TYPE_HS400_1_8V) {
		hs200_max_dtr = MMC_HS200_MAX_DTR;
		avail_type |= EXT_CSD_CARD_TYPE_HS400_1_8V;
	}

	if (caps2 & MMC_CAP2_HS400_1_2V &&
	    card_type & EXT_CSD_CARD_TYPE_HS400_1_2V) {
		hs200_max_dtr = MMC_HS200_MAX_DTR;
		avail_type |= EXT_CSD_CARD_TYPE_HS400_1_2V;
	}

	if ((caps2 & MMC_CAP2_HS400_ES) &&
	    card->ext_csd.strobe_support &&
	    (avail_type & EXT_CSD_CARD_TYPE_HS400))
		avail_type |= EXT_CSD_CARD_TYPE_HS400ES;

	card->ext_csd.hs_max_dtr = hs_max_dtr;
	card->ext_csd.hs200_max_dtr = hs200_max_dtr;
	card->mmc_avail_type = avail_type;
}

static void mmc_manage_enhanced_area(struct mmc_card *card, u8 *ext_csd)
{
	u8 hc_erase_grp_sz, hc_wp_grp_sz;

	/*
	 * Disable these attributes by default
	 */
	card->ext_csd.enhanced_area_offset = -EINVAL;
	card->ext_csd.enhanced_area_size = -EINVAL;

	/*
	 * Enhanced area feature support -- check whether the eMMC
	 * card has the Enhanced area enabled.  If so, export enhanced
	 * area offset and size to user by adding sysfs interface.
	 */
	if ((ext_csd[EXT_CSD_PARTITION_SUPPORT] & 0x2) &&
	    (ext_csd[EXT_CSD_PARTITION_ATTRIBUTE] & 0x1)) {
		if (card->ext_csd.partition_setting_completed) {
			hc_erase_grp_sz =
				ext_csd[EXT_CSD_HC_ERASE_GRP_SIZE];
			hc_wp_grp_sz =
				ext_csd[EXT_CSD_HC_WP_GRP_SIZE];

			/*
			 * calculate the enhanced data area offset, in bytes
			 */
			card->ext_csd.enhanced_area_offset =
				(((unsigned long long)ext_csd[139]) << 24) +
				(((unsigned long long)ext_csd[138]) << 16) +
				(((unsigned long long)ext_csd[137]) << 8) +
				(((unsigned long long)ext_csd[136]));
			if (mmc_card_blockaddr(card))
				card->ext_csd.enhanced_area_offset <<= 9;
			/*
			 * calculate the enhanced data area size, in kilobytes
			 */
			card->ext_csd.enhanced_area_size =
				(ext_csd[142] << 16) + (ext_csd[141] << 8) +
				ext_csd[140];
			card->ext_csd.enhanced_area_size *=
				(size_t)(hc_erase_grp_sz * hc_wp_grp_sz);
			card->ext_csd.enhanced_area_size <<= 9;
		} else {
			pr_warn("%s: defines enhanced area without partition setting complete\n",
				mmc_hostname(card->host));
		}
	}
}

static void mmc_part_add(struct mmc_card *card, u64 size,
			 unsigned int part_cfg, char *name, int idx, bool ro,
			 int area_type)
{
	card->part[card->nr_parts].size = size;
	card->part[card->nr_parts].part_cfg = part_cfg;
	sprintf(card->part[card->nr_parts].name, name, idx);
	card->part[card->nr_parts].force_ro = ro;
	card->part[card->nr_parts].area_type = area_type;
	card->nr_parts++;
}

static void mmc_manage_gp_partitions(struct mmc_card *card, u8 *ext_csd)
{
	int idx;
	u8 hc_erase_grp_sz, hc_wp_grp_sz;
	u64 part_size;

	/*
	 * General purpose partition feature support --
	 * If ext_csd has the size of general purpose partitions,
	 * set size, part_cfg, partition name in mmc_part.
	 */
	if (ext_csd[EXT_CSD_PARTITION_SUPPORT] &
	    EXT_CSD_PART_SUPPORT_PART_EN) {
		hc_erase_grp_sz =
			ext_csd[EXT_CSD_HC_ERASE_GRP_SIZE];
		hc_wp_grp_sz =
			ext_csd[EXT_CSD_HC_WP_GRP_SIZE];

		for (idx = 0; idx < MMC_NUM_GP_PARTITION; idx++) {
			if (!ext_csd[EXT_CSD_GP_SIZE_MULT + idx * 3] &&
			    !ext_csd[EXT_CSD_GP_SIZE_MULT + idx * 3 + 1] &&
			    !ext_csd[EXT_CSD_GP_SIZE_MULT + idx * 3 + 2])
				continue;
			if (card->ext_csd.partition_setting_completed == 0) {
				pr_warn("%s: has partition size defined without partition complete\n",
					mmc_hostname(card->host));
				break;
			}
			part_size =
				(ext_csd[EXT_CSD_GP_SIZE_MULT + idx * 3 + 2]
				<< 16) +
				(ext_csd[EXT_CSD_GP_SIZE_MULT + idx * 3 + 1]
				<< 8) +
				ext_csd[EXT_CSD_GP_SIZE_MULT + idx * 3];
			part_size *= (hc_erase_grp_sz * hc_wp_grp_sz);
			mmc_part_add(card, part_size << 19,
				EXT_CSD_PART_CONFIG_ACC_GP0 + idx,
				"gp%d", idx, false,
				MMC_BLK_DATA_AREA_GP);
		}
	}
}

/* Minimum partition switch timeout in milliseconds */
#define MMC_MIN_PART_SWITCH_TIME	300

/*
 * Decode extended CSD.
 */
static int mmc_decode_ext_csd(struct mmc_card *card, u8 *ext_csd)
{
	int err = 0, idx;
	u64 part_size;
	struct device_node *np;
	bool broken_hpi = false;

	/* Version is coded in the CSD_STRUCTURE byte in the EXT_CSD register */
	card->ext_csd.raw_ext_csd_structure = ext_csd[EXT_CSD_STRUCTURE];
	if (card->csd.structure == 3) {
		if (card->ext_csd.raw_ext_csd_structure > 2) {
			pr_err("%s: unrecognised EXT_CSD structure "
				"version %d\n", mmc_hostname(card->host),
					card->ext_csd.raw_ext_csd_structure);
			err = -EINVAL;
			goto out;
		}
	}

	np = mmc_of_find_child_device(card->host, 0);
	if (np && of_device_is_compatible(np, "mmc-card"))
		broken_hpi = of_property_read_bool(np, "broken-hpi");
	of_node_put(np);

	/*
	 * The EXT_CSD format is meant to be forward compatible. As long
	 * as CSD_STRUCTURE does not change, all values for EXT_CSD_REV
	 * are authorized, see JEDEC JESD84-B50 section B.8.
	 */
	card->ext_csd.rev = ext_csd[EXT_CSD_REV];

	/* fixup device after ext_csd revision field is updated */
	mmc_fixup_device(card, mmc_ext_csd_fixups);

	card->ext_csd.raw_sectors[0] = ext_csd[EXT_CSD_SEC_CNT + 0];
	card->ext_csd.raw_sectors[1] = ext_csd[EXT_CSD_SEC_CNT + 1];
	card->ext_csd.raw_sectors[2] = ext_csd[EXT_CSD_SEC_CNT + 2];
	card->ext_csd.raw_sectors[3] = ext_csd[EXT_CSD_SEC_CNT + 3];
	if (card->ext_csd.rev >= 2) {
		card->ext_csd.sectors =
			ext_csd[EXT_CSD_SEC_CNT + 0] << 0 |
			ext_csd[EXT_CSD_SEC_CNT + 1] << 8 |
			ext_csd[EXT_CSD_SEC_CNT + 2] << 16 |
			ext_csd[EXT_CSD_SEC_CNT + 3] << 24;

		/* Cards with density > 2GiB are sector addressed */
		if (card->ext_csd.sectors > (2u * 1024 * 1024 * 1024) / 512)
			mmc_card_set_blockaddr(card);
	}

	card->ext_csd.strobe_support = ext_csd[EXT_CSD_STROBE_SUPPORT];
	card->ext_csd.raw_card_type = ext_csd[EXT_CSD_CARD_TYPE];
	mmc_select_card_type(card);

	card->ext_csd.raw_s_a_timeout = ext_csd[EXT_CSD_S_A_TIMEOUT];
	card->ext_csd.raw_erase_timeout_mult =
		ext_csd[EXT_CSD_ERASE_TIMEOUT_MULT];
	card->ext_csd.raw_hc_erase_grp_size =
		ext_csd[EXT_CSD_HC_ERASE_GRP_SIZE];
	if (card->ext_csd.rev >= 3) {
		u8 sa_shift = ext_csd[EXT_CSD_S_A_TIMEOUT];
		card->ext_csd.part_config = ext_csd[EXT_CSD_PART_CONFIG];

		/* EXT_CSD value is in units of 10ms, but we store in ms */
		card->ext_csd.part_time = 10 * ext_csd[EXT_CSD_PART_SWITCH_TIME];

		/* Sleep / awake timeout in 100ns units */
		if (sa_shift > 0 && sa_shift <= 0x17)
			card->ext_csd.sa_timeout =
					1 << ext_csd[EXT_CSD_S_A_TIMEOUT];
		card->ext_csd.erase_group_def =
			ext_csd[EXT_CSD_ERASE_GROUP_DEF];
		card->ext_csd.hc_erase_timeout = 300 *
			ext_csd[EXT_CSD_ERASE_TIMEOUT_MULT];
		card->ext_csd.hc_erase_size =
			ext_csd[EXT_CSD_HC_ERASE_GRP_SIZE] << 10;

		card->ext_csd.rel_sectors = ext_csd[EXT_CSD_REL_WR_SEC_C];

		/*
		 * There are two boot regions of equal size, defined in
		 * multiples of 128K.
		 */
		if (ext_csd[EXT_CSD_BOOT_MULT] && mmc_boot_partition_access(card->host)) {
			for (idx = 0; idx < MMC_NUM_BOOT_PARTITION; idx++) {
				part_size = ext_csd[EXT_CSD_BOOT_MULT] << 17;
				mmc_part_add(card, part_size,
					EXT_CSD_PART_CONFIG_ACC_BOOT0 + idx,
					"boot%d", idx, true,
					MMC_BLK_DATA_AREA_BOOT);
			}
		}
	}

	card->ext_csd.raw_hc_erase_gap_size =
		ext_csd[EXT_CSD_HC_WP_GRP_SIZE];
	card->ext_csd.raw_sec_trim_mult =
		ext_csd[EXT_CSD_SEC_TRIM_MULT];
	card->ext_csd.raw_sec_erase_mult =
		ext_csd[EXT_CSD_SEC_ERASE_MULT];
	card->ext_csd.raw_sec_feature_support =
		ext_csd[EXT_CSD_SEC_FEATURE_SUPPORT];
	card->ext_csd.raw_trim_mult =
		ext_csd[EXT_CSD_TRIM_MULT];
	card->ext_csd.raw_partition_support = ext_csd[EXT_CSD_PARTITION_SUPPORT];
	card->ext_csd.raw_driver_strength = ext_csd[EXT_CSD_DRIVER_STRENGTH];
	if (card->ext_csd.rev >= 4) {
		if (ext_csd[EXT_CSD_PARTITION_SETTING_COMPLETED] &
		    EXT_CSD_PART_SETTING_COMPLETED)
			card->ext_csd.partition_setting_completed = 1;
		else
			card->ext_csd.partition_setting_completed = 0;

		mmc_manage_enhanced_area(card, ext_csd);

		mmc_manage_gp_partitions(card, ext_csd);

		card->ext_csd.sec_trim_mult =
			ext_csd[EXT_CSD_SEC_TRIM_MULT];
		card->ext_csd.sec_erase_mult =
			ext_csd[EXT_CSD_SEC_ERASE_MULT];
		card->ext_csd.sec_feature_support =
			ext_csd[EXT_CSD_SEC_FEATURE_SUPPORT];
		card->ext_csd.trim_timeout = 300 *
			ext_csd[EXT_CSD_TRIM_MULT];

		/*
		 * Note that the call to mmc_part_add above defaults to read
		 * only. If this default assumption is changed, the call must
		 * take into account the value of boot_locked below.
		 */
		card->ext_csd.boot_ro_lock = ext_csd[EXT_CSD_BOOT_WP];
		card->ext_csd.boot_ro_lockable = true;

		/* Save power class values */
		card->ext_csd.raw_pwr_cl_52_195 =
			ext_csd[EXT_CSD_PWR_CL_52_195];
		card->ext_csd.raw_pwr_cl_26_195 =
			ext_csd[EXT_CSD_PWR_CL_26_195];
		card->ext_csd.raw_pwr_cl_52_360 =
			ext_csd[EXT_CSD_PWR_CL_52_360];
		card->ext_csd.raw_pwr_cl_26_360 =
			ext_csd[EXT_CSD_PWR_CL_26_360];
		card->ext_csd.raw_pwr_cl_200_195 =
			ext_csd[EXT_CSD_PWR_CL_200_195];
		card->ext_csd.raw_pwr_cl_200_360 =
			ext_csd[EXT_CSD_PWR_CL_200_360];
		card->ext_csd.raw_pwr_cl_ddr_52_195 =
			ext_csd[EXT_CSD_PWR_CL_DDR_52_195];
		card->ext_csd.raw_pwr_cl_ddr_52_360 =
			ext_csd[EXT_CSD_PWR_CL_DDR_52_360];
		card->ext_csd.raw_pwr_cl_ddr_200_360 =
			ext_csd[EXT_CSD_PWR_CL_DDR_200_360];
	}

	if (card->ext_csd.rev >= 5) {
		/* Adjust production date as per JEDEC JESD84-B451 */
		if (card->cid.year < 2010)
			card->cid.year += 16;

		/* check whether the eMMC card supports BKOPS */
		if (ext_csd[EXT_CSD_BKOPS_SUPPORT] & 0x1) {
			card->ext_csd.bkops = 1;
			card->ext_csd.man_bkops_en =
					(ext_csd[EXT_CSD_BKOPS_EN] &
						EXT_CSD_MANUAL_BKOPS_MASK);
			card->ext_csd.raw_bkops_status =
				ext_csd[EXT_CSD_BKOPS_STATUS];
			if (card->ext_csd.man_bkops_en)
				pr_debug("%s: MAN_BKOPS_EN bit is set\n",
					mmc_hostname(card->host));
			card->ext_csd.auto_bkops_en =
					(ext_csd[EXT_CSD_BKOPS_EN] &
						EXT_CSD_AUTO_BKOPS_MASK);
			if (card->ext_csd.auto_bkops_en)
				pr_debug("%s: AUTO_BKOPS_EN bit is set\n",
					mmc_hostname(card->host));
		}

		/* check whether the eMMC card supports HPI */
		if (!mmc_card_broken_hpi(card) &&
		    !broken_hpi && (ext_csd[EXT_CSD_HPI_FEATURES] & 0x1)) {
			card->ext_csd.hpi = 1;
			if (ext_csd[EXT_CSD_HPI_FEATURES] & 0x2)
				card->ext_csd.hpi_cmd =	MMC_STOP_TRANSMISSION;
			else
				card->ext_csd.hpi_cmd = MMC_SEND_STATUS;
			/*
			 * Indicate the maximum timeout to close
			 * a command interrupted by HPI
			 */
			card->ext_csd.out_of_int_time =
				ext_csd[EXT_CSD_OUT_OF_INTERRUPT_TIME] * 10;
		}

		card->ext_csd.rel_param = ext_csd[EXT_CSD_WR_REL_PARAM];
		card->ext_csd.rst_n_function = ext_csd[EXT_CSD_RST_N_FUNCTION];

		/*
		 * RPMB regions are defined in multiples of 128K.
		 */
		card->ext_csd.raw_rpmb_size_mult = ext_csd[EXT_CSD_RPMB_MULT];
		if (ext_csd[EXT_CSD_RPMB_MULT] && mmc_host_cmd23(card->host)) {
			mmc_part_add(card, ext_csd[EXT_CSD_RPMB_MULT] << 17,
				EXT_CSD_PART_CONFIG_ACC_RPMB,
				"rpmb", 0, false,
				MMC_BLK_DATA_AREA_RPMB);
		}
	}

	card->ext_csd.raw_erased_mem_count = ext_csd[EXT_CSD_ERASED_MEM_CONT];
	if (ext_csd[EXT_CSD_ERASED_MEM_CONT])
		card->erased_byte = 0xFF;
	else
		card->erased_byte = 0x0;

	/* eMMC v4.5 or later */
	card->ext_csd.generic_cmd6_time = DEFAULT_CMD6_TIMEOUT_MS;
	if (card->ext_csd.rev >= 6) {
		card->ext_csd.feature_support |= MMC_DISCARD_FEATURE;

		card->ext_csd.generic_cmd6_time = 10 *
			ext_csd[EXT_CSD_GENERIC_CMD6_TIME];
		card->ext_csd.power_off_longtime = 10 *
			ext_csd[EXT_CSD_POWER_OFF_LONG_TIME];

		card->ext_csd.cache_size =
			ext_csd[EXT_CSD_CACHE_SIZE + 0] << 0 |
			ext_csd[EXT_CSD_CACHE_SIZE + 1] << 8 |
			ext_csd[EXT_CSD_CACHE_SIZE + 2] << 16 |
			ext_csd[EXT_CSD_CACHE_SIZE + 3] << 24;

		if (ext_csd[EXT_CSD_DATA_SECTOR_SIZE] == 1)
			card->ext_csd.data_sector_size = 4096;
		else
			card->ext_csd.data_sector_size = 512;

		if ((ext_csd[EXT_CSD_DATA_TAG_SUPPORT] & 1) &&
		    (ext_csd[EXT_CSD_TAG_UNIT_SIZE] <= 8)) {
			card->ext_csd.data_tag_unit_size =
			((unsigned int) 1 << ext_csd[EXT_CSD_TAG_UNIT_SIZE]) *
			(card->ext_csd.data_sector_size);
		} else {
			card->ext_csd.data_tag_unit_size = 0;
		}

		card->ext_csd.max_packed_writes =
			ext_csd[EXT_CSD_MAX_PACKED_WRITES];
		card->ext_csd.max_packed_reads =
			ext_csd[EXT_CSD_MAX_PACKED_READS];
	} else {
		card->ext_csd.data_sector_size = 512;
	}

	/*
	 * GENERIC_CMD6_TIME is to be used "unless a specific timeout is defined
	 * when accessing a specific field", so use it here if there is no
	 * PARTITION_SWITCH_TIME.
	 */
	if (!card->ext_csd.part_time)
		card->ext_csd.part_time = card->ext_csd.generic_cmd6_time;
	/* Some eMMC set the value too low so set a minimum */
	if (card->ext_csd.part_time < MMC_MIN_PART_SWITCH_TIME)
		card->ext_csd.part_time = MMC_MIN_PART_SWITCH_TIME;

	/* eMMC v5 or later */
	if (card->ext_csd.rev >= 7) {
		memcpy(card->ext_csd.fwrev, &ext_csd[EXT_CSD_FIRMWARE_VERSION],
		       MMC_FIRMWARE_LEN);
		card->ext_csd.ffu_capable =
			(ext_csd[EXT_CSD_SUPPORTED_MODE] & 0x1) &&
			!(ext_csd[EXT_CSD_FW_CONFIG] & 0x1);
		card->ext_csd.ffu_mode_op = ext_csd[EXT_CSD_FFU_FEATURES];

		card->ext_csd.pre_eol_info = ext_csd[EXT_CSD_PRE_EOL_INFO];
		card->ext_csd.device_life_time_est_typ_a =
			ext_csd[EXT_CSD_DEVICE_LIFE_TIME_EST_TYP_A];
		card->ext_csd.device_life_time_est_typ_b =
			ext_csd[EXT_CSD_DEVICE_LIFE_TIME_EST_TYP_B];
	}

	/* eMMC v5.1 or later */
	if (card->ext_csd.rev >= 8) {
		card->ext_csd.cmdq_support = ext_csd[EXT_CSD_CMDQ_SUPPORT] &
					     EXT_CSD_CMDQ_SUPPORTED;
		card->ext_csd.cmdq_depth = (ext_csd[EXT_CSD_CMDQ_DEPTH] &
					    EXT_CSD_CMDQ_DEPTH_MASK) + 1;
		/* Exclude inefficiently small queue depths */
		if (card->ext_csd.cmdq_depth <= 2) {
			card->ext_csd.cmdq_support = false;
			card->ext_csd.cmdq_depth = 0;
		}
		if (card->ext_csd.cmdq_support) {
			pr_debug("%s: Command Queue supported depth %u\n",
				 mmc_hostname(card->host),
				 card->ext_csd.cmdq_depth);
		}
		card->ext_csd.enhanced_rpmb_supported =
					(card->ext_csd.rel_param &
					 EXT_CSD_WR_REL_PARAM_EN_RPMB_REL_WR);
	}
out:
	return err;
}

static int mmc_read_ext_csd(struct mmc_card *card)
{
	u8 *ext_csd;
	int err;

	if (!mmc_can_ext_csd(card))
		return 0;

	err = mmc_get_ext_csd(card, &ext_csd);
	if (err) {
		/* If the host or the card can't do the switch,
		 * fail more gracefully. */
		if ((err != -EINVAL)
		 && (err != -ENOSYS)
		 && (err != -EFAULT))
			return err;

		/*
		 * High capacity cards should have this "magic" size
		 * stored in their CSD.
		 */
		if (card->csd.capacity == (4096 * 512)) {
			pr_err("%s: unable to read EXT_CSD on a possible high capacity card. Card will be ignored.\n",
				mmc_hostname(card->host));
		} else {
			pr_warn("%s: unable to read EXT_CSD, performance might suffer\n",
				mmc_hostname(card->host));
			err = 0;
		}

		return err;
	}

	err = mmc_decode_ext_csd(card, ext_csd);
	kfree(ext_csd);
	return err;
}

static int mmc_compare_ext_csds(struct mmc_card *card, unsigned bus_width)
{
	u8 *bw_ext_csd;
	int err;

	if (bus_width == MMC_BUS_WIDTH_1)
		return 0;

	err = mmc_get_ext_csd(card, &bw_ext_csd);
	if (err)
		return err;

	/* only compare read only fields */
	err = !((card->ext_csd.raw_partition_support ==
			bw_ext_csd[EXT_CSD_PARTITION_SUPPORT]) &&
		(card->ext_csd.raw_erased_mem_count ==
			bw_ext_csd[EXT_CSD_ERASED_MEM_CONT]) &&
		(card->ext_csd.rev ==
			bw_ext_csd[EXT_CSD_REV]) &&
		(card->ext_csd.raw_ext_csd_structure ==
			bw_ext_csd[EXT_CSD_STRUCTURE]) &&
		(card->ext_csd.raw_card_type ==
			bw_ext_csd[EXT_CSD_CARD_TYPE]) &&
		(card->ext_csd.raw_s_a_timeout ==
			bw_ext_csd[EXT_CSD_S_A_TIMEOUT]) &&
		(card->ext_csd.raw_hc_erase_gap_size ==
			bw_ext_csd[EXT_CSD_HC_WP_GRP_SIZE]) &&
		(card->ext_csd.raw_erase_timeout_mult ==
			bw_ext_csd[EXT_CSD_ERASE_TIMEOUT_MULT]) &&
		(card->ext_csd.raw_hc_erase_grp_size ==
			bw_ext_csd[EXT_CSD_HC_ERASE_GRP_SIZE]) &&
		(card->ext_csd.raw_sec_trim_mult ==
			bw_ext_csd[EXT_CSD_SEC_TRIM_MULT]) &&
		(card->ext_csd.raw_sec_erase_mult ==
			bw_ext_csd[EXT_CSD_SEC_ERASE_MULT]) &&
		(card->ext_csd.raw_sec_feature_support ==
			bw_ext_csd[EXT_CSD_SEC_FEATURE_SUPPORT]) &&
		(card->ext_csd.raw_trim_mult ==
			bw_ext_csd[EXT_CSD_TRIM_MULT]) &&
		(card->ext_csd.raw_sectors[0] ==
			bw_ext_csd[EXT_CSD_SEC_CNT + 0]) &&
		(card->ext_csd.raw_sectors[1] ==
			bw_ext_csd[EXT_CSD_SEC_CNT + 1]) &&
		(card->ext_csd.raw_sectors[2] ==
			bw_ext_csd[EXT_CSD_SEC_CNT + 2]) &&
		(card->ext_csd.raw_sectors[3] ==
			bw_ext_csd[EXT_CSD_SEC_CNT + 3]) &&
		(card->ext_csd.raw_pwr_cl_52_195 ==
			bw_ext_csd[EXT_CSD_PWR_CL_52_195]) &&
		(card->ext_csd.raw_pwr_cl_26_195 ==
			bw_ext_csd[EXT_CSD_PWR_CL_26_195]) &&
		(card->ext_csd.raw_pwr_cl_52_360 ==
			bw_ext_csd[EXT_CSD_PWR_CL_52_360]) &&
		(card->ext_csd.raw_pwr_cl_26_360 ==
			bw_ext_csd[EXT_CSD_PWR_CL_26_360]) &&
		(card->ext_csd.raw_pwr_cl_200_195 ==
			bw_ext_csd[EXT_CSD_PWR_CL_200_195]) &&
		(card->ext_csd.raw_pwr_cl_200_360 ==
			bw_ext_csd[EXT_CSD_PWR_CL_200_360]) &&
		(card->ext_csd.raw_pwr_cl_ddr_52_195 ==
			bw_ext_csd[EXT_CSD_PWR_CL_DDR_52_195]) &&
		(card->ext_csd.raw_pwr_cl_ddr_52_360 ==
			bw_ext_csd[EXT_CSD_PWR_CL_DDR_52_360]) &&
		(card->ext_csd.raw_pwr_cl_ddr_200_360 ==
			bw_ext_csd[EXT_CSD_PWR_CL_DDR_200_360]));

	if (err)
		err = -EINVAL;

	kfree(bw_ext_csd);
	return err;
}

MMC_DEV_ATTR(cid, "%08x%08x%08x%08x\n", card->raw_cid[0], card->raw_cid[1],
	card->raw_cid[2], card->raw_cid[3]);
MMC_DEV_ATTR(csd, "%08x%08x%08x%08x\n", card->raw_csd[0], card->raw_csd[1],
	card->raw_csd[2], card->raw_csd[3]);
MMC_DEV_ATTR(date, "%02d/%04d\n", card->cid.month, card->cid.year);
MMC_DEV_ATTR(erase_size, "%u\n", card->erase_size << 9);
MMC_DEV_ATTR(preferred_erase_size, "%u\n", card->pref_erase << 9);
MMC_DEV_ATTR(ffu_capable, "%d\n", card->ext_csd.ffu_capable);
MMC_DEV_ATTR(hwrev, "0x%x\n", card->cid.hwrev);
MMC_DEV_ATTR(manfid, "0x%06x\n", card->cid.manfid);
MMC_DEV_ATTR(name, "%s\n", card->cid.prod_name);
MMC_DEV_ATTR(oemid, "0x%04x\n", card->cid.oemid);
MMC_DEV_ATTR(prv, "0x%x\n", card->cid.prv);
MMC_DEV_ATTR(rev, "0x%x\n", card->ext_csd.rev);
MMC_DEV_ATTR(pre_eol_info, "0x%02x\n", card->ext_csd.pre_eol_info);
MMC_DEV_ATTR(life_time, "0x%02x 0x%02x\n",
	card->ext_csd.device_life_time_est_typ_a,
	card->ext_csd.device_life_time_est_typ_b);
MMC_DEV_ATTR(serial, "0x%08x\n", card->cid.serial);
MMC_DEV_ATTR(enhanced_area_offset, "%llu\n",
		card->ext_csd.enhanced_area_offset);
MMC_DEV_ATTR(enhanced_area_size, "%u\n", card->ext_csd.enhanced_area_size);
MMC_DEV_ATTR(raw_rpmb_size_mult, "%#x\n", card->ext_csd.raw_rpmb_size_mult);
MMC_DEV_ATTR(enhanced_rpmb_supported, "%#x\n",
	card->ext_csd.enhanced_rpmb_supported);
MMC_DEV_ATTR(rel_sectors, "%#x\n", card->ext_csd.rel_sectors);
MMC_DEV_ATTR(ocr, "0x%08x\n", card->ocr);
MMC_DEV_ATTR(rca, "0x%04x\n", card->rca);
MMC_DEV_ATTR(cmdq_en, "%d\n", card->ext_csd.cmdq_en);
MMC_DEV_ATTR(bkops_status, "%u\n", card->ext_csd.raw_bkops_status);
MMC_DEV_ATTR(hpi_support, "%u\n", card->ext_csd.hpi);
MMC_DEV_ATTR(power_on_notify, "%u\n", card->ext_csd.power_off_notification);

static ssize_t mmc_fwrev_show(struct device *dev,
			      struct device_attribute *attr,
			      char *buf)
{
	struct mmc_card *card = mmc_dev_to_card(dev);

	if (card->ext_csd.rev < 7) {
		return sprintf(buf, "0x%x\n", card->cid.fwrev);
	} else {
		return sprintf(buf, "0x%*phN\n", MMC_FIRMWARE_LEN,
			       card->ext_csd.fwrev);
	}
}

static DEVICE_ATTR(fwrev, S_IRUGO, mmc_fwrev_show, NULL);

static ssize_t mmc_dsr_show(struct device *dev,
			    struct device_attribute *attr,
			    char *buf)
{
	struct mmc_card *card = mmc_dev_to_card(dev);
	struct mmc_host *host = card->host;

	if (card->csd.dsr_imp && host->dsr_req)
		return sprintf(buf, "0x%x\n", host->dsr);
	else
		/* return default DSR value */
		return sprintf(buf, "0x%x\n", 0x404);
}

static DEVICE_ATTR(dsr, S_IRUGO, mmc_dsr_show, NULL);

static struct attribute *mmc_std_attrs[] = {
	&dev_attr_cid.attr,
	&dev_attr_csd.attr,
	&dev_attr_date.attr,
	&dev_attr_erase_size.attr,
	&dev_attr_preferred_erase_size.attr,
	&dev_attr_fwrev.attr,
	&dev_attr_ffu_capable.attr,
	&dev_attr_hwrev.attr,
	&dev_attr_manfid.attr,
	&dev_attr_name.attr,
	&dev_attr_oemid.attr,
	&dev_attr_prv.attr,
	&dev_attr_rev.attr,
	&dev_attr_pre_eol_info.attr,
	&dev_attr_life_time.attr,
	&dev_attr_serial.attr,
	&dev_attr_enhanced_area_offset.attr,
	&dev_attr_enhanced_area_size.attr,
	&dev_attr_raw_rpmb_size_mult.attr,
	&dev_attr_enhanced_rpmb_supported.attr,
	&dev_attr_rel_sectors.attr,
	&dev_attr_ocr.attr,
	&dev_attr_rca.attr,
	&dev_attr_dsr.attr,
	&dev_attr_cmdq_en.attr,
	&dev_attr_bkops_status.attr,
	&dev_attr_hpi_support.attr,
	&dev_attr_power_on_notify.attr,
	NULL,
};
ATTRIBUTE_GROUPS(mmc_std);

static struct device_type mmc_type = {
	.groups = mmc_std_groups,
};

/*
 * Select the PowerClass for the current bus width
 * If power class is defined for 4/8 bit bus in the
 * extended CSD register, select it by executing the
 * mmc_switch command.
 */
static int __mmc_select_powerclass(struct mmc_card *card,
				   unsigned int bus_width)
{
	struct mmc_host *host = card->host;
	struct mmc_ext_csd *ext_csd = &card->ext_csd;
	unsigned int pwrclass_val = 0;
	int err = 0;

	/* Power class selection is supported for versions >= 4.0 */
	if (card->csd.mmca_vsn < CSD_SPEC_VER_4)
		return 0;

	/* Power class values are defined only for 4/8 bit bus */
	if (bus_width == EXT_CSD_BUS_WIDTH_1)
		return 0;

	switch (1 << host->ios.vdd) {
	case MMC_VDD_165_195:
		if (host->ios.clock <= MMC_HIGH_26_MAX_DTR)
			pwrclass_val = ext_csd->raw_pwr_cl_26_195;
		else if (host->ios.clock <= MMC_HIGH_52_MAX_DTR)
			pwrclass_val = (bus_width <= EXT_CSD_BUS_WIDTH_8) ?
				ext_csd->raw_pwr_cl_52_195 :
				ext_csd->raw_pwr_cl_ddr_52_195;
		else if (host->ios.clock <= MMC_HS200_MAX_DTR)
			pwrclass_val = (bus_width == EXT_CSD_DDR_BUS_WIDTH_8) ?
				ext_csd->raw_pwr_cl_ddr_200_360 :
				ext_csd->raw_pwr_cl_200_195;
		break;
	case MMC_VDD_27_28:
	case MMC_VDD_28_29:
	case MMC_VDD_29_30:
	case MMC_VDD_30_31:
	case MMC_VDD_31_32:
	case MMC_VDD_32_33:
	case MMC_VDD_33_34:
	case MMC_VDD_34_35:
	case MMC_VDD_35_36:
		if (host->ios.clock <= MMC_HIGH_26_MAX_DTR)
			pwrclass_val = ext_csd->raw_pwr_cl_26_360;
		else if (host->ios.clock <= MMC_HIGH_52_MAX_DTR)
			pwrclass_val = (bus_width <= EXT_CSD_BUS_WIDTH_8) ?
				ext_csd->raw_pwr_cl_52_360 :
				ext_csd->raw_pwr_cl_ddr_52_360;
		else if (host->ios.clock <= MMC_HS200_MAX_DTR)
			pwrclass_val = (bus_width == EXT_CSD_DDR_BUS_WIDTH_8) ?
				ext_csd->raw_pwr_cl_ddr_200_360 :
				ext_csd->raw_pwr_cl_200_360;
		break;
	default:
		pr_warn("%s: Voltage range not supported for power class\n",
			mmc_hostname(host));
		return -EINVAL;
	}

	if (bus_width & (EXT_CSD_BUS_WIDTH_8 | EXT_CSD_DDR_BUS_WIDTH_8))
		pwrclass_val = (pwrclass_val & EXT_CSD_PWR_CL_8BIT_MASK) >>
				EXT_CSD_PWR_CL_8BIT_SHIFT;
	else
		pwrclass_val = (pwrclass_val & EXT_CSD_PWR_CL_4BIT_MASK) >>
				EXT_CSD_PWR_CL_4BIT_SHIFT;

	/* If the power class is different from the default value */
	if (pwrclass_val > 0) {
		err = mmc_switch(card, EXT_CSD_CMD_SET_NORMAL,
				 EXT_CSD_POWER_CLASS,
				 pwrclass_val,
				 card->ext_csd.generic_cmd6_time);
	}

	return err;
}

static int mmc_select_powerclass(struct mmc_card *card)
{
	struct mmc_host *host = card->host;
	u32 bus_width, ext_csd_bits;
	int err, ddr;

	/* Power class selection is supported for versions >= 4.0 */
	if (!mmc_can_ext_csd(card))
		return 0;

	bus_width = host->ios.bus_width;
	/* Power class values are defined only for 4/8 bit bus */
	if (bus_width == MMC_BUS_WIDTH_1)
		return 0;

	ddr = card->mmc_avail_type & (EXT_CSD_CARD_TYPE_DDR_52 |
			EXT_CSD_CARD_TYPE_HS400);
	if (ddr)
		ext_csd_bits = (bus_width == MMC_BUS_WIDTH_8) ?
			EXT_CSD_DDR_BUS_WIDTH_8 : EXT_CSD_DDR_BUS_WIDTH_4;
	else
		ext_csd_bits = (bus_width == MMC_BUS_WIDTH_8) ?
			EXT_CSD_BUS_WIDTH_8 :  EXT_CSD_BUS_WIDTH_4;

	err = __mmc_select_powerclass(card, ext_csd_bits);
	if (err)
		pr_warn("%s: power class selection to bus width %d ddr %d failed\n",
			mmc_hostname(host), 1 << bus_width, ddr);

	return err;
}

/*
 * Set the bus speed for the selected speed mode.
 */
static void mmc_set_bus_speed(struct mmc_card *card)
{
	unsigned int max_dtr = (unsigned int)-1;

	if ((mmc_card_hs200(card) || mmc_card_hs400(card)) &&
	     max_dtr > card->ext_csd.hs200_max_dtr)
		max_dtr = card->ext_csd.hs200_max_dtr;
	else if (mmc_card_hs(card) && max_dtr > card->ext_csd.hs_max_dtr)
		max_dtr = card->ext_csd.hs_max_dtr;
	else if (max_dtr > card->csd.max_dtr)
		max_dtr = card->csd.max_dtr;

	mmc_set_clock(card->host, max_dtr);
}

/*
 * Select the bus width amoung 4-bit and 8-bit(SDR).
 * If the bus width is changed successfully, return the selected width value.
 * Zero is returned instead of error value if the wide width is not supported.
 */
static int mmc_select_bus_width(struct mmc_card *card)
{
	static unsigned ext_csd_bits[] = {
		EXT_CSD_BUS_WIDTH_8,
		EXT_CSD_BUS_WIDTH_4,
	};
	static unsigned bus_widths[] = {
		MMC_BUS_WIDTH_8,
		MMC_BUS_WIDTH_4,
	};
	struct mmc_host *host = card->host;
	unsigned idx, bus_width = 0;
	int err = 0;

	if (!mmc_can_ext_csd(card) ||
	    !(host->caps & (MMC_CAP_4_BIT_DATA | MMC_CAP_8_BIT_DATA)))
		return 0;

	idx = (host->caps & MMC_CAP_8_BIT_DATA) ? 0 : 1;

	/*
	 * Unlike SD, MMC cards dont have a configuration register to notify
	 * supported bus width. So bus test command should be run to identify
	 * the supported bus width or compare the ext csd values of current
	 * bus width and ext csd values of 1 bit mode read earlier.
	 */
	for (; idx < ARRAY_SIZE(bus_widths); idx++) {
		/*
		 * Host is capable of 8bit transfer, then switch
		 * the device to work in 8bit transfer mode. If the
		 * mmc switch command returns error then switch to
		 * 4bit transfer mode. On success set the corresponding
		 * bus width on the host.
		 */
		err = mmc_switch(card, EXT_CSD_CMD_SET_NORMAL,
				 EXT_CSD_BUS_WIDTH,
				 ext_csd_bits[idx],
				 card->ext_csd.generic_cmd6_time);
		if (err)
			continue;

		bus_width = bus_widths[idx];
		mmc_set_bus_width(host, bus_width);

		/*
		 * If controller can't handle bus width test,
		 * compare ext_csd previously read in 1 bit mode
		 * against ext_csd at new bus width
		 */
		if (!(host->caps & MMC_CAP_BUS_WIDTH_TEST))
			err = mmc_compare_ext_csds(card, bus_width);
		else
			err = mmc_bus_test(card, bus_width);

		if (!err) {
			err = bus_width;
			break;
		} else {
			pr_warn("%s: switch to bus width %d failed\n",
				mmc_hostname(host), 1 << bus_width);
		}
	}

	return err;
}

/*
 * Switch to the high-speed mode
 */
static int mmc_select_hs(struct mmc_card *card)
{
	int err;

	err = __mmc_switch(card, EXT_CSD_CMD_SET_NORMAL,
			   EXT_CSD_HS_TIMING, EXT_CSD_TIMING_HS,
			   card->ext_csd.generic_cmd6_time, MMC_TIMING_MMC_HS,
			   true, true);
	if (err)
		pr_warn("%s: switch to high-speed failed, err:%d\n",
			mmc_hostname(card->host), err);

	return err;
}

/*
 * Activate wide bus and DDR if supported.
 */
static int mmc_select_hs_ddr(struct mmc_card *card)
{
	struct mmc_host *host = card->host;
	u32 bus_width, ext_csd_bits;
	int err = 0;

	if (!(card->mmc_avail_type & EXT_CSD_CARD_TYPE_DDR_52))
		return 0;

	bus_width = host->ios.bus_width;
	if (bus_width == MMC_BUS_WIDTH_1)
		return 0;

	ext_csd_bits = (bus_width == MMC_BUS_WIDTH_8) ?
		EXT_CSD_DDR_BUS_WIDTH_8 : EXT_CSD_DDR_BUS_WIDTH_4;

	err = __mmc_switch(card, EXT_CSD_CMD_SET_NORMAL,
			   EXT_CSD_BUS_WIDTH,
			   ext_csd_bits,
			   card->ext_csd.generic_cmd6_time,
			   MMC_TIMING_MMC_DDR52,
			   true, true);
	if (err) {
		pr_err("%s: switch to bus width %d ddr failed\n",
			mmc_hostname(host), 1 << bus_width);
		return err;
	}

	/*
	 * eMMC cards can support 3.3V to 1.2V i/o (vccq)
	 * signaling.
	 *
	 * EXT_CSD_CARD_TYPE_DDR_1_8V means 3.3V or 1.8V vccq.
	 *
	 * 1.8V vccq at 3.3V core voltage (vcc) is not required
	 * in the JEDEC spec for DDR.
	 *
	 * Even (e)MMC card can support 3.3v to 1.2v vccq, but not all
	 * host controller can support this, like some of the SDHCI
	 * controller which connect to an eMMC device. Some of these
	 * host controller still needs to use 1.8v vccq for supporting
	 * DDR mode.
	 *
	 * So the sequence will be:
	 * if (host and device can both support 1.2v IO)
	 *	use 1.2v IO;
	 * else if (host and device can both support 1.8v IO)
	 *	use 1.8v IO;
	 * so if host and device can only support 3.3v IO, this is the
	 * last choice.
	 *
	 * WARNING: eMMC rules are NOT the same as SD DDR
	 */
	if (card->mmc_avail_type & EXT_CSD_CARD_TYPE_DDR_1_2V) {
		err = mmc_set_signal_voltage(host, MMC_SIGNAL_VOLTAGE_120);
		if (!err)
			return 0;
	}

	if (card->mmc_avail_type & EXT_CSD_CARD_TYPE_DDR_1_8V &&
	    host->caps & MMC_CAP_1_8V_DDR)
		err = mmc_set_signal_voltage(host, MMC_SIGNAL_VOLTAGE_180);

	/* make sure vccq is 3.3v after switching disaster */
	if (err)
		err = mmc_set_signal_voltage(host, MMC_SIGNAL_VOLTAGE_330);

	return err;
}

static int mmc_select_hs400(struct mmc_card *card)
{
	struct mmc_host *host = card->host;
	unsigned int max_dtr;
	int err = 0;
	u8 val;

	/*
	 * HS400 mode requires 8-bit bus width
	 */
	if (!(card->mmc_avail_type & EXT_CSD_CARD_TYPE_HS400 &&
	      host->ios.bus_width == MMC_BUS_WIDTH_8))
		return 0;

	/* Switch card to HS mode */
	val = EXT_CSD_TIMING_HS;
	err = __mmc_switch(card, EXT_CSD_CMD_SET_NORMAL,
			   EXT_CSD_HS_TIMING, val,
			   card->ext_csd.generic_cmd6_time, 0,
			   false, true);
	if (err) {
		pr_err("%s: switch to high-speed from hs200 failed, err:%d\n",
			mmc_hostname(host), err);
		return err;
	}

	/* Prepare host to downgrade to HS timing */
	if (host->ops->hs400_downgrade)
		host->ops->hs400_downgrade(host);

	/* Set host controller to HS timing */
	mmc_set_timing(host, MMC_TIMING_MMC_HS);

	/* Reduce frequency to HS frequency */
	max_dtr = card->ext_csd.hs_max_dtr;
	mmc_set_clock(host, max_dtr);

	err = mmc_switch_status(card, true);
	if (err)
		goto out_err;

	if (host->ops->hs400_prepare_ddr)
		host->ops->hs400_prepare_ddr(host);

	/* Switch card to DDR */
	err = mmc_switch(card, EXT_CSD_CMD_SET_NORMAL,
			 EXT_CSD_BUS_WIDTH,
			 EXT_CSD_DDR_BUS_WIDTH_8,
			 card->ext_csd.generic_cmd6_time);
	if (err) {
		pr_err("%s: switch to bus width for hs400 failed, err:%d\n",
			mmc_hostname(host), err);
		return err;
	}

	/* Switch card to HS400 */
	val = EXT_CSD_TIMING_HS400 |
	      card->drive_strength << EXT_CSD_DRV_STR_SHIFT;
	err = __mmc_switch(card, EXT_CSD_CMD_SET_NORMAL,
			   EXT_CSD_HS_TIMING, val,
			   card->ext_csd.generic_cmd6_time, 0,
			   false, true);
	if (err) {
		pr_err("%s: switch to hs400 failed, err:%d\n",
			 mmc_hostname(host), err);
		return err;
	}

	/* Set host controller to HS400 timing and frequency */
	mmc_set_timing(host, MMC_TIMING_MMC_HS400);
	mmc_set_bus_speed(card);

	if (host->ops->hs400_complete)
		host->ops->hs400_complete(host);

	err = mmc_switch_status(card, true);
	if (err)
		goto out_err;

	return 0;

out_err:
	pr_err("%s: %s failed, error %d\n", mmc_hostname(card->host),
	       __func__, err);
	return err;
}

int mmc_hs200_to_hs400(struct mmc_card *card)
{
	int err = 0;

	if ((card->host->caps2 & MMC_CAP2_HS400_ES) &&
		(card->mmc_avail_type & EXT_CSD_CARD_TYPE_HS400ES)) {
		err = mmc_select_hs400es(card);
		mmc_set_bus_speed(card);
	} else {
		if (mmc_card_hs200(card)) {
			err = mmc_hs200_tuning(card);
			if (err)
				return err;
			err = mmc_select_hs400(card);
			if (err)
				return err;
		}
	}
	return err;
}

int mmc_hs400_to_hs200(struct mmc_card *card)
{
	struct mmc_host *host = card->host;
	unsigned int max_dtr;
	int err;
	u8 val;

	/* Disable enhanced strobe support if supported by both host and card */
	if (card->ext_csd.strobe_support &&
		(card->host->ops->hs400_enhanced_strobe)) {
		host->ios.enhanced_strobe = false;
		card->host->ops->hs400_enhanced_strobe(card->host, &host->ios);
	}

	/* Reduce frequency to HS */
	max_dtr = card->ext_csd.hs_max_dtr;
	mmc_set_clock(host, max_dtr);

	/* Switch HS400 to HS DDR */
	val = EXT_CSD_TIMING_HS;
	err = __mmc_switch(card, EXT_CSD_CMD_SET_NORMAL, EXT_CSD_HS_TIMING,
			   val, card->ext_csd.generic_cmd6_time, 0,
			   false, true);
	if (err)
		goto out_err;

	if (host->ops->hs400_downgrade)
		host->ops->hs400_downgrade(host);

	mmc_set_timing(host, MMC_TIMING_MMC_DDR52);

	err = mmc_switch_status(card, true);
	if (err)
		goto out_err;

	/* Switch HS DDR to HS */
	err = __mmc_switch(card, EXT_CSD_CMD_SET_NORMAL, EXT_CSD_BUS_WIDTH,
			   EXT_CSD_BUS_WIDTH_8, card->ext_csd.generic_cmd6_time,
			   0, false, true);
	if (err)
		goto out_err;

	mmc_set_timing(host, MMC_TIMING_MMC_HS);

	err = mmc_switch_status(card, true);
	if (err)
		goto out_err;

	/* Switch HS to HS200 */
	val = EXT_CSD_TIMING_HS200 |
	      card->drive_strength << EXT_CSD_DRV_STR_SHIFT;
	err = __mmc_switch(card, EXT_CSD_CMD_SET_NORMAL, EXT_CSD_HS_TIMING,
			   val, card->ext_csd.generic_cmd6_time, 0,
			   false, true);
	if (err)
		goto out_err;

	mmc_set_timing(host, MMC_TIMING_MMC_HS200);

	/*
	 * For HS200, CRC errors are not a reliable way to know the switch
	 * failed. If there really is a problem, we would expect tuning will
	 * fail and the result ends up the same.
	 */
	err = mmc_switch_status(card, false);
	if (err)
		goto out_err;

	mmc_set_bus_speed(card);

	/* Prepare tuning for HS400 mode. */
	if (host->ops->prepare_hs400_tuning)
		host->ops->prepare_hs400_tuning(host, &host->ios);

	return 0;

out_err:
	pr_err("%s: %s failed, error %d\n", mmc_hostname(card->host),
	       __func__, err);
	/* Enable enhanced strobe support if supported by both host and card */
	if (card->ext_csd.strobe_support &&
		(card->host->ops->hs400_enhanced_strobe)) {
		host->ios.enhanced_strobe = true;
		card->host->ops->hs400_enhanced_strobe(card->host, &host->ios);
	}
	return err;
}

static void mmc_select_driver_type(struct mmc_card *card)
{
	int card_drv_type, drive_strength, drv_type = 0;
	int fixed_drv_type = card->host->fixed_drv_type;

	card_drv_type = card->ext_csd.raw_driver_strength |
			mmc_driver_type_mask(0);

	if (fixed_drv_type >= 0)
		drive_strength = card_drv_type & mmc_driver_type_mask(fixed_drv_type)
				 ? fixed_drv_type : 0;
	else
		drive_strength = mmc_select_drive_strength(card,
							   card->ext_csd.hs200_max_dtr,
							   card_drv_type, &drv_type);

	card->drive_strength = drive_strength;

	if (drv_type)
		mmc_set_driver_type(card->host, drv_type);
}

static int mmc_select_hs400es(struct mmc_card *card)
{
	struct mmc_host *host = card->host;
	int err = -EINVAL;
	u8 val;
	bool use_busy_signal = host->caps & MMC_CAP_WAIT_WHILE_BUSY;

	if (!(host->caps & MMC_CAP_8_BIT_DATA)) {
		err = -ENOTSUPP;
		goto out_err;
	}

	if (card->mmc_avail_type & EXT_CSD_CARD_TYPE_HS400_1_2V)
		err = mmc_set_signal_voltage(host, MMC_SIGNAL_VOLTAGE_120);

	if (err && card->mmc_avail_type & EXT_CSD_CARD_TYPE_HS400_1_8V)
		err = mmc_set_signal_voltage(host, MMC_SIGNAL_VOLTAGE_180);

	mmc_select_driver_type(card);

	/* If fails try again during next card power cycle */
	if (err)
		goto out_err;

	err = mmc_select_bus_width(card);
	if (err != MMC_BUS_WIDTH_8) {
		pr_err("%s: switch to 8bit bus width failed, err:%d\n",
			mmc_hostname(host), err);
		err = err < 0 ? err : -ENOTSUPP;
		goto out_err;
	}

	/* Switch card to HS mode */
	err = __mmc_switch(card, EXT_CSD_CMD_SET_NORMAL,
			   EXT_CSD_HS_TIMING, EXT_CSD_TIMING_HS,
			   card->ext_csd.generic_cmd6_time, 0,
			   false, true);
	if (err) {
		pr_err("%s: switch to hs for hs400es failed, err:%d\n",
			mmc_hostname(host), err);
		goto out_err;
	}

	mmc_set_timing(host, MMC_TIMING_MMC_HS);
	err = mmc_switch_status(card, true);
	if (err)
		goto out_err;

	mmc_set_clock(host, card->ext_csd.hs_max_dtr);

	/* Switch card to DDR with strobe bit */
	val = EXT_CSD_DDR_BUS_WIDTH_8 | EXT_CSD_BUS_WIDTH_STROBE;
	err = mmc_switch(card, EXT_CSD_CMD_SET_NORMAL,
			 EXT_CSD_BUS_WIDTH,
			 val,
			 card->ext_csd.generic_cmd6_time);
	if (err) {
		pr_err("%s: switch to bus width for hs400es failed, err:%d\n",
			mmc_hostname(host), err);
		goto out_err;
	}

	mmc_select_driver_type(card);

	/* Switch card to HS400 */
	val = EXT_CSD_TIMING_HS400 |
	      card->drive_strength << EXT_CSD_DRV_STR_SHIFT;
	err = __mmc_switch(card, EXT_CSD_CMD_SET_NORMAL,
			   EXT_CSD_HS_TIMING, val,
			   card->ext_csd.generic_cmd6_time, 0,
			   false, true);
	if (err) {
		pr_err("%s: switch to hs400es failed, err:%d\n",
			mmc_hostname(host), err);
		goto out_err;
	}

	/* Set host controller to HS400 timing and frequency */
	mmc_set_timing(host, MMC_TIMING_MMC_HS400);

	/* Controller enable enhanced strobe function */
	host->ios.enhanced_strobe = true;
	if (host->ops->hs400_enhanced_strobe)
		host->ops->hs400_enhanced_strobe(host, &host->ios);

	if (!use_busy_signal) {
		err = mmc_switch_status(card, true);
		if (err)
			goto out_err;
	}
	return 0;

out_err:
	pr_err("%s: %s failed, error %d\n", mmc_hostname(card->host),
	       __func__, err);
	return err;
}

/*
 * For device supporting HS200 mode, the following sequence
 * should be done before executing the tuning process.
 * 1. set the desired bus width(4-bit or 8-bit, 1-bit is not supported)
 * 2. switch to HS200 mode
 * 3. set the clock to > 52Mhz and <=200MHz
 */
static int mmc_select_hs200(struct mmc_card *card)
{
	struct mmc_host *host = card->host;
	unsigned int old_timing, old_signal_voltage;
	int err = -EINVAL;
	u8 val;

	old_signal_voltage = host->ios.signal_voltage;
	if (card->mmc_avail_type & EXT_CSD_CARD_TYPE_HS200_1_2V)
		err = mmc_set_signal_voltage(host, MMC_SIGNAL_VOLTAGE_120);

	if (err && card->mmc_avail_type & EXT_CSD_CARD_TYPE_HS200_1_8V)
		err = mmc_set_signal_voltage(host, MMC_SIGNAL_VOLTAGE_180);

	/* If fails try again during next card power cycle */
	if (err)
		return err;

	mmc_select_driver_type(card);

	/*
	 * Set the bus width(4 or 8) with host's support and
	 * switch to HS200 mode if bus width is set successfully.
	 */
	err = mmc_select_bus_width(card);
	if (err > 0) {
		val = EXT_CSD_TIMING_HS200 |
		      card->drive_strength << EXT_CSD_DRV_STR_SHIFT;
		err = __mmc_switch(card, EXT_CSD_CMD_SET_NORMAL,
				   EXT_CSD_HS_TIMING, val,
				   card->ext_csd.generic_cmd6_time, 0,
				   false, true);
		if (err)
			goto err;
		old_timing = host->ios.timing;
		mmc_set_timing(host, MMC_TIMING_MMC_HS200);

		/*
		 * For HS200, CRC errors are not a reliable way to know the
		 * switch failed. If there really is a problem, we would expect
		 * tuning will fail and the result ends up the same.
		 */
		err = mmc_switch_status(card, false);

		/*
		 * mmc_select_timing() assumes timing has not changed if
		 * it is a switch error.
		 */
		if (err == -EBADMSG)
			mmc_set_timing(host, old_timing);
	}
err:
	if (err) {
		/* fall back to the old signal voltage, if fails report error */
		if (mmc_set_signal_voltage(host, old_signal_voltage))
			err = -EIO;

		pr_err("%s: %s failed, error %d\n", mmc_hostname(card->host),
		       __func__, err);
	}
	return err;
}

/*
 * Activate High Speed, HS200 or HS400ES mode if supported.
 */
static int mmc_select_timing(struct mmc_card *card)
{
	int err = 0;

	if (!mmc_can_ext_csd(card))
		goto bus_speed;

	if (card->mmc_avail_type & EXT_CSD_CARD_TYPE_HS400ES)
		err = mmc_select_hs400es(card);
	else if (card->mmc_avail_type & EXT_CSD_CARD_TYPE_HS200)
		err = mmc_select_hs200(card);
	else if (card->mmc_avail_type & EXT_CSD_CARD_TYPE_HS)
		err = mmc_select_hs(card);

	if (err && err != -EBADMSG)
		return err;

bus_speed:
	/*
	 * Set the bus speed to the selected bus timing.
	 * If timing is not selected, backward compatible is the default.
	 */
	mmc_set_bus_speed(card);
	return 0;
}

/*
 * Execute tuning sequence to seek the proper bus operating
 * conditions for HS200 and HS400, which sends CMD21 to the device.
 */
static int mmc_hs200_tuning(struct mmc_card *card)
{
	struct mmc_host *host = card->host;

	/*
	 * Timing should be adjusted to the HS400 target
	 * operation frequency for tuning process
	 */
	if (card->mmc_avail_type & EXT_CSD_CARD_TYPE_HS400 &&
	    host->ios.bus_width == MMC_BUS_WIDTH_8)
		if (host->ops->prepare_hs400_tuning)
			host->ops->prepare_hs400_tuning(host, &host->ios);

	return mmc_execute_tuning(card);
}

int mmc_ddr_to_hs200(struct mmc_card *card)
{
	struct mmc_host *host = card->host;
	int err = 0;
	int bus_width;

	/* Based on host capability, set card side bus width */
	if (card->host->caps & MMC_CAP_8_BIT_DATA)
		bus_width = EXT_CSD_BUS_WIDTH_8;
	else if (card->host->caps & MMC_CAP_4_BIT_DATA)
		bus_width = EXT_CSD_BUS_WIDTH_4;
	else
		bus_width = EXT_CSD_BUS_WIDTH_1;

	/* Switch HS DDR to HS */
	err = __mmc_switch(card, EXT_CSD_CMD_SET_NORMAL, EXT_CSD_BUS_WIDTH,
			   bus_width, card->ext_csd.generic_cmd6_time, 0,
			   true, true);
	if (err) {
		pr_err("%s: Switch to High Speed Bus Width Failed, error %d\n",
			mmc_hostname(card->host), err);
		goto out_err;
	}

	mmc_set_timing(host, MMC_TIMING_MMC_HS);

	/* Switch HS to HS200 */
	err = __mmc_switch(card, EXT_CSD_CMD_SET_NORMAL, EXT_CSD_HS_TIMING,
			   EXT_CSD_TIMING_HS200,
			   card->ext_csd.generic_cmd6_time, 0, true, true);
	if (err) {
		pr_err("%s: Switch to Hs200 failed, error %d\n",
			mmc_hostname(card->host), err);
		goto out_err;
	}

	mmc_set_timing(host, MMC_TIMING_MMC_HS200);

	mmc_set_bus_speed(card);

	/* End of HS200 Switch */

out_err:
	return err;
}

int mmc_hs200_to_ddr(struct mmc_card *card)
{
	struct mmc_host *host = card->host;
	unsigned int max_dtr;
	int err;
	int bus_width;

	/* Switch HS200 to HS DDR */
	err = __mmc_switch(card, EXT_CSD_CMD_SET_NORMAL, EXT_CSD_HS_TIMING,
			   EXT_CSD_TIMING_HS, card->ext_csd.generic_cmd6_time,
			   0, true, true);
	if (err) {
		pr_err("%s: switch to DDR mode failed, error %d\n",
			mmc_hostname(card->host), err);
		return err;
	}

	/* Based on host capability, set card side bus width */
	if (card->host->caps & MMC_CAP_8_BIT_DATA)
		bus_width = EXT_CSD_DDR_BUS_WIDTH_8;
	else if (card->host->caps & MMC_CAP_4_BIT_DATA)
		bus_width = EXT_CSD_DDR_BUS_WIDTH_4;
	else
		bus_width = EXT_CSD_BUS_WIDTH_1;

	err = mmc_switch(card, EXT_CSD_CMD_SET_NORMAL,
			EXT_CSD_BUS_WIDTH,
			bus_width,
			card->ext_csd.generic_cmd6_time);
	if (err) {
		pr_err("%s: switch to bus width failed with error %d\n",
			mmc_hostname(card->host), err);
		return err;
	}

	/* Reduce frequency to HS */
	max_dtr = card->ext_csd.hs_max_dtr;

	mmc_set_timing(host, MMC_TIMING_MMC_DDR52);

	mmc_set_clock(host, max_dtr);

	return 0;
}

int mmc_ddr_to_hs400(struct mmc_card *card)
{
	int err = 0;
	/* Switch to HS200 */
	err = mmc_ddr_to_hs200(card);
	if (!err) {
		if ((card->host->caps2 & MMC_CAP2_HS400_ES) &&
			(card->mmc_avail_type & EXT_CSD_CARD_TYPE_HS400ES)) {
			err = mmc_select_hs400es(card);
			mmc_set_bus_speed(card);
		} else {
			if (mmc_card_hs200(card)) {
				err = mmc_hs200_tuning(card);
				if (err)
					return err;
				err = mmc_select_hs400(card);
				if (err)
					return err;
			}
		}
	} else {
		err = mmc_hs200_to_ddr(card);
		return err;
	}

	return err;
}

int mmc_hs400_to_ddr(struct mmc_card *card)
{
	struct mmc_host *host = card->host;
	unsigned int max_dtr;
	int err;

	/* Disable enhanced strobe support if supported by both host and card */
	if (card->ext_csd.strobe_support &&
		(card->host->ops->hs400_enhanced_strobe)) {
		host->ios.enhanced_strobe = false;
		card->host->ops->hs400_enhanced_strobe(card->host, &host->ios);
	}

	/* Reduce frequency to HS */
	max_dtr = card->ext_csd.hs_max_dtr;
	mmc_set_clock(host, max_dtr);

	mmc_set_timing(host, MMC_TIMING_MMC_DDR52);

	/* Switch HS400 to HS DDR */
	err = __mmc_switch(card, EXT_CSD_CMD_SET_NORMAL, EXT_CSD_HS_TIMING,
			   EXT_CSD_TIMING_HS, card->ext_csd.generic_cmd6_time,
			   0, true, true);
	if (err) {
		pr_err("%s: switch to DDR mode failed, error %d\n",
			mmc_hostname(card->host), err);
		return err;
	}

	return 0;

}

static void cache_flush_handler(struct timer_list *t)
{
	struct mmc_host *host;

	host = from_timer(host, t, flush_timer);

	host->cache_flush_needed = true;
}

/*
 * Handle the detection and initialisation of a card.
 *
 * In the case of a resume, "oldcard" will contain the card
 * we're trying to reinitialise.
 */
static int mmc_init_card(struct mmc_host *host, u32 ocr,
	struct mmc_card *oldcard)
{
	struct mmc_card *card;
	int err;
	u32 cid[4];
	u32 rocr;

	WARN_ON(!host->claimed);

	/* Set correct bus mode for MMC before attempting init */
	if (!mmc_host_is_spi(host))
		mmc_set_bus_mode(host, MMC_BUSMODE_OPENDRAIN);

	/*
	 * Since we're changing the OCR value, we seem to
	 * need to tell some cards to go back to the idle
	 * state.  We wait 1ms to give cards time to
	 * respond.
	 * mmc_go_idle is needed for eMMC that are asleep
	 */
	mmc_go_idle(host);

	/* The extra bit indicates that we support high capacity */
	err = mmc_send_op_cond(host, ocr | (1 << 30), &rocr);
	if (err)
		goto err;

	/*
	 * For SPI, enable CRC as appropriate.
	 */
	if (mmc_host_is_spi(host)) {
		err = mmc_spi_set_crc(host, use_spi_crc);
		if (err)
			goto err;
	}

	/*
	 * Fetch CID from card.
	 */
	err = mmc_send_cid(host, cid);
	if (err)
		goto err;

	if (oldcard) {
		if (memcmp(cid, oldcard->raw_cid, sizeof(cid)) != 0) {
			pr_debug("%s: Perhaps the card was replaced\n",
				mmc_hostname(host));
			err = -ENOENT;
			goto err;
		}

		card = oldcard;
	} else {
		/*
		 * Allocate card structure.
		 */
		card = mmc_alloc_card(host, &mmc_type);
		if (IS_ERR(card)) {
			err = PTR_ERR(card);
			goto err;
		}

		card->ocr = ocr;
		card->type = MMC_TYPE_MMC;
		card->rca = 1;
		memcpy(card->raw_cid, cid, sizeof(card->raw_cid));
	}

	/*
	 * Call the optional HC's init_card function to handle quirks.
	 */
	if (host->ops->init_card)
		host->ops->init_card(host, card);

	/*
	 * For native busses:  set card RCA and quit open drain mode.
	 */
	if (!mmc_host_is_spi(host)) {
		err = mmc_set_relative_addr(card);
		if (err)
			goto free_card;

		mmc_set_bus_mode(host, MMC_BUSMODE_PUSHPULL);
	}

	if (!oldcard) {
		/*
		 * Fetch CSD from card.
		 */
		err = mmc_send_csd(card, card->raw_csd);
		if (err)
			goto free_card;

		err = mmc_decode_csd(card);
		if (err)
			goto free_card;
		err = mmc_decode_cid(card);
		if (err)
			goto free_card;
	}

	/*
	 * handling only for cards supporting DSR and hosts requesting
	 * DSR configuration
	 */
	if (card->csd.dsr_imp && host->dsr_req)
		mmc_set_dsr(host);

	/*
	 * Select card, as all following commands rely on that.
	 */
	if (!mmc_host_is_spi(host)) {
		err = mmc_select_card(card);
		if (err)
			goto free_card;
	}

	if (!oldcard) {
		/* Read extended CSD. */
		err = mmc_read_ext_csd(card);
		if (err)
			goto free_card;

		/*
		 * If doing byte addressing, check if required to do sector
		 * addressing.  Handle the case of <2GB cards needing sector
		 * addressing.  See section 8.1 JEDEC Standard JED84-A441;
		 * ocr register has bit 30 set for sector addressing.
		 */
		if (rocr & BIT(30))
			mmc_card_set_blockaddr(card);

		/* Erase size depends on CSD and Extended CSD */
		mmc_set_erase_size(card);
	}

	/* Enable ERASE_GRP_DEF. This bit is lost after a reset or power off. */
	if (card->ext_csd.rev >= 3) {
		err = mmc_switch(card, EXT_CSD_CMD_SET_NORMAL,
				 EXT_CSD_ERASE_GROUP_DEF, 1,
				 card->ext_csd.generic_cmd6_time);

		if (err && err != -EBADMSG)
			goto free_card;

		if (err) {
			err = 0;
			/*
			 * Just disable enhanced area off & sz
			 * will try to enable ERASE_GROUP_DEF
			 * during next time reinit
			 */
			card->ext_csd.enhanced_area_offset = -EINVAL;
			card->ext_csd.enhanced_area_size = -EINVAL;
		} else {
			card->ext_csd.erase_group_def = 1;
			/*
			 * enable ERASE_GRP_DEF successfully.
			 * This will affect the erase size, so
			 * here need to reset erase size
			 */
			mmc_set_erase_size(card);
		}
	}

	/*
	 * Ensure eMMC user default partition is enabled
	 */
	if (card->ext_csd.part_config & EXT_CSD_PART_CONFIG_ACC_MASK) {
		card->ext_csd.part_config &= ~EXT_CSD_PART_CONFIG_ACC_MASK;
		err = mmc_switch(card, EXT_CSD_CMD_SET_NORMAL, EXT_CSD_PART_CONFIG,
				 card->ext_csd.part_config,
				 card->ext_csd.part_time);
		if (err && err != -EBADMSG)
			goto free_card;
	}

	/*
	 * Enable power_off_notification byte in the ext_csd register
	 */
	if (card->ext_csd.rev >= 6) {
		err = mmc_switch(card, EXT_CSD_CMD_SET_NORMAL,
				 EXT_CSD_POWER_OFF_NOTIFICATION,
				 EXT_CSD_POWER_ON,
				 card->ext_csd.generic_cmd6_time);
		if (err && err != -EBADMSG)
			goto free_card;

		/*
		 * The err can be -EBADMSG or 0,
		 * so check for success and update the flag
		 */
		if (!err)
			card->ext_csd.power_off_notification = EXT_CSD_POWER_ON;
	}

	/* set erase_arg */
	if (mmc_can_discard(card))
		card->erase_arg = MMC_DISCARD_ARG;
	else if (mmc_can_trim(card))
		card->erase_arg = MMC_TRIM_ARG;
	else
		card->erase_arg = MMC_ERASE_ARG;

	/*
	 * Select timing interface
	 */
	err = mmc_select_timing(card);
	if (err)
		goto free_card;

	if (mmc_card_hs200(card)) {
		host->doing_init_tune = 1;

		err = mmc_hs200_tuning(card);
		if (!err)
			err = mmc_select_hs400(card);

		host->doing_init_tune = 0;

		if (err)
			goto free_card;

	} else if (!mmc_card_hs400es(card)) {
		/* Select the desired bus width optionally */
		err = mmc_select_bus_width(card);
		if (err > 0 && mmc_card_hs(card)) {
			err = mmc_select_hs_ddr(card);
			if (err)
				goto free_card;
		}
	}

	/*
	 * Choose the power class with selected bus interface
	 */
	mmc_select_powerclass(card);

	/*
	 * Enable HPI feature (if supported)
	 */
	if (card->ext_csd.hpi) {
		err = mmc_switch(card, EXT_CSD_CMD_SET_NORMAL,
				EXT_CSD_HPI_MGMT, 1,
				card->ext_csd.generic_cmd6_time);
		if (err && err != -EBADMSG)
			goto free_card;
		if (err) {
			pr_warn("%s: Enabling HPI failed\n",
				mmc_hostname(card->host));
			card->ext_csd.hpi_en = 0;
			err = 0;
		} else {
			card->ext_csd.hpi_en = 1;
		}
	}

	/*
	 * If cache size is higher than 0, this indicates the existence of cache
	 * and it can be turned on. Note that some eMMCs from Micron has been
	 * reported to need ~800 ms timeout, while enabling the cache after
	 * sudden power failure tests. Let's extend the timeout to a minimum of
	 * DEFAULT_CACHE_EN_TIMEOUT_MS and do it for all cards.
	 */
	if (card->ext_csd.cache_size > 0) {
		unsigned int timeout_ms = MIN_CACHE_EN_TIMEOUT_MS;

		timeout_ms = max(card->ext_csd.generic_cmd6_time, timeout_ms);
		err = mmc_switch(card, EXT_CSD_CMD_SET_NORMAL,
				EXT_CSD_CACHE_CTRL, 1, timeout_ms);
		if (err && err != -EBADMSG)
			goto free_card;

		/*
		 * Only if no error, cache is turned on successfully.
		 */
		if (err) {
			pr_warn("%s: Cache is supported, but failed to turn on (%d)\n",
				mmc_hostname(card->host), err);
			card->ext_csd.cache_ctrl = 0;
			err = 0;
		} else {
			card->ext_csd.cache_ctrl = 1;
		}
	}

	/*
	 * Enable Command Queue if supported. Note that Packed Commands cannot
	 * be used with Command Queue.
	 */
	card->ext_csd.cmdq_en = false;
	if (card->ext_csd.cmdq_support && host->caps2 & MMC_CAP2_CQE) {
		err = mmc_cmdq_enable(card);
		if (err && err != -EBADMSG)
			goto free_card;
		if (err) {
			pr_warn("%s: Enabling CMDQ failed\n",
				mmc_hostname(card->host));
			card->ext_csd.cmdq_support = false;
			card->ext_csd.cmdq_depth = 0;
			err = 0;
		}
	}
	/*
	 * In some cases (e.g. RPMB or mmc_test), the Command Queue must be
	 * disabled for a time, so a flag is needed to indicate to re-enable the
	 * Command Queue.
	 */
	card->reenable_cmdq = card->ext_csd.cmdq_en;

	if (host->cqe_ops && !host->cqe_enabled) {
		err = host->cqe_ops->cqe_enable(host, card);
		if (!err) {
			host->cqe_enabled = true;

			if (card->ext_csd.cmdq_en) {
				pr_info("%s: Command Queue Engine enabled\n",
					mmc_hostname(host));
			} else {
				host->hsq_enabled = true;
				pr_info("%s: Host Software Queue enabled\n",
					mmc_hostname(host));
			}
		}
	}

	if (host->caps2 & MMC_CAP2_AVOID_3_3V &&
	    host->ios.signal_voltage == MMC_SIGNAL_VOLTAGE_330) {
		pr_err("%s: Host failed to negotiate down from 3.3V\n",
			mmc_hostname(host));
		err = -EINVAL;
		goto free_card;
	}

	if (!oldcard)
		host->card = card;

	if (!oldcard && card->ext_csd.cache_ctrl &&
			(host->caps2 & MMC_CAP2_PERIODIC_CACHE_FLUSH)) {
		host->cache_flush_needed = true;
		host->en_periodic_cflush = true;
		timer_setup(&host->flush_timer, cache_flush_handler,
				0);
		pr_info("%s: periodic cache flush enabled\n",
				mmc_hostname(host));
	}
	return 0;

free_card:
	if (!oldcard)
		mmc_remove_card(card);
err:
	return err;
}

static int mmc_can_sleep(struct mmc_card *card)
{
	return (card && card->ext_csd.rev >= 3);
}

static int mmc_sleep(struct mmc_host *host)
{
	struct mmc_command cmd = {};
	struct mmc_card *card = host->card;
	unsigned int timeout_ms = DIV_ROUND_UP(card->ext_csd.sa_timeout, 10000);
	int err;

	/* Re-tuning can't be done once the card is deselected */
	mmc_retune_hold(host);

	err = mmc_deselect_cards(host);
	if (err)
		goto out_release;

	cmd.opcode = MMC_SLEEP_AWAKE;
	cmd.arg = card->rca << 16;
	cmd.arg |= 1 << 15;

	/*
	 * If the max_busy_timeout of the host is specified, validate it against
	 * the sleep cmd timeout. A failure means we need to prevent the host
	 * from doing hw busy detection, which is done by converting to a R1
	 * response instead of a R1B. Note, some hosts requires R1B, which also
	 * means they are on their own when it comes to deal with the busy
	 * timeout.
	 */
	if (!(host->caps & MMC_CAP_NEED_RSP_BUSY) && host->max_busy_timeout &&
	    (timeout_ms > host->max_busy_timeout)) {
		cmd.flags = MMC_RSP_R1 | MMC_CMD_AC;
	} else {
		cmd.flags = MMC_RSP_R1B | MMC_CMD_AC;
		cmd.busy_timeout = timeout_ms;
	}

	err = mmc_wait_for_cmd(host, &cmd, 0);
	if (err)
		goto out_release;

	/*
	 * If the host does not wait while the card signals busy, then we will
	 * will have to wait the sleep/awake timeout.  Note, we cannot use the
	 * SEND_STATUS command to poll the status because that command (and most
	 * others) is invalid while the card sleeps.
	 */
	if (!cmd.busy_timeout || !(host->caps & MMC_CAP_WAIT_WHILE_BUSY))
		mmc_delay(timeout_ms);

out_release:
	mmc_retune_release(host);
	return err;
}

static int mmc_can_poweroff_notify(const struct mmc_card *card)
{
	return card &&
		mmc_card_mmc(card) &&
		(card->ext_csd.power_off_notification == EXT_CSD_POWER_ON);
}

static int mmc_poweroff_notify(struct mmc_card *card, unsigned int notify_type)
{
	unsigned int timeout = card->ext_csd.generic_cmd6_time;
	int err;

	/* Use EXT_CSD_POWER_OFF_SHORT as default notification type. */
	if (notify_type == EXT_CSD_POWER_OFF_LONG)
		timeout = card->ext_csd.power_off_longtime;

	err = __mmc_switch(card, EXT_CSD_CMD_SET_NORMAL,
			EXT_CSD_POWER_OFF_NOTIFICATION,
			notify_type, timeout, 0, false, false);
	if (err)
		pr_err("%s: Power Off Notification timed out, %u\n",
		       mmc_hostname(card->host), timeout);

	/* Disable the power off notification after the switch operation. */
	card->ext_csd.power_off_notification = EXT_CSD_NO_POWER_NOTIFICATION;

	return err;
}

/*
 * Host is being removed. Free up the current card.
 */
static void mmc_remove(struct mmc_host *host)
{
	mmc_remove_card(host->card);
	host->card = NULL;
}

/*
 * Card detection - card is alive.
 */
static int mmc_alive(struct mmc_host *host)
{
	return mmc_send_status(host->card, NULL);
}

/*
 * Card detection callback from host.
 */
static void mmc_detect(struct mmc_host *host)
{
	int err;

	mmc_get_card(host->card, NULL);

	/*
	 * Just check if our card has been removed.
	 */
	err = _mmc_detect_card_removed(host);

	mmc_put_card(host->card, NULL);

	if (err) {
		mmc_remove(host);

		mmc_claim_host(host);
		mmc_detach_bus(host);
		mmc_power_off(host);
		mmc_release_host(host);
	}
}

static bool _mmc_cache_enabled(struct mmc_host *host)
{
	return host->card->ext_csd.cache_size > 0 &&
	       host->card->ext_csd.cache_ctrl & 1;
}

static int _mmc_suspend(struct mmc_host *host, bool is_suspend)
{
	int err = 0;
	unsigned int notify_type = is_suspend ? EXT_CSD_POWER_OFF_SHORT :
					EXT_CSD_POWER_OFF_LONG;

	mmc_claim_host(host);

	if (mmc_card_suspended(host->card))
		goto out;

	err = mmc_flush_cache(host->card);
	if (err)
		goto out;

	if (host->card->ext_csd.cache_ctrl && host->en_periodic_cflush)
		del_timer(&host->flush_timer);

	if (mmc_can_poweroff_notify(host->card) &&
	    ((host->caps2 & MMC_CAP2_FULL_PWR_CYCLE) || !is_suspend ||
	     (host->caps2 & MMC_CAP2_FULL_PWR_CYCLE_IN_SUSPEND)))
		err = mmc_poweroff_notify(host->card, notify_type);
	else if (mmc_can_sleep(host->card))
		err = mmc_sleep(host);
	else if (!mmc_host_is_spi(host))
		err = mmc_deselect_cards(host);

	if (!err) {
		mmc_power_off(host);
		mmc_card_set_suspended(host->card);
	}
out:
	mmc_release_host(host);
	return err;
}

/*
 * Suspend callback
 */
static int mmc_suspend(struct mmc_host *host)
{
	int err;

	err = _mmc_suspend(host, true);
	if (!err) {
		pm_runtime_disable(&host->card->dev);
		pm_runtime_set_suspended(&host->card->dev);
	}

	return err;
}

/*
 * This function tries to determine if the same card is still present
 * and, if so, restore all state to it.
 */
static int _mmc_resume(struct mmc_host *host)
{
	int err = 0;

	mmc_claim_host(host);

	if (!mmc_card_suspended(host->card))
		goto out;

	mmc_power_up(host, host->card->ocr);
	err = mmc_init_card(host, host->card->ocr, host->card);
	mmc_card_clr_suspended(host->card);

	if (host->card->ext_csd.cache_ctrl && host->en_periodic_cflush)
		mod_timer(&host->flush_timer, host->flush_timeout);

out:
	mmc_release_host(host);
	return err;
}

/*
 * Shutdown callback
 */
static int mmc_shutdown(struct mmc_host *host)
{
	int err = 0;

	/*
	 * In a specific case for poweroff notify, we need to resume the card
	 * before we can shutdown it properly.
	 */
	if (mmc_can_poweroff_notify(host->card) &&
		!(host->caps2 & MMC_CAP2_FULL_PWR_CYCLE))
		err = _mmc_resume(host);

	if (!err)
		err = _mmc_suspend(host, false);

	return err;
}

/*
 * Callback for resume.
 */
static int mmc_resume(struct mmc_host *host)
{
	pm_runtime_enable(&host->card->dev);
	return 0;
}

/*
 * Callback for runtime_suspend.
 */
static int mmc_runtime_suspend(struct mmc_host *host)
{
	int err;

	if (!(host->caps & MMC_CAP_AGGRESSIVE_PM))
		return 0;

	err = _mmc_suspend(host, true);
	if (err)
		pr_err("%s: error %d doing aggressive suspend\n",
			mmc_hostname(host), err);

	return err;
}

/*
 * Callback for runtime_resume.
 */
static int mmc_runtime_resume(struct mmc_host *host)
{
	int err;

	err = _mmc_resume(host);
	if (err && err != -ENOMEDIUM)
		pr_err("%s: error %d doing runtime resume\n",
			mmc_hostname(host), err);

	return 0;
}

static int mmc_can_reset(struct mmc_card *card)
{
	u8 rst_n_function;

	rst_n_function = card->ext_csd.rst_n_function;
	if ((rst_n_function & EXT_CSD_RST_N_EN_MASK) != EXT_CSD_RST_N_ENABLED)
		return 0;
	return 1;
}

static int _mmc_hw_reset(struct mmc_host *host)
{
	struct mmc_card *card = host->card;

	/*
	 * In the case of recovery, we can't expect flushing the cache to work
	 * always, but we have a go and ignore errors.
	 */
	mmc_flush_cache(host->card);

	if ((host->caps & MMC_CAP_HW_RESET) && host->ops->hw_reset &&
	     mmc_can_reset(card)) {
		/* If the card accept RST_n signal, send it. */
		mmc_set_clock(host, host->f_init);
		host->ops->hw_reset(host);
		/* Set initial state and call mmc_set_ios */
		mmc_set_initial_state(host);
	} else {
		/* Do a brute force power cycle */
		mmc_power_cycle(host, card->ocr);
		mmc_pwrseq_reset(host);
	}
	return mmc_init_card(host, card->ocr, card);
}

static int mmc_power_restore(struct mmc_host *host)
{
	int err = 0;

	mmc_claim_host(host);
	err = mmc_init_card(host, host->card->ocr, host->card);
	mmc_release_host(host);
	return err;
}

static int mmc_power_save(struct mmc_host *host)
{
	/* Disable enhanced strobe support if supported by both host and card */
	if (host->card->ext_csd.strobe_support &&
		(host->caps2 & MMC_CAP2_HS400_ES) &&
		(host->ops->hs400_enhanced_strobe)) {
		host->ios.enhanced_strobe = false;
		host->ops->hs400_enhanced_strobe(host, &host->ios);
	}
	return 0;
}

static const struct mmc_bus_ops mmc_ops = {
	.remove = mmc_remove,
	.detect = mmc_detect,
	.suspend = mmc_suspend,
	.resume = mmc_resume,
	.runtime_suspend = mmc_runtime_suspend,
	.runtime_resume = mmc_runtime_resume,
	.alive = mmc_alive,
	.shutdown = mmc_shutdown,
	.hw_reset = _mmc_hw_reset,
<<<<<<< HEAD
	.power_restore = mmc_power_restore,
	.power_save = mmc_power_save,
=======
	.cache_enabled = _mmc_cache_enabled,
>>>>>>> 33069919
};

/*
 * Starting point for MMC card init.
 */
int mmc_attach_mmc(struct mmc_host *host)
{
	int err;
	u32 ocr, rocr;

	WARN_ON(!host->claimed);

	/* Set correct bus mode for MMC before attempting attach */
	if (!mmc_host_is_spi(host))
		mmc_set_bus_mode(host, MMC_BUSMODE_OPENDRAIN);

	err = mmc_send_op_cond(host, 0, &ocr);
	if (err)
		return err;

	mmc_attach_bus(host, &mmc_ops);
	if (host->ocr_avail_mmc)
		host->ocr_avail = host->ocr_avail_mmc;

	/*
	 * We need to get OCR a different way for SPI.
	 */
	if (mmc_host_is_spi(host)) {
		err = mmc_spi_read_ocr(host, 1, &ocr);
		if (err)
			goto err;
	}

	rocr = mmc_select_voltage(host, ocr);

	/*
	 * Can we support the voltage of the card?
	 */
	if (!rocr) {
		err = -EINVAL;
		goto err;
	}

	/*
	 * Detect and init the card.
	 */
	err = mmc_init_card(host, rocr, NULL);
	if (err)
		goto err;

	mmc_release_host(host);
	err = mmc_add_card(host->card);
	if (err)
		goto remove_card;

	mmc_claim_host(host);
	return 0;

remove_card:
	mmc_remove_card(host->card);
	mmc_claim_host(host);
	host->card = NULL;
err:
	mmc_detach_bus(host);

	pr_err("%s: error %d whilst initialising MMC card\n",
		mmc_hostname(host), err);

	return err;
}<|MERGE_RESOLUTION|>--- conflicted
+++ resolved
@@ -2470,12 +2470,9 @@
 	.alive = mmc_alive,
 	.shutdown = mmc_shutdown,
 	.hw_reset = _mmc_hw_reset,
-<<<<<<< HEAD
 	.power_restore = mmc_power_restore,
 	.power_save = mmc_power_save,
-=======
 	.cache_enabled = _mmc_cache_enabled,
->>>>>>> 33069919
 };
 
 /*
