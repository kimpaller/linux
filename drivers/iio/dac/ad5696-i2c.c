// SPDX-License-Identifier: GPL-2.0
/*
<<<<<<< HEAD
 * AD5671R, AD5673R, AD5675R, AD5677R, AD5691R, AD5692R, AD5693,
=======
 * AD5338R, AD5671R, AD5673R, AD5675R, AD5677R, AD5691R, AD5692R, AD5693,
>>>>>>> e2662117
 * AD5693R, AD5694, AD5694R, AD5695R, AD5696, AD5696R
 * Digital to analog converters driver
 *
 * Copyright 2018 Analog Devices Inc.
 */

#include "ad5686.h"

#include <linux/module.h>
#include <linux/i2c.h>

static int ad5686_i2c_read(struct ad5686_state *st, u8 addr)
{
	struct i2c_client *i2c = to_i2c_client(st->dev);
	struct i2c_msg msg[2] = {
		{
			.addr = i2c->addr,
			.flags = i2c->flags,
			.len = 3,
			.buf = &st->data[0].d8[1],
		},
		{
			.addr = i2c->addr,
			.flags = i2c->flags | I2C_M_RD,
			.len = 2,
			.buf = (char *)&st->data[0].d16,
		},
	};
	int ret;

	st->data[0].d32 = cpu_to_be32(AD5686_CMD(AD5686_CMD_READBACK_ENABLE) |
				      AD5686_ADDR(addr) |
				      0x00);

	ret = i2c_transfer(i2c->adapter, msg, 2);
	if (ret < 0)
		return ret;

	return be16_to_cpu(st->data[0].d16);
}

static int ad5686_i2c_write(struct ad5686_state *st,
			    u8 cmd, u8 addr, u16 val)
{
	struct i2c_client *i2c = to_i2c_client(st->dev);
	int ret;

	st->data[0].d32 = cpu_to_be32(AD5686_CMD(cmd) | AD5686_ADDR(addr)
				      | val);

	ret = i2c_master_send(i2c, &st->data[0].d8[1], 3);
	if (ret < 0)
		return ret;

	return (ret != 3) ? -EIO : 0;
}

static int ad5686_i2c_probe(struct i2c_client *i2c,
			    const struct i2c_device_id *id)
{
	return ad5686_probe(&i2c->dev, id->driver_data, id->name,
			    ad5686_i2c_write, ad5686_i2c_read, i2c->irq);
}

static int ad5686_i2c_remove(struct i2c_client *i2c)
{
	return ad5686_remove(&i2c->dev);
}

static const struct i2c_device_id ad5686_i2c_id[] = {
	{"ad5311r", ID_AD5311R},
	{"ad5338r", ID_AD5338R},
	{"ad5671r", ID_AD5671R},
	{"ad5673r", ID_AD5673R},
	{"ad5675r", ID_AD5675R},
	{"ad5677r", ID_AD5677R},
	{"ad5691r", ID_AD5691R},
	{"ad5692r", ID_AD5692R},
	{"ad5693", ID_AD5693},
	{"ad5693r", ID_AD5693R},
	{"ad5694", ID_AD5694},
	{"ad5694r", ID_AD5694R},
	{"ad5695r", ID_AD5695R},
	{"ad5696", ID_AD5696},
	{"ad5696r", ID_AD5696R},
	{}
};
MODULE_DEVICE_TABLE(i2c, ad5686_i2c_id);

static const struct of_device_id ad5686_of_match[] = {
	{ .compatible = "adi,ad5311r" },
	{ .compatible = "adi,ad5338r" },
	{ .compatible = "adi,ad5671r" },
	{ .compatible = "adi,ad5675r" },
	{ .compatible = "adi,ad5691r" },
	{ .compatible = "adi,ad5692r" },
	{ .compatible = "adi,ad5693" },
	{ .compatible = "adi,ad5693r" },
	{ .compatible = "adi,ad5694" },
	{ .compatible = "adi,ad5694r" },
	{ .compatible = "adi,ad5695r" },
	{ .compatible = "adi,ad5696" },
	{ .compatible = "adi,ad5696r" },
	{}
};
MODULE_DEVICE_TABLE(of, ad5686_of_match);

static struct i2c_driver ad5686_i2c_driver = {
	.driver = {
		.name = "ad5696",
		.of_match_table = ad5686_of_match,
	},
	.probe = ad5686_i2c_probe,
	.remove = ad5686_i2c_remove,
	.id_table = ad5686_i2c_id,
};

module_i2c_driver(ad5686_i2c_driver);

MODULE_AUTHOR("Stefan Popa <stefan.popa@analog.com>");
MODULE_DESCRIPTION("Analog Devices AD5686 and similar multi-channel DACs");
MODULE_LICENSE("GPL v2");<|MERGE_RESOLUTION|>--- conflicted
+++ resolved
@@ -1,10 +1,6 @@
 // SPDX-License-Identifier: GPL-2.0
 /*
-<<<<<<< HEAD
- * AD5671R, AD5673R, AD5675R, AD5677R, AD5691R, AD5692R, AD5693,
-=======
  * AD5338R, AD5671R, AD5673R, AD5675R, AD5677R, AD5691R, AD5692R, AD5693,
->>>>>>> e2662117
  * AD5693R, AD5694, AD5694R, AD5695R, AD5696, AD5696R
  * Digital to analog converters driver
  *
