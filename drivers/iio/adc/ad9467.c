--- conflicted
+++ resolved
@@ -1209,7 +1209,6 @@
 	}
 }
 
-<<<<<<< HEAD
 static void ad9467_clk_disable(void *data)
 {
 	struct axiadc_converter *st = data;
@@ -1217,8 +1216,6 @@
 	clk_disable_unprepare(st->clk);
 }
 
-=======
->>>>>>> cb1f2dbc
 static int ad9467_probe(struct spi_device *spi)
 {
 	const struct axiadc_chip_info *info;
@@ -1238,7 +1235,6 @@
 
 	st->spi = spi;
 
-<<<<<<< HEAD
 	st->clk = devm_clk_get(&spi->dev, NULL);
 	if (IS_ERR(st->clk))
 		return PTR_ERR(st->clk);
@@ -1256,12 +1252,6 @@
 	conv->adc_clkscale.mult = 1;
 	conv->adc_clkscale.div = 1;
 
-=======
-	st->clk = devm_clk_get_enabled(&spi->dev, "adc-clk");
-	if (IS_ERR(st->clk))
-		return PTR_ERR(st->clk);
-
->>>>>>> cb1f2dbc
 	st->pwrdown_gpio = devm_gpiod_get_optional(&spi->dev, "powerdown",
 						   GPIOD_OUT_LOW);
 	if (IS_ERR(st->pwrdown_gpio))
