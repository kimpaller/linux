/******************************************************************************
 *
 * Copyright(c) 2005 - 2014 Intel Corporation. All rights reserved.
 *
 * This program is free software; you can redistribute it and/or modify it
 * under the terms of version 2 of the GNU General Public License as
 * published by the Free Software Foundation.
 *
 * This program is distributed in the hope that it will be useful, but WITHOUT
 * ANY WARRANTY; without even the implied warranty of MERCHANTABILITY or
 * FITNESS FOR A PARTICULAR PURPOSE.  See the GNU General Public License for
 * more details.
 *
 * You should have received a copy of the GNU General Public License along with
 * this program; if not, write to the Free Software Foundation, Inc.,
 * 51 Franklin Street, Fifth Floor, Boston, MA 02110, USA
 *
 * The full GNU General Public License is included in this distribution in the
 * file called LICENSE.
 *
 * Contact Information:
 *  Intel Linux Wireless <ilw@linux.intel.com>
 * Intel Corporation, 5200 N.E. Elam Young Parkway, Hillsboro, OR 97124-6497
 *
 *****************************************************************************/
#include <linux/kernel.h>
#include <linux/skbuff.h>
#include <linux/slab.h>
#include <net/mac80211.h>

#include <linux/netdevice.h>
#include <linux/etherdevice.h>
#include <linux/delay.h>

#include <linux/workqueue.h>
#include "rs.h"
#include "fw-api.h"
#include "sta.h"
#include "iwl-op-mode.h"
#include "mvm.h"

#define RS_NAME "iwl-mvm-rs"

#define NUM_TRY_BEFORE_ANT_TOGGLE       1
#define RS_LEGACY_RETRIES_PER_RATE      1
#define RS_HT_VHT_RETRIES_PER_RATE      2
#define RS_HT_VHT_RETRIES_PER_RATE_TW   1
#define RS_INITIAL_MIMO_NUM_RATES       3
#define RS_INITIAL_SISO_NUM_RATES       3
#define RS_INITIAL_LEGACY_NUM_RATES     LINK_QUAL_MAX_RETRY_NUM
#define RS_SECONDARY_LEGACY_NUM_RATES   LINK_QUAL_MAX_RETRY_NUM
#define RS_SECONDARY_SISO_NUM_RATES     3
#define RS_SECONDARY_SISO_RETRIES       1

#define IWL_RATE_MAX_WINDOW		62	/* # tx in history window */
#define IWL_RATE_MIN_FAILURE_TH		3	/* min failures to calc tpt */
#define IWL_RATE_MIN_SUCCESS_TH		8	/* min successes to calc tpt */

/* max allowed rate miss before sync LQ cmd */
#define IWL_MISSED_RATE_MAX		15
#define RS_STAY_IN_COLUMN_TIMEOUT       (5*HZ)
#define RS_IDLE_TIMEOUT                 (5*HZ)

static u8 rs_ht_to_legacy[] = {
	[IWL_RATE_MCS_0_INDEX] = IWL_RATE_6M_INDEX,
	[IWL_RATE_MCS_1_INDEX] = IWL_RATE_9M_INDEX,
	[IWL_RATE_MCS_2_INDEX] = IWL_RATE_12M_INDEX,
	[IWL_RATE_MCS_3_INDEX] = IWL_RATE_18M_INDEX,
	[IWL_RATE_MCS_4_INDEX] = IWL_RATE_24M_INDEX,
	[IWL_RATE_MCS_5_INDEX] = IWL_RATE_36M_INDEX,
	[IWL_RATE_MCS_6_INDEX] = IWL_RATE_48M_INDEX,
	[IWL_RATE_MCS_7_INDEX] = IWL_RATE_54M_INDEX,
	[IWL_RATE_MCS_8_INDEX] = IWL_RATE_54M_INDEX,
	[IWL_RATE_MCS_9_INDEX] = IWL_RATE_54M_INDEX,
};

static const u8 ant_toggle_lookup[] = {
	[ANT_NONE] = ANT_NONE,
	[ANT_A] = ANT_B,
	[ANT_B] = ANT_C,
	[ANT_AB] = ANT_BC,
	[ANT_C] = ANT_A,
	[ANT_AC] = ANT_AB,
	[ANT_BC] = ANT_AC,
	[ANT_ABC] = ANT_ABC,
};

#define IWL_DECLARE_RATE_INFO(r, s, rp, rn)			      \
	[IWL_RATE_##r##M_INDEX] = { IWL_RATE_##r##M_PLCP,	      \
				    IWL_RATE_HT_SISO_MCS_##s##_PLCP,  \
				    IWL_RATE_HT_MIMO2_MCS_##s##_PLCP, \
				    IWL_RATE_VHT_SISO_MCS_##s##_PLCP, \
				    IWL_RATE_VHT_MIMO2_MCS_##s##_PLCP,\
				    IWL_RATE_##rp##M_INDEX,	      \
				    IWL_RATE_##rn##M_INDEX }

#define IWL_DECLARE_MCS_RATE(s)						  \
	[IWL_RATE_MCS_##s##_INDEX] = { IWL_RATE_INVM_PLCP,		  \
				       IWL_RATE_HT_SISO_MCS_##s##_PLCP,	  \
				       IWL_RATE_HT_MIMO2_MCS_##s##_PLCP,  \
				       IWL_RATE_VHT_SISO_MCS_##s##_PLCP,  \
				       IWL_RATE_VHT_MIMO2_MCS_##s##_PLCP, \
				       IWL_RATE_INVM_INDEX,	          \
				       IWL_RATE_INVM_INDEX }

/*
 * Parameter order:
 *   rate, ht rate, prev rate, next rate
 *
 * If there isn't a valid next or previous rate then INV is used which
 * maps to IWL_RATE_INVALID
 *
 */
static const struct iwl_rs_rate_info iwl_rates[IWL_RATE_COUNT] = {
	IWL_DECLARE_RATE_INFO(1, INV, INV, 2),   /*  1mbps */
	IWL_DECLARE_RATE_INFO(2, INV, 1, 5),     /*  2mbps */
	IWL_DECLARE_RATE_INFO(5, INV, 2, 11),    /*5.5mbps */
	IWL_DECLARE_RATE_INFO(11, INV, 9, 12),   /* 11mbps */
	IWL_DECLARE_RATE_INFO(6, 0, 5, 11),      /*  6mbps ; MCS 0 */
	IWL_DECLARE_RATE_INFO(9, INV, 6, 11),    /*  9mbps */
	IWL_DECLARE_RATE_INFO(12, 1, 11, 18),    /* 12mbps ; MCS 1 */
	IWL_DECLARE_RATE_INFO(18, 2, 12, 24),    /* 18mbps ; MCS 2 */
	IWL_DECLARE_RATE_INFO(24, 3, 18, 36),    /* 24mbps ; MCS 3 */
	IWL_DECLARE_RATE_INFO(36, 4, 24, 48),    /* 36mbps ; MCS 4 */
	IWL_DECLARE_RATE_INFO(48, 5, 36, 54),    /* 48mbps ; MCS 5 */
	IWL_DECLARE_RATE_INFO(54, 6, 48, INV),   /* 54mbps ; MCS 6 */
	IWL_DECLARE_MCS_RATE(7),                 /* MCS 7 */
	IWL_DECLARE_MCS_RATE(8),                 /* MCS 8 */
	IWL_DECLARE_MCS_RATE(9),                 /* MCS 9 */
};

enum rs_action {
	RS_ACTION_STAY = 0,
	RS_ACTION_DOWNSCALE = -1,
	RS_ACTION_UPSCALE = 1,
};

enum rs_column_mode {
	RS_INVALID = 0,
	RS_LEGACY,
	RS_SISO,
	RS_MIMO2,
};

#define MAX_NEXT_COLUMNS 7
#define MAX_COLUMN_CHECKS 3

typedef bool (*allow_column_func_t) (struct iwl_mvm *mvm,
				     struct ieee80211_sta *sta,
				     struct iwl_scale_tbl_info *tbl);

struct rs_tx_column {
	enum rs_column_mode mode;
	u8 ant;
	bool sgi;
	enum rs_column next_columns[MAX_NEXT_COLUMNS];
	allow_column_func_t checks[MAX_COLUMN_CHECKS];
};

static bool rs_mimo_allow(struct iwl_mvm *mvm, struct ieee80211_sta *sta,
			  struct iwl_scale_tbl_info *tbl)
{
	if (!sta->ht_cap.ht_supported)
		return false;

	if (sta->smps_mode == IEEE80211_SMPS_STATIC)
		return false;

	if (num_of_ant(mvm->fw->valid_tx_ant) < 2)
		return false;

	if (!iwl_mvm_bt_coex_is_mimo_allowed(mvm, sta))
		return false;

	return true;
}

static bool rs_siso_allow(struct iwl_mvm *mvm, struct ieee80211_sta *sta,
			  struct iwl_scale_tbl_info *tbl)
{
	if (!sta->ht_cap.ht_supported)
		return false;

	return true;
}

static bool rs_sgi_allow(struct iwl_mvm *mvm, struct ieee80211_sta *sta,
			 struct iwl_scale_tbl_info *tbl)
{
	struct rs_rate *rate = &tbl->rate;
	struct ieee80211_sta_ht_cap *ht_cap = &sta->ht_cap;
	struct ieee80211_sta_vht_cap *vht_cap = &sta->vht_cap;

	if (is_ht20(rate) && (ht_cap->cap &
			     IEEE80211_HT_CAP_SGI_20))
		return true;
	if (is_ht40(rate) && (ht_cap->cap &
			     IEEE80211_HT_CAP_SGI_40))
		return true;
	if (is_ht80(rate) && (vht_cap->cap &
			     IEEE80211_VHT_CAP_SHORT_GI_80))
		return true;

	return false;
}

static const struct rs_tx_column rs_tx_columns[] = {
	[RS_COLUMN_LEGACY_ANT_A] = {
		.mode = RS_LEGACY,
		.ant = ANT_A,
		.next_columns = {
			RS_COLUMN_LEGACY_ANT_B,
			RS_COLUMN_SISO_ANT_A,
			RS_COLUMN_SISO_ANT_B,
			RS_COLUMN_INVALID,
			RS_COLUMN_INVALID,
			RS_COLUMN_INVALID,
			RS_COLUMN_INVALID,
		},
	},
	[RS_COLUMN_LEGACY_ANT_B] = {
		.mode = RS_LEGACY,
		.ant = ANT_B,
		.next_columns = {
			RS_COLUMN_LEGACY_ANT_A,
			RS_COLUMN_SISO_ANT_A,
			RS_COLUMN_SISO_ANT_B,
			RS_COLUMN_INVALID,
			RS_COLUMN_INVALID,
			RS_COLUMN_INVALID,
			RS_COLUMN_INVALID,
		},
	},
	[RS_COLUMN_SISO_ANT_A] = {
		.mode = RS_SISO,
		.ant = ANT_A,
		.next_columns = {
			RS_COLUMN_SISO_ANT_B,
			RS_COLUMN_MIMO2,
			RS_COLUMN_SISO_ANT_A_SGI,
			RS_COLUMN_SISO_ANT_B_SGI,
			RS_COLUMN_LEGACY_ANT_A,
			RS_COLUMN_LEGACY_ANT_B,
			RS_COLUMN_INVALID,
		},
		.checks = {
			rs_siso_allow,
		},
	},
	[RS_COLUMN_SISO_ANT_B] = {
		.mode = RS_SISO,
		.ant = ANT_B,
		.next_columns = {
			RS_COLUMN_SISO_ANT_A,
			RS_COLUMN_MIMO2,
			RS_COLUMN_SISO_ANT_B_SGI,
			RS_COLUMN_SISO_ANT_A_SGI,
			RS_COLUMN_LEGACY_ANT_A,
			RS_COLUMN_LEGACY_ANT_B,
			RS_COLUMN_INVALID,
		},
		.checks = {
			rs_siso_allow,
		},
	},
	[RS_COLUMN_SISO_ANT_A_SGI] = {
		.mode = RS_SISO,
		.ant = ANT_A,
		.sgi = true,
		.next_columns = {
			RS_COLUMN_SISO_ANT_B_SGI,
			RS_COLUMN_MIMO2_SGI,
			RS_COLUMN_SISO_ANT_A,
			RS_COLUMN_SISO_ANT_B,
			RS_COLUMN_MIMO2,
			RS_COLUMN_LEGACY_ANT_A,
			RS_COLUMN_LEGACY_ANT_B,
		},
		.checks = {
			rs_siso_allow,
			rs_sgi_allow,
		},
	},
	[RS_COLUMN_SISO_ANT_B_SGI] = {
		.mode = RS_SISO,
		.ant = ANT_B,
		.sgi = true,
		.next_columns = {
			RS_COLUMN_SISO_ANT_A_SGI,
			RS_COLUMN_MIMO2_SGI,
			RS_COLUMN_SISO_ANT_B,
			RS_COLUMN_SISO_ANT_A,
			RS_COLUMN_MIMO2,
			RS_COLUMN_LEGACY_ANT_A,
			RS_COLUMN_LEGACY_ANT_B,
		},
		.checks = {
			rs_siso_allow,
			rs_sgi_allow,
		},
	},
	[RS_COLUMN_MIMO2] = {
		.mode = RS_MIMO2,
		.ant = ANT_AB,
		.next_columns = {
			RS_COLUMN_SISO_ANT_A,
			RS_COLUMN_SISO_ANT_B,
			RS_COLUMN_SISO_ANT_A_SGI,
			RS_COLUMN_SISO_ANT_B_SGI,
			RS_COLUMN_MIMO2_SGI,
			RS_COLUMN_LEGACY_ANT_A,
			RS_COLUMN_LEGACY_ANT_B,
		},
		.checks = {
			rs_mimo_allow,
		},
	},
	[RS_COLUMN_MIMO2_SGI] = {
		.mode = RS_MIMO2,
		.ant = ANT_AB,
		.sgi = true,
		.next_columns = {
			RS_COLUMN_SISO_ANT_A_SGI,
			RS_COLUMN_SISO_ANT_B_SGI,
			RS_COLUMN_SISO_ANT_A,
			RS_COLUMN_SISO_ANT_B,
			RS_COLUMN_MIMO2,
			RS_COLUMN_LEGACY_ANT_A,
			RS_COLUMN_LEGACY_ANT_B,
		},
		.checks = {
			rs_mimo_allow,
			rs_sgi_allow,
		},
	},
};

static inline u8 rs_extract_rate(u32 rate_n_flags)
{
	/* also works for HT because bits 7:6 are zero there */
	return (u8)(rate_n_flags & RATE_LEGACY_RATE_MSK);
}

static int iwl_hwrate_to_plcp_idx(u32 rate_n_flags)
{
	int idx = 0;

	if (rate_n_flags & RATE_MCS_HT_MSK) {
		idx = rate_n_flags & RATE_HT_MCS_RATE_CODE_MSK;
		idx += IWL_RATE_MCS_0_INDEX;

		/* skip 9M not supported in HT*/
		if (idx >= IWL_RATE_9M_INDEX)
			idx += 1;
		if ((idx >= IWL_FIRST_HT_RATE) && (idx <= IWL_LAST_HT_RATE))
			return idx;
	} else if (rate_n_flags & RATE_MCS_VHT_MSK) {
		idx = rate_n_flags & RATE_VHT_MCS_RATE_CODE_MSK;
		idx += IWL_RATE_MCS_0_INDEX;

		/* skip 9M not supported in VHT*/
		if (idx >= IWL_RATE_9M_INDEX)
			idx++;
		if ((idx >= IWL_FIRST_VHT_RATE) && (idx <= IWL_LAST_VHT_RATE))
			return idx;
	} else {
		/* legacy rate format, search for match in table */

		u8 legacy_rate = rs_extract_rate(rate_n_flags);
		for (idx = 0; idx < ARRAY_SIZE(iwl_rates); idx++)
			if (iwl_rates[idx].plcp == legacy_rate)
				return idx;
	}

	return IWL_RATE_INVALID;
}

static void rs_rate_scale_perform(struct iwl_mvm *mvm,
				   struct sk_buff *skb,
				   struct ieee80211_sta *sta,
				   struct iwl_lq_sta *lq_sta);
static void rs_fill_lq_cmd(struct iwl_mvm *mvm,
			   struct ieee80211_sta *sta,
			   struct iwl_lq_sta *lq_sta,
			   const struct rs_rate *initial_rate);
static void rs_stay_in_table(struct iwl_lq_sta *lq_sta, bool force_search);

/**
 * The following tables contain the expected throughput metrics for all rates
 *
 *	1, 2, 5.5, 11, 6, 9, 12, 18, 24, 36, 48, 54, 60 MBits
 *
 * where invalid entries are zeros.
 *
 * CCK rates are only valid in legacy table and will only be used in G
 * (2.4 GHz) band.
 */

static const u16 expected_tpt_legacy[IWL_RATE_COUNT] = {
	7, 13, 35, 58, 40, 57, 72, 98, 121, 154, 177, 186, 0, 0, 0
};

/* Expected TpT tables. 4 indexes:
 * 0 - NGI, 1 - SGI, 2 - AGG+NGI, 3 - AGG+SGI
 */
static const u16 expected_tpt_siso_20MHz[4][IWL_RATE_COUNT] = {
	{0, 0, 0, 0, 42, 0,  76, 102, 124, 159, 183, 193, 202, 216, 0},
	{0, 0, 0, 0, 46, 0,  82, 110, 132, 168, 192, 202, 210, 225, 0},
	{0, 0, 0, 0, 49, 0,  97, 145, 192, 285, 375, 420, 464, 551, 0},
	{0, 0, 0, 0, 54, 0, 108, 160, 213, 315, 415, 465, 513, 608, 0},
};

static const u16 expected_tpt_siso_40MHz[4][IWL_RATE_COUNT] = {
	{0, 0, 0, 0,  77, 0, 127, 160, 184, 220, 242, 250,  257,  269,  275},
	{0, 0, 0, 0,  83, 0, 135, 169, 193, 229, 250, 257,  264,  275,  280},
	{0, 0, 0, 0, 101, 0, 199, 295, 389, 570, 744, 828,  911, 1070, 1173},
	{0, 0, 0, 0, 112, 0, 220, 326, 429, 629, 819, 912, 1000, 1173, 1284},
};

static const u16 expected_tpt_siso_80MHz[4][IWL_RATE_COUNT] = {
	{0, 0, 0, 0, 130, 0, 191, 223, 244,  273,  288,  294,  298,  305,  308},
	{0, 0, 0, 0, 138, 0, 200, 231, 251,  279,  293,  298,  302,  308,  312},
	{0, 0, 0, 0, 217, 0, 429, 634, 834, 1220, 1585, 1760, 1931, 2258, 2466},
	{0, 0, 0, 0, 241, 0, 475, 701, 921, 1343, 1741, 1931, 2117, 2468, 2691},
};

static const u16 expected_tpt_mimo2_20MHz[4][IWL_RATE_COUNT] = {
	{0, 0, 0, 0,  74, 0, 123, 155, 179, 213, 235, 243, 250,  261, 0},
	{0, 0, 0, 0,  81, 0, 131, 164, 187, 221, 242, 250, 256,  267, 0},
	{0, 0, 0, 0,  98, 0, 193, 286, 375, 550, 718, 799, 878, 1032, 0},
	{0, 0, 0, 0, 109, 0, 214, 316, 414, 607, 790, 879, 965, 1132, 0},
};

static const u16 expected_tpt_mimo2_40MHz[4][IWL_RATE_COUNT] = {
	{0, 0, 0, 0, 123, 0, 182, 214, 235,  264,  279,  285,  289,  296,  300},
	{0, 0, 0, 0, 131, 0, 191, 222, 242,  270,  284,  289,  293,  300,  303},
	{0, 0, 0, 0, 200, 0, 390, 571, 741, 1067, 1365, 1505, 1640, 1894, 2053},
	{0, 0, 0, 0, 221, 0, 430, 630, 816, 1169, 1490, 1641, 1784, 2053, 2221},
};

static const u16 expected_tpt_mimo2_80MHz[4][IWL_RATE_COUNT] = {
	{0, 0, 0, 0, 182, 0, 240,  264,  278,  299,  308,  311,  313,  317,  319},
	{0, 0, 0, 0, 190, 0, 247,  269,  282,  302,  310,  313,  315,  319,  320},
	{0, 0, 0, 0, 428, 0, 833, 1215, 1577, 2254, 2863, 3147, 3418, 3913, 4219},
	{0, 0, 0, 0, 474, 0, 920, 1338, 1732, 2464, 3116, 3418, 3705, 4225, 4545},
};

/* mbps, mcs */
static const struct iwl_rate_mcs_info iwl_rate_mcs[IWL_RATE_COUNT] = {
	{  "1", "BPSK DSSS"},
	{  "2", "QPSK DSSS"},
	{"5.5", "BPSK CCK"},
	{ "11", "QPSK CCK"},
	{  "6", "BPSK 1/2"},
	{  "9", "BPSK 1/2"},
	{ "12", "QPSK 1/2"},
	{ "18", "QPSK 3/4"},
	{ "24", "16QAM 1/2"},
	{ "36", "16QAM 3/4"},
	{ "48", "64QAM 2/3"},
	{ "54", "64QAM 3/4"},
	{ "60", "64QAM 5/6"},
};

#define MCS_INDEX_PER_STREAM	(8)

static const char *rs_pretty_ant(u8 ant)
{
	static const char * const ant_name[] = {
		[ANT_NONE] = "None",
		[ANT_A]    = "A",
		[ANT_B]    = "B",
		[ANT_AB]   = "AB",
		[ANT_C]    = "C",
		[ANT_AC]   = "AC",
		[ANT_BC]   = "BC",
		[ANT_ABC]  = "ABC",
	};

	if (ant > ANT_ABC)
		return "UNKNOWN";

	return ant_name[ant];
}

static const char *rs_pretty_lq_type(enum iwl_table_type type)
{
	static const char * const lq_types[] = {
		[LQ_NONE] = "NONE",
		[LQ_LEGACY_A] = "LEGACY_A",
		[LQ_LEGACY_G] = "LEGACY_G",
		[LQ_HT_SISO] = "HT SISO",
		[LQ_HT_MIMO2] = "HT MIMO",
		[LQ_VHT_SISO] = "VHT SISO",
		[LQ_VHT_MIMO2] = "VHT MIMO",
	};

	if (type < LQ_NONE || type >= LQ_MAX)
		return "UNKNOWN";

	return lq_types[type];
}

static inline void rs_dump_rate(struct iwl_mvm *mvm, const struct rs_rate *rate,
				const char *prefix)
{
	IWL_DEBUG_RATE(mvm, "%s: (%s: %d) ANT: %s BW: %d SGI: %d\n",
		       prefix, rs_pretty_lq_type(rate->type),
		       rate->index, rs_pretty_ant(rate->ant),
		       rate->bw, rate->sgi);
}

static void rs_rate_scale_clear_window(struct iwl_rate_scale_data *window)
{
	window->data = 0;
	window->success_counter = 0;
	window->success_ratio = IWL_INVALID_VALUE;
	window->counter = 0;
	window->average_tpt = IWL_INVALID_VALUE;
}

static void rs_rate_scale_clear_tbl_windows(struct iwl_mvm *mvm,
					    struct iwl_scale_tbl_info *tbl)
{
	int i;

	IWL_DEBUG_RATE(mvm, "Clearing up window stats\n");
	for (i = 0; i < IWL_RATE_COUNT; i++)
		rs_rate_scale_clear_window(&tbl->win[i]);
}

static inline u8 rs_is_valid_ant(u8 valid_antenna, u8 ant_type)
{
	return (ant_type & valid_antenna) == ant_type;
}

static int rs_tl_turn_on_agg_for_tid(struct iwl_mvm *mvm,
				      struct iwl_lq_sta *lq_data, u8 tid,
				      struct ieee80211_sta *sta)
{
	int ret = -EAGAIN;

	IWL_DEBUG_HT(mvm, "Starting Tx agg: STA: %pM tid: %d\n",
		     sta->addr, tid);
	ret = ieee80211_start_tx_ba_session(sta, tid, 5000);
	if (ret == -EAGAIN) {
		/*
		 * driver and mac80211 is out of sync
		 * this might be cause by reloading firmware
		 * stop the tx ba session here
		 */
		IWL_ERR(mvm, "Fail start Tx agg on tid: %d\n",
			tid);
		ieee80211_stop_tx_ba_session(sta, tid);
	}
	return ret;
}

static void rs_tl_turn_on_agg(struct iwl_mvm *mvm, u8 tid,
			      struct iwl_lq_sta *lq_data,
			      struct ieee80211_sta *sta)
{
	if (tid < IWL_MAX_TID_COUNT)
		rs_tl_turn_on_agg_for_tid(mvm, lq_data, tid, sta);
	else
		IWL_ERR(mvm, "tid exceeds max TID count: %d/%d\n",
			tid, IWL_MAX_TID_COUNT);
}

static inline int get_num_of_ant_from_rate(u32 rate_n_flags)
{
	return !!(rate_n_flags & RATE_MCS_ANT_A_MSK) +
	       !!(rate_n_flags & RATE_MCS_ANT_B_MSK) +
	       !!(rate_n_flags & RATE_MCS_ANT_C_MSK);
}

/*
 * Static function to get the expected throughput from an iwl_scale_tbl_info
 * that wraps a NULL pointer check
 */
static s32 get_expected_tpt(struct iwl_scale_tbl_info *tbl, int rs_index)
{
	if (tbl->expected_tpt)
		return tbl->expected_tpt[rs_index];
	return 0;
}

/**
 * rs_collect_tx_data - Update the success/failure sliding window
 *
 * We keep a sliding window of the last 62 packets transmitted
 * at this rate.  window->data contains the bitmask of successful
 * packets.
 */
static int _rs_collect_tx_data(struct iwl_scale_tbl_info *tbl,
			       int scale_index, int attempts, int successes,
			       struct iwl_rate_scale_data *window)
{
	static const u64 mask = (((u64)1) << (IWL_RATE_MAX_WINDOW - 1));
	s32 fail_count, tpt;

	/* Get expected throughput */
	tpt = get_expected_tpt(tbl, scale_index);

	/*
	 * Keep track of only the latest 62 tx frame attempts in this rate's
	 * history window; anything older isn't really relevant any more.
	 * If we have filled up the sliding window, drop the oldest attempt;
	 * if the oldest attempt (highest bit in bitmap) shows "success",
	 * subtract "1" from the success counter (this is the main reason
	 * we keep these bitmaps!).
	 */
	while (attempts > 0) {
		if (window->counter >= IWL_RATE_MAX_WINDOW) {
			/* remove earliest */
			window->counter = IWL_RATE_MAX_WINDOW - 1;

			if (window->data & mask) {
				window->data &= ~mask;
				window->success_counter--;
			}
		}

		/* Increment frames-attempted counter */
		window->counter++;

		/* Shift bitmap by one frame to throw away oldest history */
		window->data <<= 1;

		/* Mark the most recent #successes attempts as successful */
		if (successes > 0) {
			window->success_counter++;
			window->data |= 0x1;
			successes--;
		}

		attempts--;
	}

	/* Calculate current success ratio, avoid divide-by-0! */
	if (window->counter > 0)
		window->success_ratio = 128 * (100 * window->success_counter)
					/ window->counter;
	else
		window->success_ratio = IWL_INVALID_VALUE;

	fail_count = window->counter - window->success_counter;

	/* Calculate average throughput, if we have enough history. */
	if ((fail_count >= IWL_RATE_MIN_FAILURE_TH) ||
	    (window->success_counter >= IWL_RATE_MIN_SUCCESS_TH))
		window->average_tpt = (window->success_ratio * tpt + 64) / 128;
	else
		window->average_tpt = IWL_INVALID_VALUE;

	return 0;
}

static int rs_collect_tx_data(struct iwl_scale_tbl_info *tbl,
			      int scale_index, int attempts, int successes)
{
	struct iwl_rate_scale_data *window = NULL;

	if (scale_index < 0 || scale_index >= IWL_RATE_COUNT)
		return -EINVAL;

	/* Select window for current tx bit rate */
	window = &(tbl->win[scale_index]);

	return _rs_collect_tx_data(tbl, scale_index, attempts, successes,
				   window);
}

/* Convert rs_rate object into ucode rate bitmask */
static u32 ucode_rate_from_rs_rate(struct iwl_mvm *mvm,
				  struct rs_rate *rate)
{
	u32 ucode_rate = 0;
	int index = rate->index;

	ucode_rate |= ((rate->ant << RATE_MCS_ANT_POS) &
			 RATE_MCS_ANT_ABC_MSK);

	if (is_legacy(rate)) {
		ucode_rate |= iwl_rates[index].plcp;
		if (index >= IWL_FIRST_CCK_RATE && index <= IWL_LAST_CCK_RATE)
			ucode_rate |= RATE_MCS_CCK_MSK;
		return ucode_rate;
	}

	if (is_ht(rate)) {
		if (index < IWL_FIRST_HT_RATE || index > IWL_LAST_HT_RATE) {
			IWL_ERR(mvm, "Invalid HT rate index %d\n", index);
			index = IWL_LAST_HT_RATE;
		}
		ucode_rate |= RATE_MCS_HT_MSK;

		if (is_ht_siso(rate))
			ucode_rate |= iwl_rates[index].plcp_ht_siso;
		else if (is_ht_mimo2(rate))
			ucode_rate |= iwl_rates[index].plcp_ht_mimo2;
		else
			WARN_ON_ONCE(1);
	} else if (is_vht(rate)) {
		if (index < IWL_FIRST_VHT_RATE || index > IWL_LAST_VHT_RATE) {
			IWL_ERR(mvm, "Invalid VHT rate index %d\n", index);
			index = IWL_LAST_VHT_RATE;
		}
		ucode_rate |= RATE_MCS_VHT_MSK;
		if (is_vht_siso(rate))
			ucode_rate |= iwl_rates[index].plcp_vht_siso;
		else if (is_vht_mimo2(rate))
			ucode_rate |= iwl_rates[index].plcp_vht_mimo2;
		else
			WARN_ON_ONCE(1);

	} else {
		IWL_ERR(mvm, "Invalid rate->type %d\n", rate->type);
	}

	ucode_rate |= rate->bw;
	if (rate->sgi)
		ucode_rate |= RATE_MCS_SGI_MSK;

	return ucode_rate;
}

/* Convert a ucode rate into an rs_rate object */
static int rs_rate_from_ucode_rate(const u32 ucode_rate,
				   enum ieee80211_band band,
				   struct rs_rate *rate)
{
	u32 ant_msk = ucode_rate & RATE_MCS_ANT_ABC_MSK;
	u8 num_of_ant = get_num_of_ant_from_rate(ucode_rate);
	u8 nss;

	memset(rate, 0, sizeof(*rate));
	rate->index = iwl_hwrate_to_plcp_idx(ucode_rate);

	if (rate->index == IWL_RATE_INVALID)
		return -EINVAL;

	rate->ant = (ant_msk >> RATE_MCS_ANT_POS);

	/* Legacy */
	if (!(ucode_rate & RATE_MCS_HT_MSK) &&
	    !(ucode_rate & RATE_MCS_VHT_MSK)) {
		if (num_of_ant == 1) {
			if (band == IEEE80211_BAND_5GHZ)
				rate->type = LQ_LEGACY_A;
			else
				rate->type = LQ_LEGACY_G;
		}

		return 0;
	}

	/* HT or VHT */
	if (ucode_rate & RATE_MCS_SGI_MSK)
		rate->sgi = true;

	rate->bw = ucode_rate & RATE_MCS_CHAN_WIDTH_MSK;

	if (ucode_rate & RATE_MCS_HT_MSK) {
		nss = ((ucode_rate & RATE_HT_MCS_NSS_MSK) >>
		       RATE_HT_MCS_NSS_POS) + 1;

		if (nss == 1) {
			rate->type = LQ_HT_SISO;
			WARN_ON_ONCE(num_of_ant != 1);
		} else if (nss == 2) {
			rate->type = LQ_HT_MIMO2;
			WARN_ON_ONCE(num_of_ant != 2);
		} else {
			WARN_ON_ONCE(1);
		}
	} else if (ucode_rate & RATE_MCS_VHT_MSK) {
		nss = ((ucode_rate & RATE_VHT_MCS_NSS_MSK) >>
		       RATE_VHT_MCS_NSS_POS) + 1;

		if (nss == 1) {
			rate->type = LQ_VHT_SISO;
			WARN_ON_ONCE(num_of_ant != 1);
		} else if (nss == 2) {
			rate->type = LQ_VHT_MIMO2;
			WARN_ON_ONCE(num_of_ant != 2);
		} else {
			WARN_ON_ONCE(1);
		}
	}

	WARN_ON_ONCE(rate->bw == RATE_MCS_CHAN_WIDTH_160);
	WARN_ON_ONCE(rate->bw == RATE_MCS_CHAN_WIDTH_80 &&
		     !is_vht(rate));

	return 0;
}

/* switch to another antenna/antennas and return 1 */
/* if no other valid antenna found, return 0 */
static int rs_toggle_antenna(u32 valid_ant, struct rs_rate *rate)
{
	u8 new_ant_type;

	if (!rate->ant || rate->ant > ANT_ABC)
		return 0;

	if (!rs_is_valid_ant(valid_ant, rate->ant))
		return 0;

	new_ant_type = ant_toggle_lookup[rate->ant];

	while ((new_ant_type != rate->ant) &&
	       !rs_is_valid_ant(valid_ant, new_ant_type))
		new_ant_type = ant_toggle_lookup[new_ant_type];

	if (new_ant_type == rate->ant)
		return 0;

	rate->ant = new_ant_type;

	return 1;
}

static u16 rs_get_supported_rates(struct iwl_lq_sta *lq_sta,
				  struct rs_rate *rate)
{
	if (is_legacy(rate))
		return lq_sta->active_legacy_rate;
	else if (is_siso(rate))
		return lq_sta->active_siso_rate;
	else if (is_mimo2(rate))
		return lq_sta->active_mimo2_rate;

	WARN_ON_ONCE(1);
	return 0;
}

static u16 rs_get_adjacent_rate(struct iwl_mvm *mvm, u8 index, u16 rate_mask,
				int rate_type)
{
	u8 high = IWL_RATE_INVALID;
	u8 low = IWL_RATE_INVALID;

	/* 802.11A or ht walks to the next literal adjacent rate in
	 * the rate table */
	if (is_type_a_band(rate_type) || !is_type_legacy(rate_type)) {
		int i;
		u32 mask;

		/* Find the previous rate that is in the rate mask */
		i = index - 1;
		for (mask = (1 << i); i >= 0; i--, mask >>= 1) {
			if (rate_mask & mask) {
				low = i;
				break;
			}
		}

		/* Find the next rate that is in the rate mask */
		i = index + 1;
		for (mask = (1 << i); i < IWL_RATE_COUNT; i++, mask <<= 1) {
			if (rate_mask & mask) {
				high = i;
				break;
			}
		}

		return (high << 8) | low;
	}

	low = index;
	while (low != IWL_RATE_INVALID) {
		low = iwl_rates[low].prev_rs;
		if (low == IWL_RATE_INVALID)
			break;
		if (rate_mask & (1 << low))
			break;
		IWL_DEBUG_RATE(mvm, "Skipping masked lower rate: %d\n", low);
	}

	high = index;
	while (high != IWL_RATE_INVALID) {
		high = iwl_rates[high].next_rs;
		if (high == IWL_RATE_INVALID)
			break;
		if (rate_mask & (1 << high))
			break;
		IWL_DEBUG_RATE(mvm, "Skipping masked higher rate: %d\n", high);
	}

	return (high << 8) | low;
}

static inline bool rs_rate_supported(struct iwl_lq_sta *lq_sta,
				     struct rs_rate *rate)
{
	return BIT(rate->index) & rs_get_supported_rates(lq_sta, rate);
}

/* Get the next supported lower rate in the current column.
 * Return true if bottom rate in the current column was reached
 */
static bool rs_get_lower_rate_in_column(struct iwl_lq_sta *lq_sta,
					struct rs_rate *rate)
{
	u8 low;
	u16 high_low;
	u16 rate_mask;
	struct iwl_mvm *mvm = lq_sta->drv;

	rate_mask = rs_get_supported_rates(lq_sta, rate);
	high_low = rs_get_adjacent_rate(mvm, rate->index, rate_mask,
					rate->type);
	low = high_low & 0xff;

	/* Bottom rate of column reached */
	if (low == IWL_RATE_INVALID)
		return true;

	rate->index = low;
	return false;
}

/* Get the next rate to use following a column downgrade */
static void rs_get_lower_rate_down_column(struct iwl_lq_sta *lq_sta,
					  struct rs_rate *rate)
{
	struct iwl_mvm *mvm = lq_sta->drv;

	if (is_legacy(rate)) {
		/* No column to downgrade from Legacy */
		return;
	} else if (is_siso(rate)) {
		/* Downgrade to Legacy if we were in SISO */
		if (lq_sta->band == IEEE80211_BAND_5GHZ)
			rate->type = LQ_LEGACY_A;
		else
			rate->type = LQ_LEGACY_G;

		rate->bw = RATE_MCS_CHAN_WIDTH_20;

		WARN_ON_ONCE(rate->index < IWL_RATE_MCS_0_INDEX ||
			     rate->index > IWL_RATE_MCS_9_INDEX);

		rate->index = rs_ht_to_legacy[rate->index];
	} else {
		/* Downgrade to SISO with same MCS if in MIMO  */
		rate->type = is_vht_mimo2(rate) ?
			LQ_VHT_SISO : LQ_HT_SISO;
	}


	if (num_of_ant(rate->ant) > 1)
		rate->ant = first_antenna(mvm->fw->valid_tx_ant);

	/* Relevant in both switching to SISO or Legacy */
	rate->sgi = false;

	if (!rs_rate_supported(lq_sta, rate))
		rs_get_lower_rate_in_column(lq_sta, rate);
}

/* Simple function to compare two rate scale table types */
static inline bool rs_rate_match(struct rs_rate *a,
				 struct rs_rate *b)
{
	return (a->type == b->type) && (a->ant == b->ant) && (a->sgi == b->sgi);
}

static u32 rs_ch_width_from_mac_flags(enum mac80211_rate_control_flags flags)
{
	if (flags & IEEE80211_TX_RC_40_MHZ_WIDTH)
		return RATE_MCS_CHAN_WIDTH_40;
	else if (flags & IEEE80211_TX_RC_80_MHZ_WIDTH)
		return RATE_MCS_CHAN_WIDTH_80;
	else if (flags & IEEE80211_TX_RC_160_MHZ_WIDTH)
		return RATE_MCS_CHAN_WIDTH_160;

	return RATE_MCS_CHAN_WIDTH_20;
}

/*
 * mac80211 sends us Tx status
 */
static void rs_tx_status(void *mvm_r, struct ieee80211_supported_band *sband,
			 struct ieee80211_sta *sta, void *priv_sta,
			 struct sk_buff *skb)
{
	int legacy_success;
	int retries;
	int mac_index, i;
	struct iwl_lq_sta *lq_sta = priv_sta;
	struct iwl_lq_cmd *table;
	struct ieee80211_hdr *hdr = (struct ieee80211_hdr *)skb->data;
	struct iwl_op_mode *op_mode = (struct iwl_op_mode *)mvm_r;
	struct iwl_mvm *mvm = IWL_OP_MODE_GET_MVM(op_mode);
	struct ieee80211_tx_info *info = IEEE80211_SKB_CB(skb);
	enum mac80211_rate_control_flags mac_flags;
	u32 ucode_rate;
	struct rs_rate rate;
	struct iwl_scale_tbl_info *curr_tbl, *other_tbl, *tmp_tbl;

	/* Treat uninitialized rate scaling data same as non-existing. */
	if (!lq_sta) {
		IWL_DEBUG_RATE(mvm, "Station rate scaling not created yet.\n");
		return;
	} else if (!lq_sta->drv) {
		IWL_DEBUG_RATE(mvm, "Rate scaling not initialized yet.\n");
		return;
	}

<<<<<<< HEAD
#ifdef CPTCFG_MAC80211_DEBUGFS
=======
#ifdef CONFIG_MAC80211_DEBUGFS
>>>>>>> 40dde7e2
	/* Disable last tx check if we are debugging with fixed rate */
	if (lq_sta->dbg_fixed_rate) {
		IWL_DEBUG_RATE(mvm, "Fixed rate. avoid rate scaling\n");
		return;
	}
#endif
	if (!ieee80211_is_data(hdr->frame_control) ||
	    info->flags & IEEE80211_TX_CTL_NO_ACK)
		return;

	/* This packet was aggregated but doesn't carry status info */
	if ((info->flags & IEEE80211_TX_CTL_AMPDU) &&
	    !(info->flags & IEEE80211_TX_STAT_AMPDU))
		return;

	/*
	 * Ignore this Tx frame response if its initial rate doesn't match
	 * that of latest Link Quality command.  There may be stragglers
	 * from a previous Link Quality command, but we're no longer interested
	 * in those; they're either from the "active" mode while we're trying
	 * to check "search" mode, or a prior "search" mode after we've moved
	 * to a new "search" mode (which might become the new "active" mode).
	 */
	table = &lq_sta->lq;
	ucode_rate = le32_to_cpu(table->rs_table[0]);
	rs_rate_from_ucode_rate(ucode_rate, info->band, &rate);
	if (info->band == IEEE80211_BAND_5GHZ)
		rate.index -= IWL_FIRST_OFDM_RATE;
	mac_flags = info->status.rates[0].flags;
	mac_index = info->status.rates[0].idx;
	/* For HT packets, map MCS to PLCP */
	if (mac_flags & IEEE80211_TX_RC_MCS) {
		/* Remove # of streams */
		mac_index &= RATE_HT_MCS_RATE_CODE_MSK;
		if (mac_index >= (IWL_RATE_9M_INDEX - IWL_FIRST_OFDM_RATE))
			mac_index++;
		/*
		 * mac80211 HT index is always zero-indexed; we need to move
		 * HT OFDM rates after CCK rates in 2.4 GHz band
		 */
		if (info->band == IEEE80211_BAND_2GHZ)
			mac_index += IWL_FIRST_OFDM_RATE;
	} else if (mac_flags & IEEE80211_TX_RC_VHT_MCS) {
		mac_index &= RATE_VHT_MCS_RATE_CODE_MSK;
		if (mac_index >= (IWL_RATE_9M_INDEX - IWL_FIRST_OFDM_RATE))
			mac_index++;
	}

	if (time_after(jiffies,
		       (unsigned long)(lq_sta->last_tx + RS_IDLE_TIMEOUT))) {
		int tid;
		IWL_DEBUG_RATE(mvm, "Tx idle for too long. reinit rs\n");
		for (tid = 0; tid < IWL_MAX_TID_COUNT; tid++)
			ieee80211_stop_tx_ba_session(sta, tid);

		iwl_mvm_rs_rate_init(mvm, sta, sband->band, false);
		return;
	}
	lq_sta->last_tx = jiffies;

	/* Here we actually compare this rate to the latest LQ command */
	if ((mac_index < 0) ||
	    (rate.sgi != !!(mac_flags & IEEE80211_TX_RC_SHORT_GI)) ||
	    (rate.bw != rs_ch_width_from_mac_flags(mac_flags)) ||
	    (rate.ant != info->status.antenna) ||
	    (!!(ucode_rate & RATE_MCS_HT_MSK) !=
	     !!(mac_flags & IEEE80211_TX_RC_MCS)) ||
	    (!!(ucode_rate & RATE_MCS_VHT_MSK) !=
	     !!(mac_flags & IEEE80211_TX_RC_VHT_MCS)) ||
	    (!!(ucode_rate & RATE_HT_MCS_GF_MSK) !=
	     !!(mac_flags & IEEE80211_TX_RC_GREEN_FIELD)) ||
	    (rate.index != mac_index)) {
		IWL_DEBUG_RATE(mvm,
			       "initial rate %d does not match %d (0x%x)\n",
			       mac_index, rate.index, ucode_rate);
		/*
		 * Since rates mis-match, the last LQ command may have failed.
		 * After IWL_MISSED_RATE_MAX mis-matches, resync the uCode with
		 * ... driver.
		 */
		lq_sta->missed_rate_counter++;
		if (lq_sta->missed_rate_counter > IWL_MISSED_RATE_MAX) {
			lq_sta->missed_rate_counter = 0;
			IWL_DEBUG_RATE(mvm,
				       "Too many rates mismatch. Send sync LQ. rs_state %d\n",
				       lq_sta->rs_state);
			iwl_mvm_send_lq_cmd(mvm, &lq_sta->lq, false);
		}
		/* Regardless, ignore this status info for outdated rate */
		return;
	} else
		/* Rate did match, so reset the missed_rate_counter */
		lq_sta->missed_rate_counter = 0;

	/* Figure out if rate scale algorithm is in active or search table */
	if (rs_rate_match(&rate,
			  &(lq_sta->lq_info[lq_sta->active_tbl].rate))) {
		curr_tbl = &(lq_sta->lq_info[lq_sta->active_tbl]);
		other_tbl = &(lq_sta->lq_info[1 - lq_sta->active_tbl]);
	} else if (rs_rate_match(&rate,
			 &lq_sta->lq_info[1 - lq_sta->active_tbl].rate)) {
		curr_tbl = &(lq_sta->lq_info[1 - lq_sta->active_tbl]);
		other_tbl = &(lq_sta->lq_info[lq_sta->active_tbl]);
	} else {
		IWL_DEBUG_RATE(mvm,
			       "Neither active nor search matches tx rate\n");
		tmp_tbl = &(lq_sta->lq_info[lq_sta->active_tbl]);
		rs_dump_rate(mvm, &tmp_tbl->rate, "ACTIVE");
		tmp_tbl = &(lq_sta->lq_info[1 - lq_sta->active_tbl]);
		rs_dump_rate(mvm, &tmp_tbl->rate, "SEARCH");
		rs_dump_rate(mvm, &rate, "ACTUAL");

		/*
		 * no matching table found, let's by-pass the data collection
		 * and continue to perform rate scale to find the rate table
		 */
		rs_stay_in_table(lq_sta, true);
		goto done;
	}

	/*
	 * Updating the frame history depends on whether packets were
	 * aggregated.
	 *
	 * For aggregation, all packets were transmitted at the same rate, the
	 * first index into rate scale table.
	 */
	if (info->flags & IEEE80211_TX_STAT_AMPDU) {
		ucode_rate = le32_to_cpu(table->rs_table[0]);
		rs_rate_from_ucode_rate(ucode_rate, info->band, &rate);
		rs_collect_tx_data(curr_tbl, rate.index,
				   info->status.ampdu_len,
				   info->status.ampdu_ack_len);

		/* Update success/fail counts if not searching for new mode */
		if (lq_sta->rs_state == RS_STATE_STAY_IN_COLUMN) {
			lq_sta->total_success += info->status.ampdu_ack_len;
			lq_sta->total_failed += (info->status.ampdu_len -
					info->status.ampdu_ack_len);
		}
	} else {
	/*
	 * For legacy, update frame history with for each Tx retry.
	 */
		retries = info->status.rates[0].count - 1;
		/* HW doesn't send more than 15 retries */
		retries = min(retries, 15);

		/* The last transmission may have been successful */
		legacy_success = !!(info->flags & IEEE80211_TX_STAT_ACK);
		/* Collect data for each rate used during failed TX attempts */
		for (i = 0; i <= retries; ++i) {
			ucode_rate = le32_to_cpu(table->rs_table[i]);
			rs_rate_from_ucode_rate(ucode_rate, info->band, &rate);
			/*
			 * Only collect stats if retried rate is in the same RS
			 * table as active/search.
			 */
			if (rs_rate_match(&rate, &curr_tbl->rate))
				tmp_tbl = curr_tbl;
			else if (rs_rate_match(&rate, &other_tbl->rate))
				tmp_tbl = other_tbl;
			else
				continue;

			rs_collect_tx_data(tmp_tbl, rate.index, 1,
					   i < retries ? 0 : legacy_success);
		}

		/* Update success/fail counts if not searching for new mode */
		if (lq_sta->rs_state == RS_STATE_STAY_IN_COLUMN) {
			lq_sta->total_success += legacy_success;
			lq_sta->total_failed += retries + (1 - legacy_success);
		}
	}
	/* The last TX rate is cached in lq_sta; it's set in if/else above */
	lq_sta->last_rate_n_flags = ucode_rate;
done:
	/* See if there's a better rate or modulation mode to try. */
	if (sta && sta->supp_rates[sband->band])
		rs_rate_scale_perform(mvm, skb, sta, lq_sta);
}

/*
 * Begin a period of staying with a selected modulation mode.
 * Set "stay_in_tbl" flag to prevent any mode switches.
 * Set frame tx success limits according to legacy vs. high-throughput,
 * and reset overall (spanning all rates) tx success history statistics.
 * These control how long we stay using same modulation mode before
 * searching for a new mode.
 */
static void rs_set_stay_in_table(struct iwl_mvm *mvm, u8 is_legacy,
				 struct iwl_lq_sta *lq_sta)
{
	IWL_DEBUG_RATE(mvm, "Moving to RS_STATE_STAY_IN_COLUMN\n");
	lq_sta->rs_state = RS_STATE_STAY_IN_COLUMN;
	if (is_legacy) {
		lq_sta->table_count_limit = IWL_LEGACY_TABLE_COUNT;
		lq_sta->max_failure_limit = IWL_LEGACY_FAILURE_LIMIT;
		lq_sta->max_success_limit = IWL_LEGACY_SUCCESS_LIMIT;
	} else {
		lq_sta->table_count_limit = IWL_NONE_LEGACY_TABLE_COUNT;
		lq_sta->max_failure_limit = IWL_NONE_LEGACY_FAILURE_LIMIT;
		lq_sta->max_success_limit = IWL_NONE_LEGACY_SUCCESS_LIMIT;
	}
	lq_sta->table_count = 0;
	lq_sta->total_failed = 0;
	lq_sta->total_success = 0;
	lq_sta->flush_timer = jiffies;
	lq_sta->visited_columns = 0;
}

static int rs_get_max_allowed_rate(struct iwl_lq_sta *lq_sta,
				   const struct rs_tx_column *column)
{
	switch (column->mode) {
	case RS_LEGACY:
		return lq_sta->max_legacy_rate_idx;
	case RS_SISO:
		return lq_sta->max_siso_rate_idx;
	case RS_MIMO2:
		return lq_sta->max_mimo2_rate_idx;
	default:
		WARN_ON_ONCE(1);
	}

	return lq_sta->max_legacy_rate_idx;
}

static const u16 *rs_get_expected_tpt_table(struct iwl_lq_sta *lq_sta,
					    const struct rs_tx_column *column,
					    u32 bw)
{
	/* Used to choose among HT tables */
	const u16 (*ht_tbl_pointer)[IWL_RATE_COUNT];

	if (WARN_ON_ONCE(column->mode != RS_LEGACY &&
			 column->mode != RS_SISO &&
			 column->mode != RS_MIMO2))
		return expected_tpt_legacy;

	/* Legacy rates have only one table */
	if (column->mode == RS_LEGACY)
		return expected_tpt_legacy;

	ht_tbl_pointer = expected_tpt_mimo2_20MHz;
	/* Choose among many HT tables depending on number of streams
	 * (SISO/MIMO2), channel width (20/40/80), SGI, and aggregation
	 * status */
	if (column->mode == RS_SISO) {
		switch (bw) {
		case RATE_MCS_CHAN_WIDTH_20:
			ht_tbl_pointer = expected_tpt_siso_20MHz;
			break;
		case RATE_MCS_CHAN_WIDTH_40:
			ht_tbl_pointer = expected_tpt_siso_40MHz;
			break;
		case RATE_MCS_CHAN_WIDTH_80:
			ht_tbl_pointer = expected_tpt_siso_80MHz;
			break;
		default:
			WARN_ON_ONCE(1);
		}
	} else if (column->mode == RS_MIMO2) {
		switch (bw) {
		case RATE_MCS_CHAN_WIDTH_20:
			ht_tbl_pointer = expected_tpt_mimo2_20MHz;
			break;
		case RATE_MCS_CHAN_WIDTH_40:
			ht_tbl_pointer = expected_tpt_mimo2_40MHz;
			break;
		case RATE_MCS_CHAN_WIDTH_80:
			ht_tbl_pointer = expected_tpt_mimo2_80MHz;
			break;
		default:
			WARN_ON_ONCE(1);
		}
	} else {
		WARN_ON_ONCE(1);
	}

	if (!column->sgi && !lq_sta->is_agg)		/* Normal */
		return ht_tbl_pointer[0];
	else if (column->sgi && !lq_sta->is_agg)        /* SGI */
		return ht_tbl_pointer[1];
	else if (!column->sgi && lq_sta->is_agg)        /* AGG */
		return ht_tbl_pointer[2];
	else						/* AGG+SGI */
		return ht_tbl_pointer[3];
}

static void rs_set_expected_tpt_table(struct iwl_lq_sta *lq_sta,
				      struct iwl_scale_tbl_info *tbl)
{
	struct rs_rate *rate = &tbl->rate;
	const struct rs_tx_column *column = &rs_tx_columns[tbl->column];

	tbl->expected_tpt = rs_get_expected_tpt_table(lq_sta, column, rate->bw);
}

/*
 * Find starting rate for new "search" high-throughput mode of modulation.
 * Goal is to find lowest expected rate (under perfect conditions) that is
 * above the current measured throughput of "active" mode, to give new mode
 * a fair chance to prove itself without too many challenges.
 *
 * This gets called when transitioning to more aggressive modulation
 * (i.e. legacy to SISO or MIMO, or SISO to MIMO), as well as less aggressive
 * (i.e. MIMO to SISO).  When moving to MIMO, bit rate will typically need
 * to decrease to match "active" throughput.  When moving from MIMO to SISO,
 * bit rate will typically need to increase, but not if performance was bad.
 */
static s32 rs_get_best_rate(struct iwl_mvm *mvm,
			    struct iwl_lq_sta *lq_sta,
			    struct iwl_scale_tbl_info *tbl,	/* "search" */
			    u16 rate_mask, s8 index)
{
	/* "active" values */
	struct iwl_scale_tbl_info *active_tbl =
	    &(lq_sta->lq_info[lq_sta->active_tbl]);
	s32 active_sr = active_tbl->win[index].success_ratio;
	s32 active_tpt = active_tbl->expected_tpt[index];
	/* expected "search" throughput */
	const u16 *tpt_tbl = tbl->expected_tpt;

	s32 new_rate, high, low, start_hi;
	u16 high_low;
	s8 rate = index;

	new_rate = high = low = start_hi = IWL_RATE_INVALID;

	while (1) {
		high_low = rs_get_adjacent_rate(mvm, rate, rate_mask,
						tbl->rate.type);

		low = high_low & 0xff;
		high = (high_low >> 8) & 0xff;

		/*
		 * Lower the "search" bit rate, to give new "search" mode
		 * approximately the same throughput as "active" if:
		 *
		 * 1) "Active" mode has been working modestly well (but not
		 *    great), and expected "search" throughput (under perfect
		 *    conditions) at candidate rate is above the actual
		 *    measured "active" throughput (but less than expected
		 *    "active" throughput under perfect conditions).
		 * OR
		 * 2) "Active" mode has been working perfectly or very well
		 *    and expected "search" throughput (under perfect
		 *    conditions) at candidate rate is above expected
		 *    "active" throughput (under perfect conditions).
		 */
		if ((((100 * tpt_tbl[rate]) > lq_sta->last_tpt) &&
		     ((active_sr > RS_SR_FORCE_DECREASE) &&
		      (active_sr <= IWL_RATE_HIGH_TH) &&
		      (tpt_tbl[rate] <= active_tpt))) ||
		    ((active_sr >= IWL_RATE_SCALE_SWITCH) &&
		     (tpt_tbl[rate] > active_tpt))) {
			/* (2nd or later pass)
			 * If we've already tried to raise the rate, and are
			 * now trying to lower it, use the higher rate. */
			if (start_hi != IWL_RATE_INVALID) {
				new_rate = start_hi;
				break;
			}

			new_rate = rate;

			/* Loop again with lower rate */
			if (low != IWL_RATE_INVALID)
				rate = low;

			/* Lower rate not available, use the original */
			else
				break;

		/* Else try to raise the "search" rate to match "active" */
		} else {
			/* (2nd or later pass)
			 * If we've already tried to lower the rate, and are
			 * now trying to raise it, use the lower rate. */
			if (new_rate != IWL_RATE_INVALID)
				break;

			/* Loop again with higher rate */
			else if (high != IWL_RATE_INVALID) {
				start_hi = high;
				rate = high;

			/* Higher rate not available, use the original */
			} else {
				new_rate = rate;
				break;
			}
		}
	}

	return new_rate;
}

static u32 rs_bw_from_sta_bw(struct ieee80211_sta *sta)
{
	if (sta->bandwidth >= IEEE80211_STA_RX_BW_80)
		return RATE_MCS_CHAN_WIDTH_80;
	else if (sta->bandwidth >= IEEE80211_STA_RX_BW_40)
		return RATE_MCS_CHAN_WIDTH_40;

	return RATE_MCS_CHAN_WIDTH_20;
}

/*
 * Check whether we should continue using same modulation mode, or
 * begin search for a new mode, based on:
 * 1) # tx successes or failures while using this mode
 * 2) # times calling this function
 * 3) elapsed time in this mode (not used, for now)
 */
static void rs_stay_in_table(struct iwl_lq_sta *lq_sta, bool force_search)
{
	struct iwl_scale_tbl_info *tbl;
	int active_tbl;
	int flush_interval_passed = 0;
	struct iwl_mvm *mvm;

	mvm = lq_sta->drv;
	active_tbl = lq_sta->active_tbl;

	tbl = &(lq_sta->lq_info[active_tbl]);

	/* If we've been disallowing search, see if we should now allow it */
	if (lq_sta->rs_state == RS_STATE_STAY_IN_COLUMN) {
		/* Elapsed time using current modulation mode */
		if (lq_sta->flush_timer)
			flush_interval_passed =
				time_after(jiffies,
					   (unsigned long)(lq_sta->flush_timer +
						RS_STAY_IN_COLUMN_TIMEOUT));

		/*
		 * Check if we should allow search for new modulation mode.
		 * If many frames have failed or succeeded, or we've used
		 * this same modulation for a long time, allow search, and
		 * reset history stats that keep track of whether we should
		 * allow a new search.  Also (below) reset all bitmaps and
		 * stats in active history.
		 */
		if (force_search ||
		    (lq_sta->total_failed > lq_sta->max_failure_limit) ||
		    (lq_sta->total_success > lq_sta->max_success_limit) ||
		    ((!lq_sta->search_better_tbl) &&
		     (lq_sta->flush_timer) && (flush_interval_passed))) {
			IWL_DEBUG_RATE(mvm,
				       "LQ: stay is expired %d %d %d\n",
				     lq_sta->total_failed,
				     lq_sta->total_success,
				     flush_interval_passed);

			/* Allow search for new mode */
			lq_sta->rs_state = RS_STATE_SEARCH_CYCLE_STARTED;
			IWL_DEBUG_RATE(mvm,
				       "Moving to RS_STATE_SEARCH_CYCLE_STARTED\n");
			lq_sta->total_failed = 0;
			lq_sta->total_success = 0;
			lq_sta->flush_timer = 0;
			/* mark the current column as visited */
			lq_sta->visited_columns = BIT(tbl->column);
		/*
		 * Else if we've used this modulation mode enough repetitions
		 * (regardless of elapsed time or success/failure), reset
		 * history bitmaps and rate-specific stats for all rates in
		 * active table.
		 */
		} else {
			lq_sta->table_count++;
			if (lq_sta->table_count >=
			    lq_sta->table_count_limit) {
				lq_sta->table_count = 0;

				IWL_DEBUG_RATE(mvm,
					       "LQ: stay in table clear win\n");
				rs_rate_scale_clear_tbl_windows(mvm, tbl);
			}
		}

		/* If transitioning to allow "search", reset all history
		 * bitmaps and stats in active table (this will become the new
		 * "search" table). */
		if (lq_sta->rs_state == RS_STATE_SEARCH_CYCLE_STARTED) {
			rs_rate_scale_clear_tbl_windows(mvm, tbl);
		}
	}
}

/*
 * setup rate table in uCode
 */
static void rs_update_rate_tbl(struct iwl_mvm *mvm,
			       struct ieee80211_sta *sta,
			       struct iwl_lq_sta *lq_sta,
			       struct rs_rate *rate)
{
	rs_fill_lq_cmd(mvm, sta, lq_sta, rate);
	iwl_mvm_send_lq_cmd(mvm, &lq_sta->lq, false);
}

static u8 rs_get_tid(struct iwl_lq_sta *lq_data,
		     struct ieee80211_hdr *hdr)
{
	u8 tid = IWL_MAX_TID_COUNT;

	if (ieee80211_is_data_qos(hdr->frame_control)) {
		u8 *qc = ieee80211_get_qos_ctl(hdr);
		tid = qc[0] & 0xf;
	}

	if (unlikely(tid > IWL_MAX_TID_COUNT))
		tid = IWL_MAX_TID_COUNT;

	return tid;
}

static enum rs_column rs_get_next_column(struct iwl_mvm *mvm,
					 struct iwl_lq_sta *lq_sta,
					 struct ieee80211_sta *sta,
					 struct iwl_scale_tbl_info *tbl)
{
	int i, j, max_rate;
	enum rs_column next_col_id;
	const struct rs_tx_column *curr_col = &rs_tx_columns[tbl->column];
	const struct rs_tx_column *next_col;
	allow_column_func_t allow_func;
	u8 valid_ants = mvm->fw->valid_tx_ant;
	const u16 *expected_tpt_tbl;
	u16 tpt, max_expected_tpt;

	for (i = 0; i < MAX_NEXT_COLUMNS; i++) {
		next_col_id = curr_col->next_columns[i];

		if (next_col_id == RS_COLUMN_INVALID)
			continue;

		if (lq_sta->visited_columns & BIT(next_col_id)) {
			IWL_DEBUG_RATE(mvm, "Skip already visited column %d\n",
				       next_col_id);
			continue;
		}

		next_col = &rs_tx_columns[next_col_id];

		if (!rs_is_valid_ant(valid_ants, next_col->ant)) {
			IWL_DEBUG_RATE(mvm,
				       "Skip column %d as ANT config isn't supported by chip. valid_ants 0x%x column ant 0x%x\n",
				       next_col_id, valid_ants, next_col->ant);
			continue;
		}

		for (j = 0; j < MAX_COLUMN_CHECKS; j++) {
			allow_func = next_col->checks[j];
			if (allow_func && !allow_func(mvm, sta, tbl))
				break;
		}

		if (j != MAX_COLUMN_CHECKS) {
			IWL_DEBUG_RATE(mvm,
				       "Skip column %d: not allowed (check %d failed)\n",
				       next_col_id, j);

			continue;
		}

		tpt = lq_sta->last_tpt / 100;
		expected_tpt_tbl = rs_get_expected_tpt_table(lq_sta, next_col,
							     tbl->rate.bw);
		if (WARN_ON_ONCE(!expected_tpt_tbl))
			continue;

		max_rate = rs_get_max_allowed_rate(lq_sta, next_col);
		if (WARN_ON_ONCE(max_rate == IWL_RATE_INVALID))
			continue;

		max_expected_tpt = expected_tpt_tbl[max_rate];
		if (tpt >= max_expected_tpt) {
			IWL_DEBUG_RATE(mvm,
				       "Skip column %d: can't beat current TPT. Max expected %d current %d\n",
				       next_col_id, max_expected_tpt, tpt);
			continue;
		}

		IWL_DEBUG_RATE(mvm,
			       "Found potential column %d. Max expected %d current %d\n",
			       next_col_id, max_expected_tpt, tpt);
		break;
	}

	if (i == MAX_NEXT_COLUMNS)
		return RS_COLUMN_INVALID;

	return next_col_id;
}

static int rs_switch_to_column(struct iwl_mvm *mvm,
			       struct iwl_lq_sta *lq_sta,
			       struct ieee80211_sta *sta,
			       enum rs_column col_id)
{
	struct iwl_scale_tbl_info *tbl = &(lq_sta->lq_info[lq_sta->active_tbl]);
	struct iwl_scale_tbl_info *search_tbl =
				&(lq_sta->lq_info[(1 - lq_sta->active_tbl)]);
	struct rs_rate *rate = &search_tbl->rate;
	const struct rs_tx_column *column = &rs_tx_columns[col_id];
	const struct rs_tx_column *curr_column = &rs_tx_columns[tbl->column];
	u32 sz = (sizeof(struct iwl_scale_tbl_info) -
		  (sizeof(struct iwl_rate_scale_data) * IWL_RATE_COUNT));
	u16 rate_mask = 0;
	u32 rate_idx = 0;

	memcpy(search_tbl, tbl, sz);

	rate->sgi = column->sgi;
	rate->ant = column->ant;

	if (column->mode == RS_LEGACY) {
		if (lq_sta->band == IEEE80211_BAND_5GHZ)
			rate->type = LQ_LEGACY_A;
		else
			rate->type = LQ_LEGACY_G;

		rate_mask = lq_sta->active_legacy_rate;
	} else if (column->mode == RS_SISO) {
		rate->type = lq_sta->is_vht ? LQ_VHT_SISO : LQ_HT_SISO;
		rate_mask = lq_sta->active_siso_rate;
	} else if (column->mode == RS_MIMO2) {
		rate->type = lq_sta->is_vht ? LQ_VHT_MIMO2 : LQ_HT_MIMO2;
		rate_mask = lq_sta->active_mimo2_rate;
	} else {
		WARN_ON_ONCE("Bad column mode");
	}

	rate->bw = rs_bw_from_sta_bw(sta);
	search_tbl->column = col_id;
	rs_set_expected_tpt_table(lq_sta, search_tbl);

	lq_sta->visited_columns |= BIT(col_id);

	/* Get the best matching rate if we're changing modes. e.g.
	 * SISO->MIMO, LEGACY->SISO, MIMO->SISO
	 */
	if (curr_column->mode != column->mode) {
		rate_idx = rs_get_best_rate(mvm, lq_sta, search_tbl,
					    rate_mask, rate->index);

		if ((rate_idx == IWL_RATE_INVALID) ||
		    !(BIT(rate_idx) & rate_mask)) {
			IWL_DEBUG_RATE(mvm,
				       "can not switch with index %d"
				       " rate mask %x\n",
				       rate_idx, rate_mask);

			goto err;
		}

		rate->index = rate_idx;
	}

	IWL_DEBUG_RATE(mvm, "Switched to column %d: Index %d\n",
		       col_id, rate->index);

	return 0;

err:
	rate->type = LQ_NONE;
	return -1;
}

static enum rs_action rs_get_rate_action(struct iwl_mvm *mvm,
					 struct iwl_scale_tbl_info *tbl,
					 s32 sr, int low, int high,
					 int current_tpt,
					 int low_tpt, int high_tpt)
{
	enum rs_action action = RS_ACTION_STAY;

	if ((sr <= RS_SR_FORCE_DECREASE) || (current_tpt == 0)) {
		IWL_DEBUG_RATE(mvm,
			       "Decrease rate because of low SR\n");
		return RS_ACTION_DOWNSCALE;
	}

	if ((low_tpt == IWL_INVALID_VALUE) &&
	    (high_tpt == IWL_INVALID_VALUE) &&
	    (high != IWL_RATE_INVALID)) {
		IWL_DEBUG_RATE(mvm,
			       "No data about high/low rates. Increase rate\n");
		return RS_ACTION_UPSCALE;
	}

	if ((high_tpt == IWL_INVALID_VALUE) &&
	    (high != IWL_RATE_INVALID) &&
	    (low_tpt != IWL_INVALID_VALUE) &&
	    (low_tpt < current_tpt)) {
		IWL_DEBUG_RATE(mvm,
			       "No data about high rate and low rate is worse. Increase rate\n");
		return RS_ACTION_UPSCALE;
	}

	if ((high_tpt != IWL_INVALID_VALUE) &&
	    (high_tpt > current_tpt)) {
		IWL_DEBUG_RATE(mvm,
			       "Higher rate is better. Increate rate\n");
		return RS_ACTION_UPSCALE;
	}

	if ((low_tpt != IWL_INVALID_VALUE) &&
	    (high_tpt != IWL_INVALID_VALUE) &&
	    (low_tpt < current_tpt) &&
	    (high_tpt < current_tpt)) {
		IWL_DEBUG_RATE(mvm,
			       "Both high and low are worse. Maintain rate\n");
		return RS_ACTION_STAY;
	}

	if ((low_tpt != IWL_INVALID_VALUE) &&
	    (low_tpt > current_tpt)) {
		IWL_DEBUG_RATE(mvm,
			       "Lower rate is better\n");
		action = RS_ACTION_DOWNSCALE;
		goto out;
	}

	if ((low_tpt == IWL_INVALID_VALUE) &&
	    (low != IWL_RATE_INVALID)) {
		IWL_DEBUG_RATE(mvm,
			       "No data about lower rate\n");
		action = RS_ACTION_DOWNSCALE;
		goto out;
	}

	IWL_DEBUG_RATE(mvm, "Maintain rate\n");

out:
	if ((action == RS_ACTION_DOWNSCALE) && (low != IWL_RATE_INVALID)) {
		if (sr >= RS_SR_NO_DECREASE) {
			IWL_DEBUG_RATE(mvm,
				       "SR is above NO DECREASE. Avoid downscale\n");
			action = RS_ACTION_STAY;
		} else if (current_tpt > (100 * tbl->expected_tpt[low])) {
			IWL_DEBUG_RATE(mvm,
				       "Current TPT is higher than max expected in low rate. Avoid downscale\n");
			action = RS_ACTION_STAY;
		} else {
			IWL_DEBUG_RATE(mvm, "Decrease rate\n");
		}
	}

	return action;
}

/*
 * Do rate scaling and search for new modulation mode.
 */
static void rs_rate_scale_perform(struct iwl_mvm *mvm,
				  struct sk_buff *skb,
				  struct ieee80211_sta *sta,
				  struct iwl_lq_sta *lq_sta)
{
	struct ieee80211_tx_info *info = IEEE80211_SKB_CB(skb);
	struct ieee80211_hdr *hdr = (struct ieee80211_hdr *)skb->data;
	int low = IWL_RATE_INVALID;
	int high = IWL_RATE_INVALID;
	int index;
	struct iwl_rate_scale_data *window = NULL;
	int current_tpt = IWL_INVALID_VALUE;
	int low_tpt = IWL_INVALID_VALUE;
	int high_tpt = IWL_INVALID_VALUE;
	u32 fail_count;
	enum rs_action scale_action = RS_ACTION_STAY;
	u16 rate_mask;
	u8 update_lq = 0;
	struct iwl_scale_tbl_info *tbl, *tbl1;
	u8 active_tbl = 0;
	u8 done_search = 0;
	u16 high_low;
	s32 sr;
	u8 tid = IWL_MAX_TID_COUNT;
	u8 prev_agg = lq_sta->is_agg;
	struct iwl_mvm_sta *sta_priv = (void *)sta->drv_priv;
	struct iwl_mvm_tid_data *tid_data;
	struct rs_rate *rate;

	/* Send management frames and NO_ACK data using lowest rate. */
	/* TODO: this could probably be improved.. */
	if (!ieee80211_is_data(hdr->frame_control) ||
	    info->flags & IEEE80211_TX_CTL_NO_ACK)
		return;

	tid = rs_get_tid(lq_sta, hdr);
	if ((tid != IWL_MAX_TID_COUNT) &&
	    (lq_sta->tx_agg_tid_en & (1 << tid))) {
		tid_data = &sta_priv->tid_data[tid];
		if (tid_data->state == IWL_AGG_OFF)
			lq_sta->is_agg = 0;
		else
			lq_sta->is_agg = 1;
	} else {
		lq_sta->is_agg = 0;
	}

	/*
	 * Select rate-scale / modulation-mode table to work with in
	 * the rest of this function:  "search" if searching for better
	 * modulation mode, or "active" if doing rate scaling within a mode.
	 */
	if (!lq_sta->search_better_tbl)
		active_tbl = lq_sta->active_tbl;
	else
		active_tbl = 1 - lq_sta->active_tbl;

	tbl = &(lq_sta->lq_info[active_tbl]);
	rate = &tbl->rate;

	if (prev_agg != lq_sta->is_agg) {
		IWL_DEBUG_RATE(mvm,
			       "Aggregation changed: prev %d current %d. Update expected TPT table\n",
			       prev_agg, lq_sta->is_agg);
		rs_set_expected_tpt_table(lq_sta, tbl);
		rs_rate_scale_clear_tbl_windows(mvm, tbl);
	}

	/* current tx rate */
	index = lq_sta->last_txrate_idx;

	/* rates available for this association, and for modulation mode */
	rate_mask = rs_get_supported_rates(lq_sta, rate);

	if (!(BIT(index) & rate_mask)) {
		IWL_ERR(mvm, "Current Rate is not valid\n");
		if (lq_sta->search_better_tbl) {
			/* revert to active table if search table is not valid*/
			rate->type = LQ_NONE;
			lq_sta->search_better_tbl = 0;
			tbl = &(lq_sta->lq_info[lq_sta->active_tbl]);
			rs_update_rate_tbl(mvm, sta, lq_sta, &tbl->rate);
		}
		return;
	}

	/* Get expected throughput table and history window for current rate */
	if (!tbl->expected_tpt) {
		IWL_ERR(mvm, "tbl->expected_tpt is NULL\n");
		return;
	}

	/* force user max rate if set by user */
	if ((lq_sta->max_rate_idx != -1) &&
	    (lq_sta->max_rate_idx < index)) {
		index = lq_sta->max_rate_idx;
		update_lq = 1;
		window = &(tbl->win[index]);
		IWL_DEBUG_RATE(mvm,
			       "Forcing user max rate %d\n",
			       index);
		goto lq_update;
	}

	window = &(tbl->win[index]);

	/*
	 * If there is not enough history to calculate actual average
	 * throughput, keep analyzing results of more tx frames, without
	 * changing rate or mode (bypass most of the rest of this function).
	 * Set up new rate table in uCode only if old rate is not supported
	 * in current association (use new rate found above).
	 */
	fail_count = window->counter - window->success_counter;
	if ((fail_count < IWL_RATE_MIN_FAILURE_TH) &&
	    (window->success_counter < IWL_RATE_MIN_SUCCESS_TH)) {
		IWL_DEBUG_RATE(mvm,
			       "(%s: %d): Test Window: succ %d total %d\n",
			       rs_pretty_lq_type(rate->type),
			       index, window->success_counter, window->counter);

		/* Can't calculate this yet; not enough history */
		window->average_tpt = IWL_INVALID_VALUE;

		/* Should we stay with this modulation mode,
		 * or search for a new one? */
		rs_stay_in_table(lq_sta, false);

		goto out;
	}
	/* Else we have enough samples; calculate estimate of
	 * actual average throughput */
	if (window->average_tpt != ((window->success_ratio *
			tbl->expected_tpt[index] + 64) / 128)) {
		window->average_tpt = ((window->success_ratio *
					tbl->expected_tpt[index] + 64) / 128);
	}

	/* If we are searching for better modulation mode, check success. */
	if (lq_sta->search_better_tbl) {
		/* If good success, continue using the "search" mode;
		 * no need to send new link quality command, since we're
		 * continuing to use the setup that we've been trying. */
		if (window->average_tpt > lq_sta->last_tpt) {
			IWL_DEBUG_RATE(mvm,
				       "SWITCHING TO NEW TABLE SR: %d "
				       "cur-tpt %d old-tpt %d\n",
				       window->success_ratio,
				       window->average_tpt,
				       lq_sta->last_tpt);

			/* Swap tables; "search" becomes "active" */
			lq_sta->active_tbl = active_tbl;
			current_tpt = window->average_tpt;
		/* Else poor success; go back to mode in "active" table */
		} else {
			IWL_DEBUG_RATE(mvm,
				       "GOING BACK TO THE OLD TABLE: SR %d "
				       "cur-tpt %d old-tpt %d\n",
				       window->success_ratio,
				       window->average_tpt,
				       lq_sta->last_tpt);

			/* Nullify "search" table */
			rate->type = LQ_NONE;

			/* Revert to "active" table */
			active_tbl = lq_sta->active_tbl;
			tbl = &(lq_sta->lq_info[active_tbl]);

			/* Revert to "active" rate and throughput info */
			index = tbl->rate.index;
			current_tpt = lq_sta->last_tpt;

			/* Need to set up a new rate table in uCode */
			update_lq = 1;
		}

		/* Either way, we've made a decision; modulation mode
		 * search is done, allow rate adjustment next time. */
		lq_sta->search_better_tbl = 0;
		done_search = 1;	/* Don't switch modes below! */
		goto lq_update;
	}

	/* (Else) not in search of better modulation mode, try for better
	 * starting rate, while staying in this mode. */
	high_low = rs_get_adjacent_rate(mvm, index, rate_mask, rate->type);
	low = high_low & 0xff;
	high = (high_low >> 8) & 0xff;

	/* If user set max rate, dont allow higher than user constrain */
	if ((lq_sta->max_rate_idx != -1) &&
	    (lq_sta->max_rate_idx < high))
		high = IWL_RATE_INVALID;

	sr = window->success_ratio;

	/* Collect measured throughputs for current and adjacent rates */
	current_tpt = window->average_tpt;
	if (low != IWL_RATE_INVALID)
		low_tpt = tbl->win[low].average_tpt;
	if (high != IWL_RATE_INVALID)
		high_tpt = tbl->win[high].average_tpt;

	IWL_DEBUG_RATE(mvm,
		       "(%s: %d): cur_tpt %d SR %d low %d high %d low_tpt %d high_tpt %d\n",
		       rs_pretty_lq_type(rate->type), index, current_tpt, sr,
		       low, high, low_tpt, high_tpt);

	scale_action = rs_get_rate_action(mvm, tbl, sr, low, high,
					  current_tpt, low_tpt, high_tpt);

	/* Force a search in case BT doesn't like us being in MIMO */
	if (is_mimo(rate) &&
	    !iwl_mvm_bt_coex_is_mimo_allowed(mvm, sta)) {
		IWL_DEBUG_RATE(mvm,
			       "BT Coex forbids MIMO. Search for new config\n");
		rs_stay_in_table(lq_sta, true);
		goto lq_update;
	}

	switch (scale_action) {
	case RS_ACTION_DOWNSCALE:
		/* Decrease starting rate, update uCode's rate table */
		if (low != IWL_RATE_INVALID) {
			update_lq = 1;
			index = low;
		} else {
			IWL_DEBUG_RATE(mvm,
				       "At the bottom rate. Can't decrease\n");
		}

		break;
	case RS_ACTION_UPSCALE:
		/* Increase starting rate, update uCode's rate table */
		if (high != IWL_RATE_INVALID) {
			update_lq = 1;
			index = high;
		} else {
			IWL_DEBUG_RATE(mvm,
				       "At the top rate. Can't increase\n");
		}

		break;
	case RS_ACTION_STAY:
		/* No change */
	default:
		break;
	}

lq_update:
	/* Replace uCode's rate table for the destination station. */
	if (update_lq) {
		tbl->rate.index = index;
		rs_update_rate_tbl(mvm, sta, lq_sta, &tbl->rate);
	}

	rs_stay_in_table(lq_sta, false);

	/*
	 * Search for new modulation mode if we're:
	 * 1)  Not changing rates right now
	 * 2)  Not just finishing up a search
	 * 3)  Allowing a new search
	 */
	if (!update_lq && !done_search &&
	    lq_sta->rs_state == RS_STATE_SEARCH_CYCLE_STARTED
	    && window->counter) {
		enum rs_column next_column;

		/* Save current throughput to compare with "search" throughput*/
		lq_sta->last_tpt = current_tpt;

		IWL_DEBUG_RATE(mvm,
			       "Start Search: update_lq %d done_search %d rs_state %d win->counter %d\n",
			       update_lq, done_search, lq_sta->rs_state,
			       window->counter);

		next_column = rs_get_next_column(mvm, lq_sta, sta, tbl);
		if (next_column != RS_COLUMN_INVALID) {
			int ret = rs_switch_to_column(mvm, lq_sta, sta,
						      next_column);
			if (!ret)
				lq_sta->search_better_tbl = 1;
		} else {
			IWL_DEBUG_RATE(mvm,
				       "No more columns to explore in search cycle. Go to RS_STATE_SEARCH_CYCLE_ENDED\n");
			lq_sta->rs_state = RS_STATE_SEARCH_CYCLE_ENDED;
		}

		/* If new "search" mode was selected, set up in uCode table */
		if (lq_sta->search_better_tbl) {
			/* Access the "search" table, clear its history. */
			tbl = &(lq_sta->lq_info[(1 - lq_sta->active_tbl)]);
			rs_rate_scale_clear_tbl_windows(mvm, tbl);

			/* Use new "search" start rate */
			index = tbl->rate.index;

			rs_dump_rate(mvm, &tbl->rate,
				     "Switch to SEARCH TABLE:");
			rs_fill_lq_cmd(mvm, sta, lq_sta, &tbl->rate);
			iwl_mvm_send_lq_cmd(mvm, &lq_sta->lq, false);
		} else {
			done_search = 1;
		}
	}

	if (done_search && lq_sta->rs_state == RS_STATE_SEARCH_CYCLE_ENDED) {
		/* If the "active" (non-search) mode was legacy,
		 * and we've tried switching antennas,
		 * but we haven't been able to try HT modes (not available),
		 * stay with best antenna legacy modulation for a while
		 * before next round of mode comparisons. */
		tbl1 = &(lq_sta->lq_info[lq_sta->active_tbl]);
		if (is_legacy(&tbl1->rate)) {
			IWL_DEBUG_RATE(mvm, "LQ: STAY in legacy table\n");

			if (tid != IWL_MAX_TID_COUNT) {
				tid_data = &sta_priv->tid_data[tid];
				if (tid_data->state != IWL_AGG_OFF) {
					IWL_DEBUG_RATE(mvm,
						       "Stop aggregation on tid %d\n",
						       tid);
					ieee80211_stop_tx_ba_session(sta, tid);
				}
			}
			rs_set_stay_in_table(mvm, 1, lq_sta);
		} else {
		/* If we're in an HT mode, and all 3 mode switch actions
		 * have been tried and compared, stay in this best modulation
		 * mode for a while before next round of mode comparisons. */
			if ((lq_sta->last_tpt > IWL_AGG_TPT_THREHOLD) &&
			    (lq_sta->tx_agg_tid_en & (1 << tid)) &&
			    (tid != IWL_MAX_TID_COUNT)) {
				tid_data = &sta_priv->tid_data[tid];
				if (tid_data->state == IWL_AGG_OFF) {
					IWL_DEBUG_RATE(mvm,
						       "try to aggregate tid %d\n",
						       tid);
					rs_tl_turn_on_agg(mvm, tid,
							  lq_sta, sta);
				}
			}
			rs_set_stay_in_table(mvm, 0, lq_sta);
		}
	}

out:
	lq_sta->last_txrate_idx = index;
}

/**
 * rs_initialize_lq - Initialize a station's hardware rate table
 *
 * The uCode's station table contains a table of fallback rates
 * for automatic fallback during transmission.
 *
 * NOTE: This sets up a default set of values.  These will be replaced later
 *       if the driver's iwl-agn-rs rate scaling algorithm is used, instead of
 *       rc80211_simple.
 *
 * NOTE: Run REPLY_ADD_STA command to set up station table entry, before
 *       calling this function (which runs REPLY_TX_LINK_QUALITY_CMD,
 *       which requires station table entry to exist).
 */
static void rs_initialize_lq(struct iwl_mvm *mvm,
			     struct ieee80211_sta *sta,
			     struct iwl_lq_sta *lq_sta,
			     enum ieee80211_band band,
			     bool init)
{
	struct iwl_scale_tbl_info *tbl;
	struct rs_rate *rate;
	int i;
	u8 active_tbl = 0;
	u8 valid_tx_ant;

	if (!sta || !lq_sta)
		return;

	i = lq_sta->last_txrate_idx;

	valid_tx_ant = mvm->fw->valid_tx_ant;

	if (!lq_sta->search_better_tbl)
		active_tbl = lq_sta->active_tbl;
	else
		active_tbl = 1 - lq_sta->active_tbl;

	tbl = &(lq_sta->lq_info[active_tbl]);
	rate = &tbl->rate;

	if ((i < 0) || (i >= IWL_RATE_COUNT))
		i = 0;

	rate->index = i;
	rate->ant = first_antenna(valid_tx_ant);
	rate->sgi = false;
	rate->bw = RATE_MCS_CHAN_WIDTH_20;
	if (band == IEEE80211_BAND_5GHZ)
		rate->type = LQ_LEGACY_A;
	else
		rate->type = LQ_LEGACY_G;

	WARN_ON_ONCE(rate->ant != ANT_A && rate->ant != ANT_B);
	if (rate->ant == ANT_A)
		tbl->column = RS_COLUMN_LEGACY_ANT_A;
	else
		tbl->column = RS_COLUMN_LEGACY_ANT_B;

	rs_set_expected_tpt_table(lq_sta, tbl);
	rs_fill_lq_cmd(mvm, sta, lq_sta, rate);
	/* TODO restore station should remember the lq cmd */
	iwl_mvm_send_lq_cmd(mvm, &lq_sta->lq, init);
}

static void rs_get_rate(void *mvm_r, struct ieee80211_sta *sta, void *mvm_sta,
			struct ieee80211_tx_rate_control *txrc)
{
	struct sk_buff *skb = txrc->skb;
	struct ieee80211_supported_band *sband = txrc->sband;
	struct iwl_op_mode *op_mode __maybe_unused =
			(struct iwl_op_mode *)mvm_r;
	struct iwl_mvm *mvm __maybe_unused = IWL_OP_MODE_GET_MVM(op_mode);
	struct ieee80211_tx_info *info = IEEE80211_SKB_CB(skb);
	struct iwl_lq_sta *lq_sta = mvm_sta;

	/* Get max rate if user set max rate */
	if (lq_sta) {
		lq_sta->max_rate_idx = txrc->max_rate_idx;
		if ((sband->band == IEEE80211_BAND_5GHZ) &&
		    (lq_sta->max_rate_idx != -1))
			lq_sta->max_rate_idx += IWL_FIRST_OFDM_RATE;
		if ((lq_sta->max_rate_idx < 0) ||
		    (lq_sta->max_rate_idx >= IWL_RATE_COUNT))
			lq_sta->max_rate_idx = -1;
	}

	/* Treat uninitialized rate scaling data same as non-existing. */
	if (lq_sta && !lq_sta->drv) {
		IWL_DEBUG_RATE(mvm, "Rate scaling not initialized yet.\n");
		mvm_sta = NULL;
	}

	/* Send management frames and NO_ACK data using lowest rate. */
	if (rate_control_send_low(sta, mvm_sta, txrc))
		return;

	iwl_mvm_hwrate_to_tx_rate(lq_sta->last_rate_n_flags,
				  info->band, &info->control.rates[0]);

	info->control.rates[0].count = 1;
}

static void *rs_alloc_sta(void *mvm_rate, struct ieee80211_sta *sta,
			  gfp_t gfp)
{
	struct iwl_mvm_sta *sta_priv = (struct iwl_mvm_sta *)sta->drv_priv;
	struct iwl_op_mode *op_mode __maybe_unused =
			(struct iwl_op_mode *)mvm_rate;
	struct iwl_mvm *mvm __maybe_unused = IWL_OP_MODE_GET_MVM(op_mode);

	IWL_DEBUG_RATE(mvm, "create station rate scale window\n");

	return &sta_priv->lq_sta;
}

static int rs_vht_highest_rx_mcs_index(struct ieee80211_sta_vht_cap *vht_cap,
				       int nss)
{
	u16 rx_mcs = le16_to_cpu(vht_cap->vht_mcs.rx_mcs_map) &
		(0x3 << (2 * (nss - 1)));
	rx_mcs >>= (2 * (nss - 1));

	if (rx_mcs == IEEE80211_VHT_MCS_SUPPORT_0_7)
		return IWL_RATE_MCS_7_INDEX;
	else if (rx_mcs == IEEE80211_VHT_MCS_SUPPORT_0_8)
		return IWL_RATE_MCS_8_INDEX;
	else if (rx_mcs == IEEE80211_VHT_MCS_SUPPORT_0_9)
		return IWL_RATE_MCS_9_INDEX;

	WARN_ON_ONCE(rx_mcs != IEEE80211_VHT_MCS_NOT_SUPPORTED);
	return -1;
}

static void rs_vht_set_enabled_rates(struct ieee80211_sta *sta,
				     struct ieee80211_sta_vht_cap *vht_cap,
				     struct iwl_lq_sta *lq_sta)
{
	int i;
	int highest_mcs = rs_vht_highest_rx_mcs_index(vht_cap, 1);

	if (highest_mcs >= IWL_RATE_MCS_0_INDEX) {
		for (i = IWL_RATE_MCS_0_INDEX; i <= highest_mcs; i++) {
			if (i == IWL_RATE_9M_INDEX)
				continue;

			/* Disable MCS9 as a workaround */
			if (i == IWL_RATE_MCS_9_INDEX)
				continue;

			/* VHT MCS9 isn't valid for 20Mhz for NSS=1,2 */
			if (i == IWL_RATE_MCS_9_INDEX &&
			    sta->bandwidth == IEEE80211_STA_RX_BW_20)
				continue;

			lq_sta->active_siso_rate |= BIT(i);
		}
	}

	if (sta->rx_nss < 2)
		return;

	highest_mcs = rs_vht_highest_rx_mcs_index(vht_cap, 2);
	if (highest_mcs >= IWL_RATE_MCS_0_INDEX) {
		for (i = IWL_RATE_MCS_0_INDEX; i <= highest_mcs; i++) {
			if (i == IWL_RATE_9M_INDEX)
				continue;

			/* Disable MCS9 as a workaround */
			if (i == IWL_RATE_MCS_9_INDEX)
				continue;

			/* VHT MCS9 isn't valid for 20Mhz for NSS=1,2 */
			if (i == IWL_RATE_MCS_9_INDEX &&
			    sta->bandwidth == IEEE80211_STA_RX_BW_20)
				continue;

			lq_sta->active_mimo2_rate |= BIT(i);
		}
	}
}

#ifdef CONFIG_IWLWIFI_DEBUGFS
static void iwl_mvm_reset_frame_stats(struct iwl_mvm *mvm,
				      struct iwl_mvm_frame_stats *stats)
{
	spin_lock_bh(&mvm->drv_stats_lock);
	memset(stats, 0, sizeof(*stats));
	spin_unlock_bh(&mvm->drv_stats_lock);
}

void iwl_mvm_update_frame_stats(struct iwl_mvm *mvm,
				struct iwl_mvm_frame_stats *stats,
				u32 rate, bool agg)
{
	u8 nss = 0, mcs = 0;

	spin_lock(&mvm->drv_stats_lock);

	if (agg)
		stats->agg_frames++;

	stats->success_frames++;

	switch (rate & RATE_MCS_CHAN_WIDTH_MSK) {
	case RATE_MCS_CHAN_WIDTH_20:
		stats->bw_20_frames++;
		break;
	case RATE_MCS_CHAN_WIDTH_40:
		stats->bw_40_frames++;
		break;
	case RATE_MCS_CHAN_WIDTH_80:
		stats->bw_80_frames++;
		break;
	default:
		WARN_ONCE(1, "bad BW. rate 0x%x", rate);
	}

	if (rate & RATE_MCS_HT_MSK) {
		stats->ht_frames++;
		mcs = rate & RATE_HT_MCS_RATE_CODE_MSK;
		nss = ((rate & RATE_HT_MCS_NSS_MSK) >> RATE_HT_MCS_NSS_POS) + 1;
	} else if (rate & RATE_MCS_VHT_MSK) {
		stats->vht_frames++;
		mcs = rate & RATE_VHT_MCS_RATE_CODE_MSK;
		nss = ((rate & RATE_VHT_MCS_NSS_MSK) >>
		       RATE_VHT_MCS_NSS_POS) + 1;
	} else {
		stats->legacy_frames++;
	}

	if (nss == 1)
		stats->siso_frames++;
	else if (nss == 2)
		stats->mimo2_frames++;

	if (rate & RATE_MCS_SGI_MSK)
		stats->sgi_frames++;
	else
		stats->ngi_frames++;

	stats->last_rates[stats->last_frame_idx] = rate;
	stats->last_frame_idx = (stats->last_frame_idx + 1) %
		ARRAY_SIZE(stats->last_rates);

	spin_unlock(&mvm->drv_stats_lock);
}
#endif

/*
 * Called after adding a new station to initialize rate scaling
 */
void iwl_mvm_rs_rate_init(struct iwl_mvm *mvm, struct ieee80211_sta *sta,
			  enum ieee80211_band band, bool init)
{
	int i, j;
	struct ieee80211_hw *hw = mvm->hw;
	struct ieee80211_sta_ht_cap *ht_cap = &sta->ht_cap;
	struct ieee80211_sta_vht_cap *vht_cap = &sta->vht_cap;
	struct iwl_mvm_sta *sta_priv;
	struct iwl_lq_sta *lq_sta;
	struct ieee80211_supported_band *sband;
	unsigned long supp; /* must be unsigned long for for_each_set_bit */

	sta_priv = (struct iwl_mvm_sta *)sta->drv_priv;
	lq_sta = &sta_priv->lq_sta;
	memset(lq_sta, 0, sizeof(*lq_sta));

	sband = hw->wiphy->bands[band];

	lq_sta->lq.sta_id = sta_priv->sta_id;

	for (j = 0; j < LQ_SIZE; j++)
		rs_rate_scale_clear_tbl_windows(mvm, &lq_sta->lq_info[j]);

	lq_sta->flush_timer = 0;
	lq_sta->last_tx = jiffies;

	IWL_DEBUG_RATE(mvm,
		       "LQ: *** rate scale station global init for station %d ***\n",
		       sta_priv->sta_id);
	/* TODO: what is a good starting rate for STA? About middle? Maybe not
	 * the lowest or the highest rate.. Could consider using RSSI from
	 * previous packets? Need to have IEEE 802.1X auth succeed immediately
	 * after assoc.. */

	lq_sta->max_rate_idx = -1;
	lq_sta->missed_rate_counter = IWL_MISSED_RATE_MAX;
	lq_sta->band = sband->band;
	/*
	 * active legacy rates as per supported rates bitmap
	 */
	supp = sta->supp_rates[sband->band];
	lq_sta->active_legacy_rate = 0;
	for_each_set_bit(i, &supp, BITS_PER_LONG)
		lq_sta->active_legacy_rate |= BIT(sband->bitrates[i].hw_value);

	/* TODO: should probably account for rx_highest for both HT/VHT */
	if (!vht_cap || !vht_cap->vht_supported) {
		/* active_siso_rate mask includes 9 MBits (bit 5),
		 * and CCK (bits 0-3), supp_rates[] does not;
		 * shift to convert format, force 9 MBits off.
		 */
		lq_sta->active_siso_rate = ht_cap->mcs.rx_mask[0] << 1;
		lq_sta->active_siso_rate |= ht_cap->mcs.rx_mask[0] & 0x1;
		lq_sta->active_siso_rate &= ~((u16)0x2);
		lq_sta->active_siso_rate <<= IWL_FIRST_OFDM_RATE;

		/* Same here */
		lq_sta->active_mimo2_rate = ht_cap->mcs.rx_mask[1] << 1;
		lq_sta->active_mimo2_rate |= ht_cap->mcs.rx_mask[1] & 0x1;
		lq_sta->active_mimo2_rate &= ~((u16)0x2);
		lq_sta->active_mimo2_rate <<= IWL_FIRST_OFDM_RATE;

		lq_sta->is_vht = false;
	} else {
		rs_vht_set_enabled_rates(sta, vht_cap, lq_sta);
		lq_sta->is_vht = true;
	}

	lq_sta->max_legacy_rate_idx = find_last_bit(&lq_sta->active_legacy_rate,
						    BITS_PER_LONG);
	lq_sta->max_siso_rate_idx = find_last_bit(&lq_sta->active_siso_rate,
						  BITS_PER_LONG);
	lq_sta->max_mimo2_rate_idx = find_last_bit(&lq_sta->active_mimo2_rate,
						   BITS_PER_LONG);

	IWL_DEBUG_RATE(mvm, "RATE MASK: LEGACY=%lX SISO=%lX MIMO2=%lX VHT=%d\n",
		       lq_sta->active_legacy_rate,
		       lq_sta->active_siso_rate,
		       lq_sta->active_mimo2_rate,
		       lq_sta->is_vht);
	IWL_DEBUG_RATE(mvm, "MAX RATE: LEGACY=%d SISO=%d MIMO2=%d\n",
		       lq_sta->max_legacy_rate_idx,
		       lq_sta->max_siso_rate_idx,
		       lq_sta->max_mimo2_rate_idx);

	/* These values will be overridden later */
	lq_sta->lq.single_stream_ant_msk =
		first_antenna(mvm->fw->valid_tx_ant);
	lq_sta->lq.dual_stream_ant_msk = ANT_AB;

	/* as default allow aggregation for all tids */
	lq_sta->tx_agg_tid_en = IWL_AGG_ALL_TID;
	lq_sta->drv = mvm;

	/* Set last_txrate_idx to lowest rate */
	lq_sta->last_txrate_idx = rate_lowest_index(sband, sta);
	if (sband->band == IEEE80211_BAND_5GHZ)
		lq_sta->last_txrate_idx += IWL_FIRST_OFDM_RATE;
	lq_sta->is_agg = 0;
#ifdef CONFIG_MAC80211_DEBUGFS
	lq_sta->dbg_fixed_rate = 0;
#endif
#ifdef CONFIG_IWLWIFI_DEBUGFS
	iwl_mvm_reset_frame_stats(mvm, &mvm->drv_rx_stats);
#endif
	rs_initialize_lq(mvm, sta, lq_sta, band, init);
}

static void rs_rate_update(void *mvm_r,
			   struct ieee80211_supported_band *sband,
			   struct cfg80211_chan_def *chandef,
			   struct ieee80211_sta *sta, void *priv_sta,
			   u32 changed)
{
	u8 tid;
	struct iwl_op_mode *op_mode  =
			(struct iwl_op_mode *)mvm_r;
	struct iwl_mvm *mvm = IWL_OP_MODE_GET_MVM(op_mode);

	/* Stop any ongoing aggregations as rs starts off assuming no agg */
	for (tid = 0; tid < IWL_MAX_TID_COUNT; tid++)
		ieee80211_stop_tx_ba_session(sta, tid);

	iwl_mvm_rs_rate_init(mvm, sta, sband->band, false);
}

#ifdef CONFIG_MAC80211_DEBUGFS
static void rs_build_rates_table_from_fixed(struct iwl_mvm *mvm,
					    struct iwl_lq_cmd *lq_cmd,
					    enum ieee80211_band band,
					    u32 ucode_rate)
{
	struct rs_rate rate;
	int i;
	int num_rates = ARRAY_SIZE(lq_cmd->rs_table);
	__le32 ucode_rate_le32 = cpu_to_le32(ucode_rate);

	for (i = 0; i < num_rates; i++)
		lq_cmd->rs_table[i] = ucode_rate_le32;

	rs_rate_from_ucode_rate(ucode_rate, band, &rate);

	if (is_mimo(&rate))
		lq_cmd->mimo_delim = num_rates - 1;
	else
		lq_cmd->mimo_delim = 0;
}
#endif /* CONFIG_MAC80211_DEBUGFS */

static void rs_fill_rates_for_column(struct iwl_mvm *mvm,
				     struct iwl_lq_sta *lq_sta,
				     struct rs_rate *rate,
				     __le32 *rs_table, int *rs_table_index,
				     int num_rates, int num_retries,
				     u8 valid_tx_ant, bool toggle_ant)
{
	int i, j;
	__le32 ucode_rate;
	bool bottom_reached = false;
	int prev_rate_idx = rate->index;
	int end = LINK_QUAL_MAX_RETRY_NUM;
	int index = *rs_table_index;

	for (i = 0; i < num_rates && index < end; i++) {
		ucode_rate = cpu_to_le32(ucode_rate_from_rs_rate(mvm, rate));
		for (j = 0; j < num_retries && index < end; j++, index++)
			rs_table[index] = ucode_rate;

		if (toggle_ant)
			rs_toggle_antenna(valid_tx_ant, rate);

		prev_rate_idx = rate->index;
		bottom_reached = rs_get_lower_rate_in_column(lq_sta, rate);
		if (bottom_reached && !is_legacy(rate))
			break;
	}

	if (!bottom_reached)
		rate->index = prev_rate_idx;

	*rs_table_index = index;
}

/* Building the rate table is non trivial. When we're in MIMO2/VHT/80Mhz/SGI
 * column the rate table should look like this:
 *
 * rate[0] 0x400D019 VHT | ANT: AB BW: 80Mhz MCS: 9 NSS: 2 SGI
 * rate[1] 0x400D019 VHT | ANT: AB BW: 80Mhz MCS: 9 NSS: 2 SGI
 * rate[2] 0x400D018 VHT | ANT: AB BW: 80Mhz MCS: 8 NSS: 2 SGI
 * rate[3] 0x400D018 VHT | ANT: AB BW: 80Mhz MCS: 8 NSS: 2 SGI
 * rate[4] 0x400D017 VHT | ANT: AB BW: 80Mhz MCS: 7 NSS: 2 SGI
 * rate[5] 0x400D017 VHT | ANT: AB BW: 80Mhz MCS: 7 NSS: 2 SGI
 * rate[6] 0x4005007 VHT | ANT: A BW: 80Mhz MCS: 7 NSS: 1 NGI
 * rate[7] 0x4009006 VHT | ANT: B BW: 80Mhz MCS: 6 NSS: 1 NGI
 * rate[8] 0x4005005 VHT | ANT: A BW: 80Mhz MCS: 5 NSS: 1 NGI
 * rate[9] 0x800B Legacy | ANT: B Rate: 36 Mbps
 * rate[10] 0x4009 Legacy | ANT: A Rate: 24 Mbps
 * rate[11] 0x8007 Legacy | ANT: B Rate: 18 Mbps
 * rate[12] 0x4005 Legacy | ANT: A Rate: 12 Mbps
 * rate[13] 0x800F Legacy | ANT: B Rate: 9 Mbps
 * rate[14] 0x400D Legacy | ANT: A Rate: 6 Mbps
 * rate[15] 0x800D Legacy | ANT: B Rate: 6 Mbps
 */
static void rs_build_rates_table(struct iwl_mvm *mvm,
				 struct iwl_lq_sta *lq_sta,
				 const struct rs_rate *initial_rate)
{
	struct rs_rate rate;
	int num_rates, num_retries, index = 0;
	u8 valid_tx_ant = 0;
	struct iwl_lq_cmd *lq_cmd = &lq_sta->lq;
	bool toggle_ant = false;

	memcpy(&rate, initial_rate, sizeof(rate));

	valid_tx_ant = mvm->fw->valid_tx_ant;

	if (is_siso(&rate)) {
		num_rates = RS_INITIAL_SISO_NUM_RATES;
		num_retries = RS_HT_VHT_RETRIES_PER_RATE;
	} else if (is_mimo(&rate)) {
		num_rates = RS_INITIAL_MIMO_NUM_RATES;
		num_retries = RS_HT_VHT_RETRIES_PER_RATE;
	} else {
		num_rates = RS_INITIAL_LEGACY_NUM_RATES;
		num_retries = RS_LEGACY_RETRIES_PER_RATE;
		toggle_ant = true;
	}

	rs_fill_rates_for_column(mvm, lq_sta, &rate, lq_cmd->rs_table, &index,
				 num_rates, num_retries, valid_tx_ant,
				 toggle_ant);

	rs_get_lower_rate_down_column(lq_sta, &rate);

	if (is_siso(&rate)) {
		num_rates = RS_SECONDARY_SISO_NUM_RATES;
		num_retries = RS_SECONDARY_SISO_RETRIES;
		lq_cmd->mimo_delim = index;
	} else if (is_legacy(&rate)) {
		num_rates = RS_SECONDARY_LEGACY_NUM_RATES;
		num_retries = RS_LEGACY_RETRIES_PER_RATE;
	} else {
		WARN_ON_ONCE(1);
	}

	toggle_ant = true;

	rs_fill_rates_for_column(mvm, lq_sta, &rate, lq_cmd->rs_table, &index,
				 num_rates, num_retries, valid_tx_ant,
				 toggle_ant);

	rs_get_lower_rate_down_column(lq_sta, &rate);

	num_rates = RS_SECONDARY_LEGACY_NUM_RATES;
	num_retries = RS_LEGACY_RETRIES_PER_RATE;

	rs_fill_rates_for_column(mvm, lq_sta, &rate, lq_cmd->rs_table, &index,
				 num_rates, num_retries, valid_tx_ant,
				 toggle_ant);

}

static void rs_fill_lq_cmd(struct iwl_mvm *mvm,
			   struct ieee80211_sta *sta,
			   struct iwl_lq_sta *lq_sta,
			   const struct rs_rate *initial_rate)
{
	struct iwl_lq_cmd *lq_cmd = &lq_sta->lq;
	u8 ant = initial_rate->ant;

#ifdef CONFIG_MAC80211_DEBUGFS
	if (lq_sta->dbg_fixed_rate) {
		rs_build_rates_table_from_fixed(mvm, lq_cmd,
						lq_sta->band,
						lq_sta->dbg_fixed_rate);
		ant = (lq_sta->dbg_fixed_rate & RATE_MCS_ANT_ABC_MSK) >>
			RATE_MCS_ANT_POS;
	} else
#endif
		rs_build_rates_table(mvm, lq_sta, initial_rate);

	if (num_of_ant(ant) == 1)
		lq_cmd->single_stream_ant_msk = ant;

	lq_cmd->agg_frame_cnt_limit = LINK_QUAL_AGG_FRAME_LIMIT_DEF;
	lq_cmd->agg_disable_start_th = LINK_QUAL_AGG_DISABLE_START_DEF;

	lq_cmd->agg_time_limit =
		cpu_to_le16(LINK_QUAL_AGG_TIME_LIMIT_DEF);

	if (sta)
		lq_cmd->agg_time_limit =
			cpu_to_le16(iwl_mvm_coex_agg_time_limit(mvm, sta));
}

static void *rs_alloc(struct ieee80211_hw *hw, struct dentry *debugfsdir)
{
	return hw->priv;
}
/* rate scale requires free function to be implemented */
static void rs_free(void *mvm_rate)
{
	return;
}

static void rs_free_sta(void *mvm_r, struct ieee80211_sta *sta,
			void *mvm_sta)
{
	struct iwl_op_mode *op_mode __maybe_unused = mvm_r;
	struct iwl_mvm *mvm __maybe_unused = IWL_OP_MODE_GET_MVM(op_mode);

	IWL_DEBUG_RATE(mvm, "enter\n");
	IWL_DEBUG_RATE(mvm, "leave\n");
}

#ifdef CONFIG_MAC80211_DEBUGFS
int rs_pretty_print_rate(char *buf, const u32 rate)
{

	char *type, *bw;
	u8 mcs = 0, nss = 0;
	u8 ant = (rate & RATE_MCS_ANT_ABC_MSK) >> RATE_MCS_ANT_POS;

	if (!(rate & RATE_MCS_HT_MSK) &&
	    !(rate & RATE_MCS_VHT_MSK)) {
		int index = iwl_hwrate_to_plcp_idx(rate);

		return sprintf(buf, "Legacy | ANT: %s Rate: %s Mbps\n",
			       rs_pretty_ant(ant),
			       index == IWL_RATE_INVALID ? "BAD" :
			       iwl_rate_mcs[index].mbps);
	}

	if (rate & RATE_MCS_VHT_MSK) {
		type = "VHT";
		mcs = rate & RATE_VHT_MCS_RATE_CODE_MSK;
		nss = ((rate & RATE_VHT_MCS_NSS_MSK)
		       >> RATE_VHT_MCS_NSS_POS) + 1;
	} else if (rate & RATE_MCS_HT_MSK) {
		type = "HT";
		mcs = rate & RATE_HT_MCS_INDEX_MSK;
	} else {
		type = "Unknown"; /* shouldn't happen */
	}

	switch (rate & RATE_MCS_CHAN_WIDTH_MSK) {
	case RATE_MCS_CHAN_WIDTH_20:
		bw = "20Mhz";
		break;
	case RATE_MCS_CHAN_WIDTH_40:
		bw = "40Mhz";
		break;
	case RATE_MCS_CHAN_WIDTH_80:
		bw = "80Mhz";
		break;
	case RATE_MCS_CHAN_WIDTH_160:
		bw = "160Mhz";
		break;
	default:
		bw = "BAD BW";
	}

	return sprintf(buf, "%s | ANT: %s BW: %s MCS: %d NSS: %d %s%s%s%s%s\n",
		       type, rs_pretty_ant(ant), bw, mcs, nss,
		       (rate & RATE_MCS_SGI_MSK) ? "SGI " : "NGI ",
		       (rate & RATE_MCS_HT_STBC_MSK) ? "STBC " : "",
		       (rate & RATE_MCS_LDPC_MSK) ? "LDPC " : "",
		       (rate & RATE_MCS_BF_MSK) ? "BF " : "",
		       (rate & RATE_MCS_ZLF_MSK) ? "ZLF " : "");
}

/**
 * Program the device to use fixed rate for frame transmit
 * This is for debugging/testing only
 * once the device start use fixed rate, we need to reload the module
 * to being back the normal operation.
 */
static void rs_program_fix_rate(struct iwl_mvm *mvm,
				struct iwl_lq_sta *lq_sta)
{
	lq_sta->active_legacy_rate = 0x0FFF;	/* 1 - 54 MBits, includes CCK */
	lq_sta->active_siso_rate   = 0x1FD0;	/* 6 - 60 MBits, no 9, no CCK */
	lq_sta->active_mimo2_rate  = 0x1FD0;	/* 6 - 60 MBits, no 9, no CCK */

	IWL_DEBUG_RATE(mvm, "sta_id %d rate 0x%X\n",
		       lq_sta->lq.sta_id, lq_sta->dbg_fixed_rate);

	if (lq_sta->dbg_fixed_rate) {
		struct rs_rate rate;
		rs_rate_from_ucode_rate(lq_sta->dbg_fixed_rate,
					lq_sta->band, &rate);
		rs_fill_lq_cmd(mvm, NULL, lq_sta, &rate);
		iwl_mvm_send_lq_cmd(lq_sta->drv, &lq_sta->lq, false);
	}
}

static ssize_t rs_sta_dbgfs_scale_table_write(struct file *file,
			const char __user *user_buf, size_t count, loff_t *ppos)
{
	struct iwl_lq_sta *lq_sta = file->private_data;
	struct iwl_mvm *mvm;
	char buf[64];
	size_t buf_size;
	u32 parsed_rate;


	mvm = lq_sta->drv;
	memset(buf, 0, sizeof(buf));
	buf_size = min(count, sizeof(buf) -  1);
	if (copy_from_user(buf, user_buf, buf_size))
		return -EFAULT;

	if (sscanf(buf, "%x", &parsed_rate) == 1)
		lq_sta->dbg_fixed_rate = parsed_rate;
	else
		lq_sta->dbg_fixed_rate = 0;

	rs_program_fix_rate(mvm, lq_sta);

	return count;
}

static ssize_t rs_sta_dbgfs_scale_table_read(struct file *file,
			char __user *user_buf, size_t count, loff_t *ppos)
{
	char *buff;
	int desc = 0;
	int i = 0;
	ssize_t ret;

	struct iwl_lq_sta *lq_sta = file->private_data;
	struct iwl_mvm *mvm;
	struct iwl_scale_tbl_info *tbl = &(lq_sta->lq_info[lq_sta->active_tbl]);
	struct rs_rate *rate = &tbl->rate;
	mvm = lq_sta->drv;
	buff = kmalloc(2048, GFP_KERNEL);
	if (!buff)
		return -ENOMEM;

	desc += sprintf(buff+desc, "sta_id %d\n", lq_sta->lq.sta_id);
	desc += sprintf(buff+desc, "failed=%d success=%d rate=0%lX\n",
			lq_sta->total_failed, lq_sta->total_success,
			lq_sta->active_legacy_rate);
	desc += sprintf(buff+desc, "fixed rate 0x%X\n",
			lq_sta->dbg_fixed_rate);
	desc += sprintf(buff+desc, "valid_tx_ant %s%s%s\n",
	    (mvm->fw->valid_tx_ant & ANT_A) ? "ANT_A," : "",
	    (mvm->fw->valid_tx_ant & ANT_B) ? "ANT_B," : "",
	    (mvm->fw->valid_tx_ant & ANT_C) ? "ANT_C" : "");
	desc += sprintf(buff+desc, "lq type %s\n",
			(is_legacy(rate)) ? "legacy" :
			is_vht(rate) ? "VHT" : "HT");
	if (!is_legacy(rate)) {
		desc += sprintf(buff+desc, " %s",
		   (is_siso(rate)) ? "SISO" : "MIMO2");
		   desc += sprintf(buff+desc, " %s",
				   (is_ht20(rate)) ? "20MHz" :
				   (is_ht40(rate)) ? "40MHz" :
				   (is_ht80(rate)) ? "80Mhz" : "BAD BW");
		   desc += sprintf(buff+desc, " %s %s\n",
				   (rate->sgi) ? "SGI" : "NGI",
				   (lq_sta->is_agg) ? "AGG on" : "");
	}
	desc += sprintf(buff+desc, "last tx rate=0x%X\n",
			lq_sta->last_rate_n_flags);
	desc += sprintf(buff+desc,
			"general: flags=0x%X mimo-d=%d s-ant=0x%x d-ant=0x%x\n",
			lq_sta->lq.flags,
			lq_sta->lq.mimo_delim,
			lq_sta->lq.single_stream_ant_msk,
			lq_sta->lq.dual_stream_ant_msk);

	desc += sprintf(buff+desc,
			"agg: time_limit=%d dist_start_th=%d frame_cnt_limit=%d\n",
			le16_to_cpu(lq_sta->lq.agg_time_limit),
			lq_sta->lq.agg_disable_start_th,
			lq_sta->lq.agg_frame_cnt_limit);

	desc += sprintf(buff+desc,
			"Start idx [0]=0x%x [1]=0x%x [2]=0x%x [3]=0x%x\n",
			lq_sta->lq.initial_rate_index[0],
			lq_sta->lq.initial_rate_index[1],
			lq_sta->lq.initial_rate_index[2],
			lq_sta->lq.initial_rate_index[3]);

	for (i = 0; i < LINK_QUAL_MAX_RETRY_NUM; i++) {
		u32 r = le32_to_cpu(lq_sta->lq.rs_table[i]);

		desc += sprintf(buff+desc, " rate[%d] 0x%X ", i, r);
		desc += rs_pretty_print_rate(buff+desc, r);
	}

	ret = simple_read_from_buffer(user_buf, count, ppos, buff, desc);
	kfree(buff);
	return ret;
}

static const struct file_operations rs_sta_dbgfs_scale_table_ops = {
	.write = rs_sta_dbgfs_scale_table_write,
	.read = rs_sta_dbgfs_scale_table_read,
	.open = simple_open,
	.llseek = default_llseek,
};
static ssize_t rs_sta_dbgfs_stats_table_read(struct file *file,
			char __user *user_buf, size_t count, loff_t *ppos)
{
	char *buff;
	int desc = 0;
	int i, j;
	ssize_t ret;
	struct iwl_scale_tbl_info *tbl;
	struct rs_rate *rate;
	struct iwl_lq_sta *lq_sta = file->private_data;

	buff = kmalloc(1024, GFP_KERNEL);
	if (!buff)
		return -ENOMEM;

	for (i = 0; i < LQ_SIZE; i++) {
		tbl = &(lq_sta->lq_info[i]);
		rate = &tbl->rate;
		desc += sprintf(buff+desc,
				"%s type=%d SGI=%d BW=%s DUP=0\n"
				"index=%d\n",
				lq_sta->active_tbl == i ? "*" : "x",
				rate->type,
				rate->sgi,
				is_ht20(rate) ? "20Mhz" :
				is_ht40(rate) ? "40Mhz" :
				is_ht80(rate) ? "80Mhz" : "ERR",
				rate->index);
		for (j = 0; j < IWL_RATE_COUNT; j++) {
			desc += sprintf(buff+desc,
				"counter=%d success=%d %%=%d\n",
				tbl->win[j].counter,
				tbl->win[j].success_counter,
				tbl->win[j].success_ratio);
		}
	}
	ret = simple_read_from_buffer(user_buf, count, ppos, buff, desc);
	kfree(buff);
	return ret;
}

static const struct file_operations rs_sta_dbgfs_stats_table_ops = {
	.read = rs_sta_dbgfs_stats_table_read,
	.open = simple_open,
	.llseek = default_llseek,
};

static void rs_add_debugfs(void *mvm, void *mvm_sta, struct dentry *dir)
{
	struct iwl_lq_sta *lq_sta = mvm_sta;
	lq_sta->rs_sta_dbgfs_scale_table_file =
		debugfs_create_file("rate_scale_table", S_IRUSR | S_IWUSR, dir,
				    lq_sta, &rs_sta_dbgfs_scale_table_ops);
	lq_sta->rs_sta_dbgfs_stats_table_file =
		debugfs_create_file("rate_stats_table", S_IRUSR, dir,
				    lq_sta, &rs_sta_dbgfs_stats_table_ops);
	lq_sta->rs_sta_dbgfs_tx_agg_tid_en_file =
		debugfs_create_u8("tx_agg_tid_enable", S_IRUSR | S_IWUSR, dir,
				  &lq_sta->tx_agg_tid_en);
}

static void rs_remove_debugfs(void *mvm, void *mvm_sta)
{
	struct iwl_lq_sta *lq_sta = mvm_sta;
	debugfs_remove(lq_sta->rs_sta_dbgfs_scale_table_file);
	debugfs_remove(lq_sta->rs_sta_dbgfs_stats_table_file);
	debugfs_remove(lq_sta->rs_sta_dbgfs_tx_agg_tid_en_file);
}
#endif

/*
 * Initialization of rate scaling information is done by driver after
 * the station is added. Since mac80211 calls this function before a
 * station is added we ignore it.
 */
static void rs_rate_init_stub(void *mvm_r,
			      struct ieee80211_supported_band *sband,
			      struct cfg80211_chan_def *chandef,
			      struct ieee80211_sta *sta, void *mvm_sta)
{
}

static const struct rate_control_ops rs_mvm_ops = {
	.name = RS_NAME,
	.tx_status = rs_tx_status,
	.get_rate = rs_get_rate,
	.rate_init = rs_rate_init_stub,
	.alloc = rs_alloc,
	.free = rs_free,
	.alloc_sta = rs_alloc_sta,
	.free_sta = rs_free_sta,
	.rate_update = rs_rate_update,
#ifdef CONFIG_MAC80211_DEBUGFS
	.add_sta_debugfs = rs_add_debugfs,
	.remove_sta_debugfs = rs_remove_debugfs,
#endif
};

int iwl_mvm_rate_control_register(void)
{
	return ieee80211_rate_control_register(&rs_mvm_ops);
}

void iwl_mvm_rate_control_unregister(void)
{
	ieee80211_rate_control_unregister(&rs_mvm_ops);
}

/**
 * iwl_mvm_tx_protection - Gets LQ command, change it to enable/disable
 * Tx protection, according to this rquest and previous requests,
 * and send the LQ command.
 * @mvmsta: The station
 * @enable: Enable Tx protection?
 */
int iwl_mvm_tx_protection(struct iwl_mvm *mvm, struct iwl_mvm_sta *mvmsta,
			  bool enable)
{
	struct iwl_lq_cmd *lq = &mvmsta->lq_sta.lq;

	lockdep_assert_held(&mvm->mutex);

	if (enable) {
		if (mvmsta->tx_protection == 0)
			lq->flags |= LQ_FLAG_USE_RTS_MSK;
		mvmsta->tx_protection++;
	} else {
		mvmsta->tx_protection--;
		if (mvmsta->tx_protection == 0)
			lq->flags &= ~LQ_FLAG_USE_RTS_MSK;
	}

	return iwl_mvm_send_lq_cmd(mvm, lq, false);
}<|MERGE_RESOLUTION|>--- conflicted
+++ resolved
@@ -1010,11 +1010,7 @@
 		return;
 	}
 
-<<<<<<< HEAD
-#ifdef CPTCFG_MAC80211_DEBUGFS
-=======
 #ifdef CONFIG_MAC80211_DEBUGFS
->>>>>>> 40dde7e2
 	/* Disable last tx check if we are debugging with fixed rate */
 	if (lq_sta->dbg_fixed_rate) {
 		IWL_DEBUG_RATE(mvm, "Fixed rate. avoid rate scaling\n");
