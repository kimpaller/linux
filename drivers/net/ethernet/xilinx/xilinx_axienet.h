/* SPDX-License-Identifier: GPL-2.0 */
/*
 * Definitions for Xilinx Axi Ethernet device driver.
 *
 * Copyright (c) 2009 Secret Lab Technologies, Ltd.
 * Copyright (c) 2010 - 2012 Xilinx, Inc. All rights reserved.
 */

#ifndef XILINX_AXIENET_H
#define XILINX_AXIENET_H

#include <linux/netdevice.h>
#include <linux/spinlock.h>
#include <linux/interrupt.h>
#include <linux/if_vlan.h>
#include <linux/net_tstamp.h>
#include <linux/phy.h>
#include <linux/of_platform.h>

/* Packet size info */
#define XAE_HDR_SIZE			14 /* Size of Ethernet header */
#define XAE_TRL_SIZE			 4 /* Size of Ethernet trailer (FCS) */
#define XAE_MTU			      1500 /* Max MTU of an Ethernet frame */
#define XAE_JUMBO_MTU		      9000 /* Max MTU of a jumbo Eth. frame */

#define XAE_MAX_FRAME_SIZE	 (XAE_MTU + XAE_HDR_SIZE + XAE_TRL_SIZE)
#define XAE_MAX_VLAN_FRAME_SIZE  (XAE_MTU + VLAN_ETH_HLEN + XAE_TRL_SIZE)
#define XAE_MAX_JUMBO_FRAME_SIZE (XAE_JUMBO_MTU + XAE_HDR_SIZE + XAE_TRL_SIZE)

/* DMA address width min and max range */
#define XAE_DMA_MASK_MIN	32
#define XAE_DMA_MASK_MAX	64

/* In AXI DMA Tx and Rx queue count is same */
#define for_each_tx_dma_queue(lp, var) \
	for ((var) = 0; (var) < (lp)->num_tx_queues; (var)++)

#define for_each_rx_dma_queue(lp, var) \
	for ((var) = 0; (var) < (lp)->num_rx_queues; (var)++)
/* Configuration options */

/* Accept all incoming packets. Default: disabled (cleared) */
#define XAE_OPTION_PROMISC			BIT(0)

/* Jumbo frame support for Tx & Rx. Default: disabled (cleared) */
#define XAE_OPTION_JUMBO			BIT(1)

/* VLAN Rx & Tx frame support. Default: disabled (cleared) */
#define XAE_OPTION_VLAN				BIT(2)

/* Enable recognition of flow control frames on Rx. Default: enabled (set) */
#define XAE_OPTION_FLOW_CONTROL			BIT(4)

/* Strip FCS and PAD from incoming frames. Note: PAD from VLAN frames is not
 * stripped. Default: disabled (set)
 */
#define XAE_OPTION_FCS_STRIP			BIT(5)

/* Generate FCS field and add PAD automatically for outgoing frames.
 * Default: enabled (set)
 */
#define XAE_OPTION_FCS_INSERT			BIT(6)

/* Enable Length/Type error checking for incoming frames. When this option is
 * set, the MAC will filter frames that have a mismatched type/length field
 * and if XAE_OPTION_REPORT_RXERR is set, the user is notified when these
 * types of frames are encountered. When this option is cleared, the MAC will
 * allow these types of frames to be received. Default: enabled (set)
 */
#define XAE_OPTION_LENTYPE_ERR			BIT(7)

/* Enable the transmitter. Default: enabled (set) */
#define XAE_OPTION_TXEN				BIT(11)

/*  Enable the receiver. Default: enabled (set) */
#define XAE_OPTION_RXEN				BIT(12)

/*  Default options set when device is initialized or reset */
#define XAE_OPTION_DEFAULTS				   \
				(XAE_OPTION_TXEN |	   \
				 XAE_OPTION_FLOW_CONTROL | \
				 XAE_OPTION_RXEN)

/* Axi DMA Register definitions */

#define XAXIDMA_TX_CR_OFFSET	0x00000000 /* Channel control */
#define XAXIDMA_TX_SR_OFFSET	0x00000004 /* Status */
#define XAXIDMA_TX_CDESC_OFFSET	0x00000008 /* Current descriptor pointer */
#define XAXIDMA_TX_TDESC_OFFSET	0x00000010 /* Tail descriptor pointer */

#define XAXIDMA_RX_CR_OFFSET	0x00000030 /* Channel control */
#define XAXIDMA_RX_SR_OFFSET	0x00000034 /* Status */
#define XAXIDMA_RX_CDESC_OFFSET	0x00000038 /* Current descriptor pointer */
#define XAXIDMA_RX_TDESC_OFFSET	0x00000040 /* Tail descriptor pointer */

#define XAXIDMA_CR_RUNSTOP_MASK	0x00000001 /* Start/stop DMA channel */
#define XAXIDMA_CR_RESET_MASK	0x00000004 /* Reset DMA engine */

#define XAXIDMA_SR_HALT_MASK	0x00000001 /* Indicates DMA channel halted */

#define XAXIDMA_BD_NDESC_OFFSET		0x00 /* Next descriptor pointer */
#define XAXIDMA_BD_BUFA_OFFSET		0x08 /* Buffer address */
#define XAXIDMA_BD_CTRL_LEN_OFFSET	0x18 /* Control/buffer length */
#define XAXIDMA_BD_STS_OFFSET		0x1C /* Status */
#define XAXIDMA_BD_USR0_OFFSET		0x20 /* User IP specific word0 */
#define XAXIDMA_BD_USR1_OFFSET		0x24 /* User IP specific word1 */
#define XAXIDMA_BD_USR2_OFFSET		0x28 /* User IP specific word2 */
#define XAXIDMA_BD_USR3_OFFSET		0x2C /* User IP specific word3 */
#define XAXIDMA_BD_USR4_OFFSET		0x30 /* User IP specific word4 */
#define XAXIDMA_BD_ID_OFFSET		0x34 /* Sw ID */
#define XAXIDMA_BD_HAS_STSCNTRL_OFFSET	0x38 /* Whether has stscntrl strm */
#define XAXIDMA_BD_HAS_DRE_OFFSET	0x3C /* Whether has DRE */

#define XAXIDMA_BD_HAS_DRE_SHIFT	8 /* Whether has DRE shift */
#define XAXIDMA_BD_HAS_DRE_MASK		0xF00 /* Whether has DRE mask */
#define XAXIDMA_BD_WORDLEN_MASK		0xFF /* Whether has DRE mask */

#define XAXIDMA_BD_CTRL_LENGTH_MASK	0x007FFFFF /* Requested len */
#define XAXIDMA_BD_CTRL_TXSOF_MASK	0x08000000 /* First tx packet */
#define XAXIDMA_BD_CTRL_TXEOF_MASK	0x04000000 /* Last tx packet */
#define XAXIDMA_BD_CTRL_ALL_MASK	0x0C000000 /* All control bits */

#define XAXIDMA_DELAY_MASK		0xFF000000 /* Delay timeout counter */
#define XAXIDMA_COALESCE_MASK		0x00FF0000 /* Coalesce counter */

#define XAXIDMA_DELAY_SHIFT		24
#define XAXIDMA_COALESCE_SHIFT		16

#define XAXIDMA_IRQ_IOC_MASK		0x00001000 /* Completion intr */
#define XAXIDMA_IRQ_DELAY_MASK		0x00002000 /* Delay interrupt */
#define XAXIDMA_IRQ_ERROR_MASK		0x00004000 /* Error interrupt */
#define XAXIDMA_IRQ_ALL_MASK		0x00007000 /* All interrupts */

/* Default TX/RX Threshold and waitbound values for SGDMA mode */
#define XAXIDMA_DFT_TX_THRESHOLD	24
#define XAXIDMA_DFT_TX_WAITBOUND	254
#define XAXIDMA_DFT_RX_THRESHOLD	1
#define XAXIDMA_DFT_RX_WAITBOUND	254

#define XAXIDMA_BD_CTRL_TXSOF_MASK	0x08000000 /* First tx packet */
#define XAXIDMA_BD_CTRL_TXEOF_MASK	0x04000000 /* Last tx packet */
#define XAXIDMA_BD_CTRL_ALL_MASK	0x0C000000 /* All control bits */

#define XAXIDMA_BD_STS_ACTUAL_LEN_MASK	0x007FFFFF /* Actual len */
#define XAXIDMA_BD_STS_COMPLETE_MASK	0x80000000 /* Completed */
#define XAXIDMA_BD_STS_DEC_ERR_MASK	0x40000000 /* Decode error */
#define XAXIDMA_BD_STS_SLV_ERR_MASK	0x20000000 /* Slave error */
#define XAXIDMA_BD_STS_INT_ERR_MASK	0x10000000 /* Internal err */
#define XAXIDMA_BD_STS_ALL_ERR_MASK	0x70000000 /* All errors */
#define XAXIDMA_BD_STS_RXSOF_MASK	0x08000000 /* First rx pkt */
#define XAXIDMA_BD_STS_RXEOF_MASK	0x04000000 /* Last rx pkt */
#define XAXIDMA_BD_STS_ALL_MASK		0xFC000000 /* All status bits */

#define XAXIDMA_BD_MINIMUM_ALIGNMENT	0x40

/* AXI Tx Timestamp Stream FIFO Register Definitions */
#define XAXIFIFO_TXTS_ISR	0x00000000 /* Interrupt Status Register */
#define XAXIFIFO_TXTS_TDFV	0x0000000C /* Transmit Data FIFO Vacancy */
#define XAXIFIFO_TXTS_TXFD	0x00000010 /* Tx Data Write Port */
#define XAXIFIFO_TXTS_TLR	0x00000014 /* Transmit Length Register */
#define XAXIFIFO_TXTS_RFO	0x0000001C /* Rx Fifo Occupancy */
#define XAXIFIFO_TXTS_RDFR	0x00000018 /* Rx Fifo reset */
#define XAXIFIFO_TXTS_RXFD	0x00000020 /* Rx Data Read Port */
#define XAXIFIFO_TXTS_RLR	0x00000024 /* Receive Length Register */
#define XAXIFIFO_TXTS_SRR	0x00000028 /* AXI4-Stream Reset */

#define XAXIFIFO_TXTS_INT_RC_MASK	0x04000000
#define XAXIFIFO_TXTS_RXFD_MASK		0x7FFFFFFF
#define XAXIFIFO_TXTS_RESET_MASK	0x000000A5
#define XAXIFIFO_TXTS_TAG_MASK		0xFFFF0000
#define XAXIFIFO_TXTS_TAG_SHIFT		16
#define XAXIFIFO_TXTS_TAG_MAX		0xFFFE

/* Axi Ethernet registers definition */
#define XAE_RAF_OFFSET		0x00000000 /* Reset and Address filter */
#define XAE_TPF_OFFSET		0x00000004 /* Tx Pause Frame */
#define XAE_IFGP_OFFSET		0x00000008 /* Tx Inter-frame gap adjustment*/
#define XAE_IS_OFFSET		0x0000000C /* Interrupt status */
#define XAE_IP_OFFSET		0x00000010 /* Interrupt pending */
#define XAE_IE_OFFSET		0x00000014 /* Interrupt enable */
#define XAE_TTAG_OFFSET		0x00000018 /* Tx VLAN TAG */
#define XAE_RTAG_OFFSET		0x0000001C /* Rx VLAN TAG */
#define XAE_UAWL_OFFSET		0x00000020 /* Unicast address word lower */
#define XAE_UAWU_OFFSET		0x00000024 /* Unicast address word upper */
#define XAE_TPID0_OFFSET	0x00000028 /* VLAN TPID0 register */
#define XAE_TPID1_OFFSET	0x0000002C /* VLAN TPID1 register */
#define XAE_PPST_OFFSET		0x00000030 /* PCS PMA Soft Temac Status Reg */
#define XAE_RCW0_OFFSET		0x00000400 /* Rx Configuration Word 0 */
#define XAE_RCW1_OFFSET		0x00000404 /* Rx Configuration Word 1 */
#define XAE_TC_OFFSET		0x00000408 /* Tx Configuration */
#define XAE_FCC_OFFSET		0x0000040C /* Flow Control Configuration */
<<<<<<< HEAD
=======
#define XAE_ID_OFFSET		0x000004F8 /* Identification register */
>>>>>>> a4adc2c2
#define XAE_EMMC_OFFSET		0x00000410 /* MAC speed configuration */
#define XAE_RMFC_OFFSET		0x00000414 /* RX Max Frame Configuration */
#define XAE_TSN_ABL_OFFSET	0x000004FC /* Ability Register */
#define XAE_MDIO_MC_OFFSET	0x00000500 /* MDIO Setup */
#define XAE_MDIO_MCR_OFFSET	0x00000504 /* MDIO Control */
#define XAE_MDIO_MWD_OFFSET	0x00000508 /* MDIO Write Data */
#define XAE_MDIO_MRD_OFFSET	0x0000050C /* MDIO Read Data */
#define XAE_TEMAC_IS_OFFSET	0x00000600 /* TEMAC Interrupt Status */
#define XAE_TEMAC_IP_OFFSET	0x00000610 /* TEMAC Interrupt Pending Status */
#define XAE_TEMAC_IE_OFFSET	0x00000620 /* TEMAC Interrupt Enable Status */
#define XAE_TEMAC_IC_OFFSET	0x00000630 /* TEMAC Interrupt Clear Status */
#define XAE_UAW0_OFFSET		0x00000700 /* Unicast address word 0 */
#define XAE_UAW1_OFFSET		0x00000704 /* Unicast address word 1 */
#define XAE_FMC_OFFSET		0x00000708 /* Frame Filter Control */
#define XAE_AF0_OFFSET		0x00000710 /* Address Filter 0 */
#define XAE_AF1_OFFSET		0x00000714 /* Address Filter 1 */

#define XAE_TX_VLAN_DATA_OFFSET 0x00004000 /* TX VLAN data table address */
#define XAE_RX_VLAN_DATA_OFFSET 0x00008000 /* RX VLAN data table address */
#define XAE_MCAST_TABLE_OFFSET	0x00020000 /* Multicast table address */

/* Bit Masks for Axi Ethernet RAF register */
/* Reject receive multicast destination address */
#define XAE_RAF_MCSTREJ_MASK		0x00000002
/* Reject receive broadcast destination address */
#define XAE_RAF_BCSTREJ_MASK		0x00000004
#define XAE_RAF_TXVTAGMODE_MASK		0x00000018 /* Tx VLAN TAG mode */
#define XAE_RAF_RXVTAGMODE_MASK		0x00000060 /* Rx VLAN TAG mode */
#define XAE_RAF_TXVSTRPMODE_MASK	0x00000180 /* Tx VLAN STRIP mode */
#define XAE_RAF_RXVSTRPMODE_MASK	0x00000600 /* Rx VLAN STRIP mode */
#define XAE_RAF_NEWFNCENBL_MASK		0x00000800 /* New function mode */
/* Extended Multicast Filtering mode */
#define XAE_RAF_EMULTIFLTRENBL_MASK	0x00001000
#define XAE_RAF_STATSRST_MASK		0x00002000 /* Stats. Counter Reset */
#define XAE_RAF_RXBADFRMEN_MASK		0x00004000 /* Recv Bad Frame Enable */
#define XAE_RAF_TXVTAGMODE_SHIFT	3 /* Tx Tag mode shift bits */
#define XAE_RAF_RXVTAGMODE_SHIFT	5 /* Rx Tag mode shift bits */
#define XAE_RAF_TXVSTRPMODE_SHIFT	7 /* Tx strip mode shift bits*/
#define XAE_RAF_RXVSTRPMODE_SHIFT	9 /* Rx Strip mode shift bits*/

/* Bit Masks for Axi Ethernet TPF and IFGP registers */
#define XAE_TPF_TPFV_MASK		0x0000FFFF /* Tx pause frame value */
/* Transmit inter-frame gap adjustment value */
#define XAE_IFGP0_IFGP_MASK		0x0000007F

/* Bit Masks for Axi Ethernet IS, IE and IP registers, Same masks apply
 * for all 3 registers.
 */
/* Hard register access complete */
#define XAE_INT_HARDACSCMPLT_MASK	0x00000001
/* Auto negotiation complete */
#define XAE_INT_AUTONEG_MASK		0x00000002
#define XAE_INT_RXCMPIT_MASK		0x00000004 /* Rx complete */
#define XAE_INT_RXRJECT_MASK		0x00000008 /* Rx frame rejected */
#define XAE_INT_RXFIFOOVR_MASK		0x00000010 /* Rx fifo overrun */
#define XAE_INT_TXCMPIT_MASK		0x00000020 /* Tx complete */
#define XAE_INT_RXDCMLOCK_MASK		0x00000040 /* Rx Dcm Lock */
#define XAE_INT_MGTRDY_MASK		0x00000080 /* MGT clock Lock */
#define XAE_INT_PHYRSTCMPLT_MASK	0x00000100 /* Phy Reset complete */
#define XAE_INT_ALL_MASK		0x0000003F /* All the ints */

/* INT bits that indicate receive errors */
#define XAE_INT_RECV_ERROR_MASK				\
	(XAE_INT_RXRJECT_MASK | XAE_INT_RXFIFOOVR_MASK)

/* Bit masks for Axi Ethernet VLAN TPID Word 0 register */
#define XAE_TPID_0_MASK		0x0000FFFF /* TPID 0 */
#define XAE_TPID_1_MASK		0xFFFF0000 /* TPID 1 */

/* Bit masks for Axi Ethernet VLAN TPID Word 1 register */
#define XAE_TPID_2_MASK		0x0000FFFF /* TPID 0 */
#define XAE_TPID_3_MASK		0xFFFF0000 /* TPID 1 */

/* Bit masks for Axi Ethernet RCW1 register */
#define XAE_RCW1_INBAND1588_MASK 0x00400000 /* Inband 1588 Enable */
#define XAE_RCW1_RST_MASK	0x80000000 /* Reset */
#define XAE_RCW1_JUM_MASK	0x40000000 /* Jumbo frame enable */
/* In-Band FCS enable (FCS not stripped) */
#define XAE_RCW1_FCS_MASK	0x20000000
#define XAE_RCW1_RX_MASK	0x10000000 /* Receiver enable */
#define XAE_RCW1_VLAN_MASK	0x08000000 /* VLAN frame enable */
/* Length/type field valid check disable */
#define XAE_RCW1_LT_DIS_MASK	0x02000000
/* Control frame Length check disable */
#define XAE_RCW1_CL_DIS_MASK	0x01000000
/* Pause frame source address bits [47:32]. Bits [31:0] are
 * stored in register RCW0
 */
#define XAE_RCW1_PAUSEADDR_MASK 0x0000FFFF

/* Bit masks for Axi Ethernet TC register */
#define XAE_TC_INBAND1588_MASK 0x00400000 /* Inband 1588 Enable */
#define XAE_TC_RST_MASK		0x80000000 /* Reset */
#define XAE_TC_JUM_MASK		0x40000000 /* Jumbo frame enable */
/* In-Band FCS enable (FCS not generated) */
#define XAE_TC_FCS_MASK		0x20000000
#define XAE_TC_TX_MASK		0x10000000 /* Transmitter enable */
#define XAE_TC_VLAN_MASK	0x08000000 /* VLAN frame enable */
/* Inter-frame gap adjustment enable */
#define XAE_TC_IFG_MASK		0x02000000

/* Bit masks for Axi Ethernet FCC register */
#define XAE_FCC_FCRX_MASK	0x20000000 /* Rx flow control enable */
#define XAE_FCC_FCTX_MASK	0x40000000 /* Tx flow control enable */

/* Bit masks for Axi Ethernet EMMC register */
#define XAE_EMMC_LINKSPEED_MASK	0xC0000000 /* Link speed */
#define XAE_EMMC_RGMII_MASK	0x20000000 /* RGMII mode enable */
#define XAE_EMMC_SGMII_MASK	0x10000000 /* SGMII mode enable */
#define XAE_EMMC_GPCS_MASK	0x08000000 /* 1000BaseX mode enable */
#define XAE_EMMC_HOST_MASK	0x04000000 /* Host interface enable */
#define XAE_EMMC_TX16BIT	0x02000000 /* 16 bit Tx client enable */
#define XAE_EMMC_RX16BIT	0x01000000 /* 16 bit Rx client enable */
#define XAE_EMMC_LINKSPD_10	0x00000000 /* Link Speed mask for 10 Mbit */
#define XAE_EMMC_LINKSPD_100	0x40000000 /* Link Speed mask for 100 Mbit */
#define XAE_EMMC_LINKSPD_1000	0x80000000 /* Link Speed mask for 1000 Mbit */
#define XAE_EMMC_LINKSPD_2500	0x80000000 /* Link Speed mask for 2500 Mbit */

/* Bit masks for Axi Ethernet MDIO interface MC register */
#define XAE_MDIO_MC_MDIOEN_MASK		0x00000040 /* MII management enable */
#define XAE_MDIO_MC_CLOCK_DIVIDE_MAX	0x3F	   /* Maximum MDIO divisor */

/* Bit masks for Axi Ethernet MDIO interface MCR register */
#define XAE_MDIO_MCR_PHYAD_MASK		0x1F000000 /* Phy Address Mask */
#define XAE_MDIO_MCR_PHYAD_SHIFT	24	   /* Phy Address Shift */
#define XAE_MDIO_MCR_REGAD_MASK		0x001F0000 /* Reg Address Mask */
#define XAE_MDIO_MCR_REGAD_SHIFT	16	   /* Reg Address Shift */
#define XAE_MDIO_MCR_OP_MASK		0x0000C000 /* Operation Code Mask */
#define XAE_MDIO_MCR_OP_SHIFT		13	   /* Operation Code Shift */
#define XAE_MDIO_MCR_OP_READ_MASK	0x00008000 /* Op Code Read Mask */
#define XAE_MDIO_MCR_OP_WRITE_MASK	0x00004000 /* Op Code Write Mask */
#define XAE_MDIO_MCR_INITIATE_MASK	0x00000800 /* Ready Mask */
#define XAE_MDIO_MCR_READY_MASK		0x00000080 /* Ready Mask */

/* Bit masks for Axi Ethernet UAW1 register */
/* Station address bits [47:32]; Station address
 * bits [31:0] are stored in register UAW0
 */
#define XAE_UAW1_UNICASTADDR_MASK	0x0000FFFF

/* Bit masks for Axi Ethernet FMC register */
#define XAE_FMC_PM_MASK			0x80000000 /* Promis. mode enable */
#define XAE_FMC_IND_MASK		0x00000003 /* Index Mask */

#define XAE_MDIO_DIV_DFT		29 /* Default MDIO clock divisor */

/* Total number of entries in the hardware multicast table. */
#define XAE_MULTICAST_CAM_TABLE_NUM	4

/* Axi Ethernet Synthesis features */
#define XAE_FEATURE_PARTIAL_RX_CSUM	BIT(0)
#define XAE_FEATURE_PARTIAL_TX_CSUM	BIT(1)
#define XAE_FEATURE_FULL_RX_CSUM	BIT(2)
#define XAE_FEATURE_FULL_TX_CSUM	BIT(3)
<<<<<<< HEAD
=======
#define XAE_FEATURE_DMA_64BIT		BIT(4)
>>>>>>> a4adc2c2

#define XAE_NO_CSUM_OFFLOAD		0

#define XAE_FULL_CSUM_STATUS_MASK	0x00000038
#define XAE_IP_UDP_CSUM_VALIDATED	0x00000003
#define XAE_IP_TCP_CSUM_VALIDATED	0x00000002

#define DELAY_OF_ONE_MILLISEC		1000

#define XAXIENET_NAPI_WEIGHT		64

/* Definition of 1588 PTP in Axi Ethernet IP */
#define TX_TS_OP_NOOP           0x0
#define TX_TS_OP_ONESTEP        0x1
#define TX_TS_OP_TWOSTEP        0x2
#define TX_TS_CSUM_UPDATE       0x1
<<<<<<< HEAD
#define TX_PTP_CSUM_OFFSET      0x28
#define TX_PTP_TS_OFFSET        0x4C
=======
#define TX_TS_CSUM_UPDATE_MRMAC		0x4
#define TX_TS_PDELAY_UPDATE_MRMAC	0x8
#define TX_PTP_CSUM_OFFSET      0x28
#define TX_PTP_TS_OFFSET        0x4C
#define TX_PTP_CF_OFFSET        0x32
>>>>>>> a4adc2c2

/* XXV MAC Register Definitions */
#define XXV_GT_RESET_OFFSET		0x00000000
#define XXV_TC_OFFSET			0x0000000C
#define XXV_RCW1_OFFSET			0x00000014
#define XXV_JUM_OFFSET			0x00000018
#define XXV_TICKREG_OFFSET		0x00000020
#define XXV_STATRX_BLKLCK_OFFSET	0x0000040C
#define XXV_USXGMII_AN_OFFSET		0x000000C8
#define XXV_USXGMII_AN_STS_OFFSET	0x00000458

/* XXV MAC Register Mask Definitions */
#define XXV_GT_RESET_MASK	BIT(0)
#define XXV_TC_TX_MASK		BIT(0)
#define XXV_RCW1_RX_MASK	BIT(0)
#define XXV_RCW1_FCS_MASK	BIT(1)
#define XXV_TC_FCS_MASK		BIT(1)
#define XXV_MIN_JUM_MASK	GENMASK(7, 0)
#define XXV_MAX_JUM_MASK	GENMASK(10, 8)
#define XXV_RX_BLKLCK_MASK	BIT(0)
#define XXV_TICKREG_STATEN_MASK BIT(0)
#define XXV_MAC_MIN_PKT_LEN	64

/* USXGMII Register Mask Definitions  */
#define USXGMII_AN_EN		BIT(5)
#define USXGMII_AN_RESET	BIT(6)
#define USXGMII_AN_RESTART	BIT(7)
#define USXGMII_EN		BIT(16)
#define USXGMII_RATE_MASK	0x0E000700
#define USXGMII_RATE_1G		0x04000200
#define USXGMII_RATE_2G5	0x08000400
#define USXGMII_RATE_10M	0x0
#define USXGMII_RATE_100M	0x02000100
#define USXGMII_RATE_5G		0x0A000500
#define USXGMII_RATE_10G	0x06000300
#define USXGMII_FD		BIT(28)
#define USXGMII_LINK_STS	BIT(31)

/* USXGMII AN STS register mask definitions */
#define USXGMII_AN_STS_COMP_MASK	BIT(16)

/* MCDMA Register Definitions */
#define XMCDMA_CR_OFFSET	0x00
#define XMCDMA_SR_OFFSET	0x04
#define XMCDMA_CHEN_OFFSET	0x08
#define XMCDMA_CHSER_OFFSET	0x0C
#define XMCDMA_ERR_OFFSET	0x10
#define XMCDMA_PKTDROP_OFFSET	0x14
#define XMCDMA_TXWEIGHT0_OFFSET 0x18
#define XMCDMA_TXWEIGHT1_OFFSET 0x1C
#define XMCDMA_RXINT_SER_OFFSET 0x20
#define XMCDMA_TXINT_SER_OFFSET 0x28

#define XMCDMA_CHOBS1_OFFSET	0x440
#define XMCDMA_CHOBS2_OFFSET	0x444
#define XMCDMA_CHOBS3_OFFSET	0x448
#define XMCDMA_CHOBS4_OFFSET	0x44C
#define XMCDMA_CHOBS5_OFFSET	0x450
#define XMCDMA_CHOBS6_OFFSET	0x454

#define XMCDMA_CHAN_RX_OFFSET  0x500

/* Per Channel Registers */
#define XMCDMA_CHAN_CR_OFFSET(chan_id)		(0x40 + ((chan_id) - 1) * 0x40)
#define XMCDMA_CHAN_SR_OFFSET(chan_id)		(0x44 + ((chan_id) - 1) * 0x40)
#define XMCDMA_CHAN_CURDESC_OFFSET(chan_id)	(0x48 + ((chan_id) - 1) * 0x40)
#define XMCDMA_CHAN_TAILDESC_OFFSET(chan_id)	(0x50 + ((chan_id) - 1) * 0x40)
#define XMCDMA_CHAN_PKTDROP_OFFSET(chan_id)	(0x58 + ((chan_id) - 1) * 0x40)

#define XMCDMA_RX_OFFSET	0x500

/* MCDMA Mask registers */
#define XMCDMA_CR_RUNSTOP_MASK		BIT(0) /* Start/stop DMA channel */
#define XMCDMA_CR_RESET_MASK		BIT(2) /* Reset DMA engine */

#define XMCDMA_SR_HALTED_MASK		BIT(0)
#define XMCDMA_SR_IDLE_MASK		BIT(1)

#define XMCDMA_IRQ_ERRON_OTHERQ_MASK	BIT(3)
#define XMCDMA_IRQ_PKTDROP_MASK		BIT(4)
#define XMCDMA_IRQ_IOC_MASK		BIT(5)
#define XMCDMA_IRQ_DELAY_MASK		BIT(6)
#define XMCDMA_IRQ_ERR_MASK		BIT(7)
#define XMCDMA_IRQ_ALL_MASK		GENMASK(7, 5)
#define XMCDMA_PKTDROP_COALESCE_MASK	GENMASK(15, 8)
#define XMCDMA_COALESCE_MASK		GENMASK(23, 16)
#define XMCDMA_DELAY_MASK		GENMASK(31, 24)

#define XMCDMA_CHEN_MASK		GENMASK(7, 0)
#define XMCDMA_CHID_MASK		GENMASK(7, 0)

#define XMCDMA_ERR_INTERNAL_MASK	BIT(0)
#define XMCDMA_ERR_SLAVE_MASK		BIT(1)
#define XMCDMA_ERR_DECODE_MASK		BIT(2)
#define XMCDMA_ERR_SG_INT_MASK		BIT(4)
#define XMCDMA_ERR_SG_SLV_MASK		BIT(5)
#define XMCDMA_ERR_SG_DEC_MASK		BIT(6)

#define XMCDMA_PKTDROP_CNT_MASK		GENMASK(31, 0)

#define XMCDMA_BD_CTRL_TXSOF_MASK	0x80000000 /* First tx packet */
#define XMCDMA_BD_CTRL_TXEOF_MASK	0x40000000 /* Last tx packet */
#define XMCDMA_BD_CTRL_ALL_MASK		0xC0000000 /* All control bits */
#define XMCDMA_BD_STS_ALL_MASK		0xF0000000 /* All status bits */

#define XMCDMA_COALESCE_SHIFT		16
#define XMCDMA_DELAY_SHIFT		24
#define XMCDMA_DFT_TX_THRESHOLD		1

#define XMCDMA_TXWEIGHT_CH_MASK(chan_id)	GENMASK(((chan_id) * 4 + 3), \
							(chan_id) * 4)
#define XMCDMA_TXWEIGHT_CH_SHIFT(chan_id)	((chan_id) * 4)

/* PTP Packet length */
#define XAE_TX_PTP_LEN		16
#define XXV_TX_PTP_LEN		12

/* Macros used when AXI DMA h/w is configured without DRE */
#define XAE_TX_BUFFERS		64
#define XAE_MAX_PKT_LEN		8192

/* MRMAC Register Definitions */
/* Configuration Registers */
#define MRMAC_REV_OFFSET		0x00000000
#define MRMAC_RESET_OFFSET		0x00000004
#define MRMAC_MODE_OFFSET		0x00000008
#define MRMAC_CONFIG_TX_OFFSET		0x0000000C
#define MRMAC_CONFIG_RX_OFFSET		0x00000010
#define MRMAC_TICK_OFFSET		0x0000002C
<<<<<<< HEAD
=======
#define MRMAC_CFG1588_OFFSET	0x00000040
>>>>>>> a4adc2c2

/* Status Registers */
#define MRMAC_TX_STS_OFFSET		0x00000740
#define MRMAC_RX_STS_OFFSET		0x00000744
#define MRMAC_TX_RT_STS_OFFSET		0x00000748
#define MRMAC_RX_RT_STS_OFFSET		0x0000074C
#define MRMAC_STATRX_BLKLCK_OFFSET	0x00000754

/* Register bit masks */
#define MRMAC_RX_SERDES_RST_MASK	(BIT(3) | BIT(2) | BIT(1) | BIT(0))
#define MRMAC_TX_SERDES_RST_MASK	BIT(4)
#define MRMAC_RX_RST_MASK		BIT(5)
#define MRMAC_TX_RST_MASK		BIT(6)
#define MRMAC_RX_AXI_RST_MASK		BIT(8)
#define MRMAC_TX_AXI_RST_MASK		BIT(9)
#define MRMAC_STS_ALL_MASK		0xFFFFFFFF

#define MRMAC_RX_EN_MASK		BIT(0)
#define MRMAC_RX_DEL_FCS_MASK		BIT(1)

#define MRMAC_TX_EN_MASK		BIT(0)
#define MRMAC_TX_INS_FCS_MASK		BIT(1)

#define MRMAC_RX_BLKLCK_MASK		BIT(0)

#define MRMAC_CTL_DATA_RATE_MASK	GENMASK(2, 0)
#define MRMAC_CTL_DATA_RATE_10G		0
#define MRMAC_CTL_DATA_RATE_25G		1
#define MRMAC_CTL_DATA_RATE_40G		2
#define MRMAC_CTL_DATA_RATE_50G		3
#define MRMAC_CTL_DATA_RATE_100G	4

#define MRMAC_CTL_AXIS_CFG_MASK		GENMASK(11, 9)
#define MRMAC_CTL_AXIS_CFG_SHIFT	9
#define MRMAC_CTL_AXIS_CFG_10G_IND	1
#define MRMAC_CTL_AXIS_CFG_25G_IND	1

#define MRMAC_CTL_SERDES_WIDTH_MASK	GENMASK(6, 4)
#define MRMAC_CTL_SERDES_WIDTH_SHIFT	4
#define MRMAC_CTL_SERDES_WIDTH_10G	4
#define MRMAC_CTL_SERDES_WIDTH_25G	6

#define MRMAC_CTL_RATE_CFG_MASK		(MRMAC_CTL_DATA_RATE_MASK |	\
					 MRMAC_CTL_AXIS_CFG_MASK |	\
					 MRMAC_CTL_SERDES_WIDTH_MASK)

#define MRMAC_CTL_PM_TICK_MASK		BIT(30)
#define MRMAC_TICK_TRIGGER		BIT(0)
<<<<<<< HEAD
=======
#define MRMAC_ONE_STEP_EN		BIT(0)
>>>>>>> a4adc2c2

/* MRMAC GT wrapper registers */
#define MRMAC_GT_PLL_OFFSET		0x0
#define MRMAC_GT_PLL_STS_OFFSET		0x8
#define MRMAC_GT_RATE_OFFSET		0x0
#define MRMAC_GT_CTRL_OFFSET		0x8

#define MRMAC_GT_PLL_RST_MASK		0x00030003
#define MRMAC_GT_PLL_DONE_MASK		0xFF
#define MRMAC_GT_RST_ALL_MASK		BIT(0)
#define MRMAC_GT_RST_RX_MASK		BIT(1)
#define MRMAC_GT_RST_TX_MASK		BIT(2)
<<<<<<< HEAD
#define MRMAC_GT_10G_MASK		0x01010101
#define MRMAC_GT_25G_MASK		0x02020202

#define MRMAC_GT_LANE_OFFSET		0x10000
=======
#define MRMAC_GT_10G_MASK		0x00000001
#define MRMAC_GT_25G_MASK		0x00000002

#define MRMAC_GT_LANE_OFFSET		BIT(16)
>>>>>>> a4adc2c2
#define MRMAC_MAX_GT_LANES		4
/**
 * struct axidma_bd - Axi Dma buffer descriptor layout
 * @next:         MM2S/S2MM Next Descriptor Pointer
 * @reserved1:    Reserved and not used for 32-bit
 * @phys:         MM2S/S2MM Buffer Address
 * @reserved2:    Reserved and not used for 32-bit
 * @reserved3:    Reserved and not used
 * @reserved4:    Reserved and not used
 * @cntrl:        MM2S/S2MM Control value
 * @status:       MM2S/S2MM Status value
 * @app0:         MM2S/S2MM User Application Field 0.
 * @app1:         MM2S/S2MM User Application Field 1.
 * @app2:         MM2S/S2MM User Application Field 2.
 * @app3:         MM2S/S2MM User Application Field 3.
 * @app4:         MM2S/S2MM User Application Field 4.
 * @sw_id_offset: MM2S/S2MM Sw ID
 * @ptp_tx_skb:   If timestamping is enabled used for timestamping skb
 *		  Otherwise reserved.
 * @ptp_tx_ts_tag: Tag value of 2 step timestamping if timestamping is enabled
 *		   Otherwise reserved.
 * @tx_skb:	  Transmit skb address
 * @tx_desc_mapping: Tx Descriptor DMA mapping type.
 */
struct axidma_bd {
	phys_addr_t next;	/* Physical address of next buffer descriptor */
#ifndef CONFIG_PHYS_ADDR_T_64BIT
	u32 reserved1;
#endif
	phys_addr_t phys;
#ifndef CONFIG_PHYS_ADDR_T_64BIT
	u32 reserved2;
#endif
	u32 reserved3;
	u32 reserved4;
	u32 cntrl;
	u32 status;
	u32 app0;
	u32 app1;	/* TX start << 16 | insert */
	u32 app2;	/* TX csum seed */
	u32 app3;
	u32 app4;
	phys_addr_t sw_id_offset; /* first unused field by h/w */
	phys_addr_t ptp_tx_skb;
	u32 ptp_tx_ts_tag;
	phys_addr_t tx_skb;
	u32 tx_desc_mapping;
} __aligned(XAXIDMA_BD_MINIMUM_ALIGNMENT);
/**
 * struct aximcdma_bd - Axi MCDMA buffer descriptor layout
 * @next:         MM2S/S2MM Next Descriptor Pointer
 * @reserved1:    Reserved and not used for 32-bit
 * @phys:         MM2S/S2MM Buffer Address
 * @reserved2:    Reserved and not used for 32-bit
 * @reserved3:    Reserved and not used
 * @cntrl:        MM2S/S2MM Control value
 * @status:       S2MM Status value
 * @sband_stats:  S2MM Sideband Status value
 *		  MM2S Status value
 * @app0:         MM2S/S2MM User Application Field 0.
 * @app1:         MM2S/S2MM User Application Field 1.
 * @app2:         MM2S/S2MM User Application Field 2.
 * @app3:         MM2S/S2MM User Application Field 3.
 * @app4:         MM2S/S2MM User Application Field 4.
 * @sw_id_offset: MM2S/S2MM Sw ID
 * @ptp_tx_skb:   If timestamping is enabled used for timestamping skb
 *		  Otherwise reserved.
 * @ptp_tx_ts_tag: Tag value of 2 step timestamping if timestamping is enabled
 *		   Otherwise reserved.
 * @tx_skb:	  Transmit skb address
 * @tx_desc_mapping: Tx Descriptor DMA mapping type.
 */
struct aximcdma_bd {
	phys_addr_t next;	/* Physical address of next buffer descriptor */
#ifndef CONFIG_PHYS_ADDR_T_64BIT
	u32 reserved1;
#endif
	phys_addr_t phys;
#ifndef CONFIG_PHYS_ADDR_T_64BIT
	u32 reserved2;
#endif
	u32 reserved3;
	u32 cntrl;
	u32 status;
	u32 sband_stats;
	u32 app0;
	u32 app1;	/* TX start << 16 | insert */
	u32 app2;	/* TX csum seed */
	u32 app3;
	u32 app4;
	phys_addr_t sw_id_offset; /* first unused field by h/w */
	phys_addr_t ptp_tx_skb;
	u32 ptp_tx_ts_tag;
	phys_addr_t tx_skb;
	u32 tx_desc_mapping;
} __aligned(XAXIDMA_BD_MINIMUM_ALIGNMENT);

#define DESC_DMA_MAP_SINGLE 0
#define DESC_DMA_MAP_PAGE 1

#if defined(CONFIG_XILINX_TSN)
#define XAE_MAX_QUEUES		5
#elif defined(CONFIG_AXIENET_HAS_MCDMA)
#define XAE_MAX_QUEUES		16
#else
#define XAE_MAX_QUEUES		1
#endif

#ifdef CONFIG_XILINX_TSN
/* TSN queues range is 2 to 5. For eg: for num_tc = 2 minimum queues = 2;
 * for num_tc = 3 with sideband signalling maximum queues = 5
 */
#define XAE_MAX_TSN_TC		3
#define XAE_TSN_MIN_QUEUES	2
#define TSN_BRIDGEEP_EPONLY	BIT(29)
#endif

enum axienet_tsn_ioctl {
	SIOCCHIOCTL = SIOCDEVPRIVATE,
	SIOC_GET_SCHED,
	SIOC_PREEMPTION_CFG,
	SIOC_PREEMPTION_CTRL,
	SIOC_PREEMPTION_STS,
	SIOC_PREEMPTION_COUNTER,
	SIOC_QBU_USER_OVERRIDE,
	SIOC_QBU_STS,
};

/**
 * struct axienet_local - axienet private per device data
 * @ndev:	Pointer for net_device to which it will be attached.
 * @dev:	Pointer to device structure
 * @phy_node:	Pointer to device node structure
 * @clk:	AXI bus clock
 * @mii_bus:	Pointer to MII bus structure
 * @mii_clk_div: MII bus clock divider value
 * @regs_start: Resource start for axienet device addresses
 * @regs:	Base address for the axienet_local device address space
 * @mcdma_regs:	Base address for the aximcdma device address space
 * @napi:	Napi Structure array for all dma queues
 * @num_tx_queues: Total number of Tx DMA queues
 * @num_rx_queues: Total number of Rx DMA queues
 * @dq:		DMA queues data
 * @phy_mode:	Phy type to identify between MII/GMII/RGMII/SGMII/1000 Base-X
 * @is_tsn:	Denotes a tsn port
 * @num_tc:	Total number of TSN Traffic classes
 * @timer_priv: PTP timer private data pointer
 * @ptp_tx_irq: PTP tx irq
 * @ptp_rx_irq: PTP rx irq
 * @rtc_irq:	PTP RTC irq
 * @qbv_irq:	QBV shed irq
 * @ptp_ts_type: ptp time stamp type - 1 or 2 step mode
 * @ptp_rx_hw_pointer: ptp rx hw pointer
 * @ptp_rx_sw_pointer: ptp rx sw pointer
 * @ptp_txq:	PTP tx queue header
 * @tx_tstamp_work: PTP timestamping work queue
 * @ptp_tx_lock: PTP tx lock
 * @dma_err_tasklet: Tasklet structure to process Axi DMA errors
 * @eth_irq:	Axi Ethernet IRQ number
 * @options:	AxiEthernet option word
 * @last_link:	Phy link state in which the PHY was negotiated earlier
 * @features:	Stores the extended features supported by the axienet hw
 * @tx_bd_num:	Number of TX buffer descriptors.
 * @rx_bd_num:	Number of RX buffer descriptors.
 * @max_frm_size: Stores the maximum size of the frame that can be that
 *		  Txed/Rxed in the existing hardware. If jumbo option is
 *		  supported, the maximum frame size would be 9k. Else it is
 *		  1522 bytes (assuming support for basic VLAN)
 * @rxmem:	Stores rx memory size for jumbo frame handling.
 * @csum_offload_on_tx_path:	Stores the checksum selection on TX side.
 * @csum_offload_on_rx_path:	Stores the checksum selection on RX side.
 * @coalesce_count_rx:	Store the irq coalesce on RX side.
 * @coalesce_count_tx:	Store the irq coalesce on TX side.
 * @phy_interface: Phy interface type.
 * @phy_flags:	Phy interface flags.
 * @eth_hasnobuf: Ethernet is configured in Non buf mode.
 * @eth_hasptp: Ethernet is configured for ptp.
 * @axienet_config: Ethernet config structure
 * @tx_ts_regs:	  Base address for the axififo device address space.
 * @rx_ts_regs:	  Base address for the rx axififo device address space.
 * @tstamp_config: Hardware timestamp config structure.
 * @tx_ptpheader: Stores the tx ptp header.
 * @aclk: AXI4-Lite clock for ethernet and dma.
 * @eth_sclk: AXI4-Stream interface clock.
 * @eth_refclk: Stable clock used by signal delay primitives and transceivers.
 * @eth_dclk: Dynamic Reconfiguration Port(DRP) clock.
 * @dma_sg_clk: DMA Scatter Gather Clock.
 * @dma_rx_clk: DMA S2MM Primary Clock.
 * @dma_tx_clk: DMA MM2S Primary Clock.
 * @qnum:     Axi Ethernet queue number to be operate on.
 * @chan_num: MCDMA Channel number to be operate on.
 * @chan_id:  MCMDA Channel id used in conjunction with weight parameter.
 * @weight:   MCDMA Channel weight value to be configured for.
 * @dma_mask: Specify the width of the DMA address space.
 * @usxgmii_rate: USXGMII PHY speed.
 * @mrmac_rate: MRMAC speed.
 * @gt_pll: Common GT PLL mask control register space.
 * @gt_ctrl: GT speed and reset control register space.
 * @phc_index: Index to corresponding PTP clock used.
 * @gt_lane: MRMAC GT lane index used.
<<<<<<< HEAD
=======
 * @ptp_os_cf: CF TS of PTP PDelay req for one step usage.
>>>>>>> a4adc2c2
 */
struct axienet_local {
	struct net_device *ndev;
	struct device *dev;

	/* Connection to PHY device */
	struct device_node *phy_node;

	/* Clock for AXI bus */
	struct clk *clk;

	/* MDIO bus data */
	struct mii_bus *mii_bus;	/* MII bus reference */
	u8 mii_clk_div; /* MII bus clock divider value */

	/* IO registers, dma functions and IRQs */
	resource_size_t regs_start;
	void __iomem *regs;
	void __iomem *mcdma_regs;

	struct tasklet_struct dma_err_tasklet[XAE_MAX_QUEUES];
	struct napi_struct napi[XAE_MAX_QUEUES];	/* NAPI Structure */

	u16    num_tx_queues;	/* Number of TX DMA queues */
	u16    num_rx_queues;	/* Number of RX DMA queues */
	struct axienet_dma_q *dq[XAE_MAX_QUEUES];	/* DMA queue data*/

	phy_interface_t phy_mode;

	bool is_tsn;
#ifdef CONFIG_XILINX_TSN
	u16    num_tc;
	struct net_device *master; /* master endpoint */
	struct net_device *slaves[2]; /* two front panel ports */
#ifdef CONFIG_XILINX_TSN_PTP
	void *timer_priv;
	int ptp_tx_irq;
	int ptp_rx_irq;
	int rtc_irq;
	int qbv_irq;
	int ptp_ts_type;
	u8  ptp_rx_hw_pointer;
	u8  ptp_rx_sw_pointer;
	struct sk_buff_head ptp_txq;
	struct work_struct tx_tstamp_work;
#endif
#ifdef CONFIG_XILINX_TSN_QBV
	void __iomem *qbv_regs;
#endif
#endif
	spinlock_t ptp_tx_lock;		/* PTP tx lock*/
	int eth_irq;

	u32 options;			/* Current options word */
	u32 last_link;
	u32 features;

	u16 tx_bd_num;
	u32 rx_bd_num;

	u32 max_frm_size;
	u32 rxmem;

	int csum_offload_on_tx_path;
	int csum_offload_on_rx_path;

	u32 coalesce_count_rx;
	u32 coalesce_count_tx;
	u32 phy_interface;
	u32 phy_flags;
	bool eth_hasnobuf;
	bool eth_hasptp;
	const struct axienet_config *axienet_config;

#if defined(CONFIG_XILINX_AXI_EMAC_HWTSTAMP) || defined(CONFIG_XILINX_TSN_PTP)
	void __iomem *tx_ts_regs;
	void __iomem *rx_ts_regs;
	struct hwtstamp_config tstamp_config;
	u8 *tx_ptpheader;
#endif
	struct clk *aclk;
	struct clk *eth_sclk;
	struct clk *eth_refclk;
	struct clk *eth_dclk;
	struct clk *dma_sg_clk;
	struct clk *dma_rx_clk;
	struct clk *dma_tx_clk;

	/* MCDMA Fields */
	int qnum[XAE_MAX_QUEUES];
	int chan_num[XAE_MAX_QUEUES];
	/* WRR Fields */
	u16 chan_id;
	u16 weight;

	u8 dma_mask;
	u32 usxgmii_rate;

	u32 mrmac_rate;		/* MRMAC speed */
	void __iomem *gt_pll;	/* Common GT PLL mask control register space */
	void __iomem *gt_ctrl;	/* GT speed and reset control register space */
	u32 phc_index;		/* Index to corresponding PTP clock used  */
	u32 gt_lane;		/* MRMAC GT lane index used */
};

/**
 * struct axienet_dma_q - axienet private per dma queue data
 * @lp:		Parent pointer
 * @dma_regs:	Base address for the axidma device address space
 * @tx_irq:	Axidma TX IRQ number
 * @rx_irq:	Axidma RX IRQ number
 * @tx_lock:	Spin lock for tx path
 * @rx_lock:	Spin lock for tx path
 * @tx_bd_v:	Virtual address of the TX buffer descriptor ring
 * @tx_bd_p:	Physical address(start address) of the TX buffer descr. ring
 * @rx_bd_v:	Virtual address of the RX buffer descriptor ring
 * @rx_bd_p:	Physical address(start address) of the RX buffer descr. ring
 * @tx_buf:	Virtual address of the Tx buffer pool used by the driver when
 *		DMA h/w is configured without DRE.
 * @tx_bufs:	Virutal address of the Tx buffer address.
 * @tx_bufs_dma: Physical address of the Tx buffer address used by the driver
 *		 when DMA h/w is configured without DRE.
 * @eth_hasdre: Tells whether DMA h/w is configured with dre or not.
 * @tx_bd_ci:	Stores the index of the Tx buffer descriptor in the ring being
 *		accessed currently. Used while alloc. BDs before a TX starts
 * @tx_bd_tail:	Stores the index of the Tx buffer descriptor in the ring being
 *		accessed currently. Used while processing BDs after the TX
 *		completed.
 * @rx_bd_ci:	Stores the index of the Rx buffer descriptor in the ring being
 *		accessed currently.
 * @chan_id:    MCDMA channel to operate on.
 * @rx_offset:	MCDMA S2MM channel starting offset.
 * @txq_bd_v:	Virtual address of the MCDMA TX buffer descriptor ring
 * @rxq_bd_v:	Virtual address of the MCDMA RX buffer descriptor ring
 * @tx_packets: Number of transmit packets processed by the dma queue.
 * @tx_bytes:   Number of transmit bytes processed by the dma queue.
 * @rx_packets: Number of receive packets processed by the dma queue.
 * @rx_bytes:	Number of receive bytes processed by the dma queue.
 */
struct axienet_dma_q {
	struct axienet_local	*lp; /* parent */
	void __iomem *dma_regs;

	int tx_irq;
	int rx_irq;

	spinlock_t tx_lock;		/* tx lock */
	spinlock_t rx_lock;		/* rx lock */

	/* Buffer descriptors */
	struct axidma_bd *tx_bd_v;
	struct axidma_bd *rx_bd_v;
	dma_addr_t rx_bd_p;
	dma_addr_t tx_bd_p;

	unsigned char *tx_buf[XAE_TX_BUFFERS];
	unsigned char *tx_bufs;
	dma_addr_t tx_bufs_dma;
	bool eth_hasdre;

	u32 tx_bd_ci;
	u32 rx_bd_ci;
	u32 tx_bd_tail;

	/* MCDMA fields */
#ifdef CONFIG_XILINX_TSN
#define MCDMA_MGMT_CHAN		BIT(0)
#define MCDMA_MGMT_CHAN_PORT0	BIT(1)
#define MCDMA_MGMT_CHAN_PORT1	BIT(2)
	u32 flags;
#endif
	u16 chan_id;
	u32 rx_offset;
	struct aximcdma_bd *txq_bd_v;
	struct aximcdma_bd *rxq_bd_v;

	unsigned long tx_packets;
	unsigned long tx_bytes;
	unsigned long rx_packets;
	unsigned long rx_bytes;
};

#define AXIENET_TX_SSTATS_LEN(lp) ((lp)->num_tx_queues * 2)
#define AXIENET_RX_SSTATS_LEN(lp) ((lp)->num_rx_queues * 2)

/**
 * enum axienet_ip_type - AXIENET IP/MAC type.
 *
 * @XAXIENET_1G:	 IP is 1G MAC
 * @XAXIENET_2_5G:	 IP type is 2.5G MAC.
 * @XAXIENET_LEGACY_10G: IP type is legacy 10G MAC.
 * @XAXIENET_10G_25G:	 IP type is 10G/25G MAC(XXV MAC).
 * @XAXIENET_MRMAC:	 IP type is hardened Multi Rate MAC (MRMAC).
 *
 */
enum axienet_ip_type {
	XAXIENET_1G = 0,
	XAXIENET_2_5G,
	XAXIENET_LEGACY_10G,
	XAXIENET_10G_25G,
	XAXIENET_MRMAC,
};

struct axienet_config {
	enum axienet_ip_type mactype;
	void (*setoptions)(struct net_device *ndev, u32 options);
	int (*clk_init)(struct platform_device *pdev, struct clk **axi_aclk,
			struct clk **axis_clk, struct clk **ref_clk,
			struct clk **dclk);
	u32 tx_ptplen;
<<<<<<< HEAD
=======
	u8 ts_header_len;
>>>>>>> a4adc2c2
};

/**
 * struct axiethernet_option - Used to set axi ethernet hardware options
 * @opt:	Option to be set.
 * @reg:	Register offset to be written for setting the option
 * @m_or:	Mask to be ORed for setting the option in the register
 */
struct axienet_option {
	u32 opt;
	u32 reg;
	u32 m_or;
};

struct xxvenet_option {
	u32 opt;
	u32 reg;
	u32 m_or;
};

extern void __iomem *mrmac_gt_pll;
extern void __iomem *mrmac_gt_ctrl;
extern int mrmac_pll_reg;
extern int mrmac_pll_rst;

/**
 * axienet_ior - Memory mapped Axi Ethernet register read
 * @lp:         Pointer to axienet local structure
 * @offset:     Address offset from the base address of Axi Ethernet core
 *
 * Return: The contents of the Axi Ethernet register
 *
 * This function returns the contents of the corresponding register.
 */
static inline u32 axienet_ior(struct axienet_local *lp, off_t offset)
{
	return ioread32(lp->regs + offset);
}

static inline u32 axinet_ior_read_mcr(struct axienet_local *lp)
{
	return axienet_ior(lp, XAE_MDIO_MCR_OFFSET);
}

/**
 * axienet_iow - Memory mapped Axi Ethernet register write
 * @lp:         Pointer to axienet local structure
 * @offset:     Address offset from the base address of Axi Ethernet core
 * @value:      Value to be written into the Axi Ethernet register
 *
 * This function writes the desired value into the corresponding Axi Ethernet
 * register.
 */
static inline void axienet_iow(struct axienet_local *lp, off_t offset,
			       u32 value)
{
	iowrite32(value, lp->regs + offset);
}

<<<<<<< HEAD
=======
/**
 * axienet_get_mrmac_blocklock - Write to Clear MRMAC RX block lock status register
 * and read the latest status
 * @lp:         Pointer to axienet local structure
 *
 * Return: The contents of the Contents of MRMAC RX block lock status register
 */

static inline u32 axienet_get_mrmac_blocklock(struct axienet_local *lp)
{
	axienet_iow(lp, MRMAC_STATRX_BLKLCK_OFFSET, MRMAC_STS_ALL_MASK);
	return axienet_ior(lp, MRMAC_STATRX_BLKLCK_OFFSET);
}

>>>>>>> a4adc2c2
#ifdef CONFIG_XILINX_AXI_EMAC_HWTSTAMP
/**
 * axienet_txts_ior - Memory mapped AXI FIFO MM S register read
 * @lp:         Pointer to axienet_local structure
 * @reg:     Address offset from the base address of AXI FIFO MM S
 *              core
 *
 * Return: the contents of the AXI FIFO MM S register
 */

static inline u32 axienet_txts_ior(struct axienet_local *lp, off_t reg)
{
	return ioread32(lp->tx_ts_regs + reg);
}

/**
 * axienet_txts_iow - Memory mapper AXI FIFO MM S register write
 * @lp:         Pointer to axienet_local structure
 * @reg:     Address offset from the base address of AXI FIFO MM S
 *              core.
 * @value:      Value to be written into the AXI FIFO MM S register
 */
static inline void axienet_txts_iow(struct  axienet_local *lp, off_t reg,
				    u32 value)
{
	iowrite32(value, (lp->tx_ts_regs + reg));
}

/**
 * axienet_rxts_ior - Memory mapped AXI FIFO MM S register read
 * @lp:         Pointer to axienet_local structure
 * @reg:     Address offset from the base address of AXI FIFO MM S
 *              core
 *
 * Return: the contents of the AXI FIFO MM S register
 */

static inline u32 axienet_rxts_ior(struct axienet_local *lp, off_t reg)
{
	return ioread32(lp->rx_ts_regs + reg);
}

/**
 * axienet_rxts_iow - Memory mapper AXI FIFO MM S register write
 * @lp:         Pointer to axienet_local structure
 * @reg:     Address offset from the base address of AXI FIFO MM S
 *              core.
 * @value:      Value to be written into the AXI FIFO MM S register
 */
static inline void axienet_rxts_iow(struct  axienet_local *lp, off_t reg,
				    u32 value)
{
	iowrite32(value, (lp->rx_ts_regs + reg));
}
#endif

/**
 * axienet_dma_in32 - Memory mapped Axi DMA register read
 * @q:		Pointer to DMA queue structure
 * @reg:	Address offset from the base address of the Axi DMA core
 *
 * Return: The contents of the Axi DMA register
 *
 * This function returns the contents of the corresponding Axi DMA register.
 */
static inline u32 axienet_dma_in32(struct axienet_dma_q *q, off_t reg)
{
	return ioread32(q->dma_regs + reg);
}

/**
 * axienet_dma_out32 - Memory mapped Axi DMA register write.
 * @q:		Pointer to DMA queue structure
 * @reg:	Address offset from the base address of the Axi DMA core
 * @value:	Value to be written into the Axi DMA register
 *
 * This function writes the desired value into the corresponding Axi DMA
 * register.
 */
static inline void axienet_dma_out32(struct axienet_dma_q *q,
				     off_t reg, u32 value)
{
	iowrite32(value, q->dma_regs + reg);
}

/**
 * axienet_dma_bdout - Memory mapped Axi DMA register Buffer Descriptor write.
 * @q:		Pointer to DMA queue structure
 * @reg:	Address offset from the base address of the Axi DMA core
 * @value:	Value to be written into the Axi DMA register
 *
 * This function writes the desired value into the corresponding Axi DMA
 * register.
 */
static inline void axienet_dma_bdout(struct axienet_dma_q *q,
				     off_t reg, dma_addr_t value)
{
#if defined(CONFIG_PHYS_ADDR_T_64BIT)
	writeq(value, (q->dma_regs + reg));
#else
	writel(value, (q->dma_regs + reg));
#endif
}

#ifdef CONFIG_XILINX_TSN_QBV
/**
 * axienet_qbv_ior - Memory mapped TSN QBV register read
 * @lp:         Pointer to axienet local structure
 * @offset:     Address offset from the base address of Axi Ethernet core
 *
 * Return: The contents of the Axi Ethernet register
 *
 * This function returns the contents of the corresponding register.
 */
static inline u32 axienet_qbv_ior(struct axienet_local *lp, off_t offset)
{
	return ioread32(lp->qbv_regs + offset);
}

/**
 * axienet_qbv_iow - Memory mapped TSN QBV register write
 * @lp:         Pointer to axienet local structure
 * @offset:     Address offset from the base address of Axi Ethernet core
 * @value:      Value to be written into the Axi Ethernet register
 *
 * This function writes the desired value into the corresponding Axi Ethernet
 * register.
 */
static inline void axienet_qbv_iow(struct axienet_local *lp, off_t offset,
				   u32 value)
{
	iowrite32(value, (lp->qbv_regs + offset));
}
#endif

/* Function prototypes visible in xilinx_axienet_mdio.c for other files */
int axienet_mdio_enable(struct axienet_local *lp);
void axienet_mdio_disable(struct axienet_local *lp);
int axienet_mdio_setup(struct axienet_local *lp);
void axienet_mdio_teardown(struct axienet_local *lp);
void axienet_adjust_link(struct net_device *ndev);
#ifdef CONFIG_XILINX_TSN
int axienet_tsn_open(struct net_device *ndev);
int axienet_tsn_probe(struct platform_device *pdev,
		      struct axienet_local *lp,
		      struct net_device *ndev);
int axienet_tsn_xmit(struct sk_buff *skb, struct net_device *ndev);
#endif
#ifdef CONFIG_XILINX_TSN_PTP
void *axienet_ptp_timer_probe(void __iomem *base, struct platform_device *pdev);
void axienet_tx_tstamp(struct work_struct *work);
int axienet_ptp_timer_remove(void *priv);
#endif
#ifdef CONFIG_XILINX_TSN_QBV
int axienet_qbv_init(struct net_device *ndev);
void axienet_qbv_remove(struct net_device *ndev);
int axienet_set_schedule(struct net_device *ndev, void __user *useraddr);
int axienet_get_schedule(struct net_device *ndev, void __user *useraddr);
#endif

#ifdef CONFIG_XILINX_TSN_QBR
int axienet_preemption(struct net_device *ndev, void __user *useraddr);
int axienet_preemption_ctrl(struct net_device *ndev, void __user *useraddr);
int axienet_preemption_sts(struct net_device *ndev, void __user *useraddr);
int axienet_preemption_cnt(struct net_device *ndev, void __user *useraddr);
#ifdef CONFIG_XILINX_TSN_QBV
int axienet_qbu_user_override(struct net_device *ndev, void __user *useraddr);
int axienet_qbu_sts(struct net_device *ndev, void __user *useraddr);
#endif
#endif

int axienet_mdio_wait_until_ready(struct axienet_local *lp);
void __maybe_unused axienet_bd_free(struct net_device *ndev,
				    struct axienet_dma_q *q);
int __maybe_unused axienet_dma_q_init(struct net_device *ndev,
				      struct axienet_dma_q *q);
void axienet_dma_err_handler(unsigned long data);
irqreturn_t __maybe_unused axienet_tx_irq(int irq, void *_ndev);
irqreturn_t __maybe_unused axienet_rx_irq(int irq, void *_ndev);
void axienet_start_xmit_done(struct net_device *ndev, struct axienet_dma_q *q);
void axienet_dma_bd_release(struct net_device *ndev);
void __axienet_device_reset(struct axienet_dma_q *q);
void axienet_set_mac_address(struct net_device *ndev, const void *address);
void axienet_set_multicast_list(struct net_device *ndev);
int xaxienet_rx_poll(struct napi_struct *napi, int quota);
void axienet_setoptions(struct net_device *ndev, u32 options);
int axienet_queue_xmit(struct sk_buff *skb, struct net_device *ndev,
		       u16 map);

#if defined(CONFIG_AXIENET_HAS_MCDMA)
int __maybe_unused axienet_mcdma_rx_q_init(struct net_device *ndev,
					   struct axienet_dma_q *q);
int __maybe_unused axienet_mcdma_tx_q_init(struct net_device *ndev,
					   struct axienet_dma_q *q);
void __maybe_unused axienet_mcdma_tx_bd_free(struct net_device *ndev,
					     struct axienet_dma_q *q);
void __maybe_unused axienet_mcdma_rx_bd_free(struct net_device *ndev,
					     struct axienet_dma_q *q);
irqreturn_t __maybe_unused axienet_mcdma_tx_irq(int irq, void *_ndev);
irqreturn_t __maybe_unused axienet_mcdma_rx_irq(int irq, void *_ndev);
void __maybe_unused axienet_mcdma_err_handler(unsigned long data);
void axienet_strings(struct net_device *ndev, u32 sset, u8 *data);
int axienet_sset_count(struct net_device *ndev, int sset);
void axienet_get_stats(struct net_device *ndev,
		       struct ethtool_stats *stats,
		       u64 *data);
int axeinet_mcdma_create_sysfs(struct kobject *kobj);
void axeinet_mcdma_remove_sysfs(struct kobject *kobj);
int __maybe_unused axienet_mcdma_tx_probe(struct platform_device *pdev,
					  struct device_node *np,
					  struct axienet_local *lp);
int __maybe_unused axienet_mcdma_rx_probe(struct platform_device *pdev,
					  struct axienet_local *lp,
					  struct net_device *ndev);
#endif

#ifdef CONFIG_AXIENET_HAS_MCDMA
void axienet_tx_hwtstamp(struct axienet_local *lp,
			 struct aximcdma_bd *cur_p);
#else
void axienet_tx_hwtstamp(struct axienet_local *lp,
			 struct axidma_bd *cur_p);
#endif

#endif /* XILINX_AXI_ENET_H */<|MERGE_RESOLUTION|>--- conflicted
+++ resolved
@@ -189,10 +189,7 @@
 #define XAE_RCW1_OFFSET		0x00000404 /* Rx Configuration Word 1 */
 #define XAE_TC_OFFSET		0x00000408 /* Tx Configuration */
 #define XAE_FCC_OFFSET		0x0000040C /* Flow Control Configuration */
-<<<<<<< HEAD
-=======
 #define XAE_ID_OFFSET		0x000004F8 /* Identification register */
->>>>>>> a4adc2c2
 #define XAE_EMMC_OFFSET		0x00000410 /* MAC speed configuration */
 #define XAE_RMFC_OFFSET		0x00000414 /* RX Max Frame Configuration */
 #define XAE_TSN_ABL_OFFSET	0x000004FC /* Ability Register */
@@ -347,10 +344,7 @@
 #define XAE_FEATURE_PARTIAL_TX_CSUM	BIT(1)
 #define XAE_FEATURE_FULL_RX_CSUM	BIT(2)
 #define XAE_FEATURE_FULL_TX_CSUM	BIT(3)
-<<<<<<< HEAD
-=======
 #define XAE_FEATURE_DMA_64BIT		BIT(4)
->>>>>>> a4adc2c2
 
 #define XAE_NO_CSUM_OFFLOAD		0
 
@@ -367,16 +361,11 @@
 #define TX_TS_OP_ONESTEP        0x1
 #define TX_TS_OP_TWOSTEP        0x2
 #define TX_TS_CSUM_UPDATE       0x1
-<<<<<<< HEAD
-#define TX_PTP_CSUM_OFFSET      0x28
-#define TX_PTP_TS_OFFSET        0x4C
-=======
 #define TX_TS_CSUM_UPDATE_MRMAC		0x4
 #define TX_TS_PDELAY_UPDATE_MRMAC	0x8
 #define TX_PTP_CSUM_OFFSET      0x28
 #define TX_PTP_TS_OFFSET        0x4C
 #define TX_PTP_CF_OFFSET        0x32
->>>>>>> a4adc2c2
 
 /* XXV MAC Register Definitions */
 #define XXV_GT_RESET_OFFSET		0x00000000
@@ -506,10 +495,7 @@
 #define MRMAC_CONFIG_TX_OFFSET		0x0000000C
 #define MRMAC_CONFIG_RX_OFFSET		0x00000010
 #define MRMAC_TICK_OFFSET		0x0000002C
-<<<<<<< HEAD
-=======
 #define MRMAC_CFG1588_OFFSET	0x00000040
->>>>>>> a4adc2c2
 
 /* Status Registers */
 #define MRMAC_TX_STS_OFFSET		0x00000740
@@ -558,10 +544,7 @@
 
 #define MRMAC_CTL_PM_TICK_MASK		BIT(30)
 #define MRMAC_TICK_TRIGGER		BIT(0)
-<<<<<<< HEAD
-=======
 #define MRMAC_ONE_STEP_EN		BIT(0)
->>>>>>> a4adc2c2
 
 /* MRMAC GT wrapper registers */
 #define MRMAC_GT_PLL_OFFSET		0x0
@@ -574,17 +557,10 @@
 #define MRMAC_GT_RST_ALL_MASK		BIT(0)
 #define MRMAC_GT_RST_RX_MASK		BIT(1)
 #define MRMAC_GT_RST_TX_MASK		BIT(2)
-<<<<<<< HEAD
-#define MRMAC_GT_10G_MASK		0x01010101
-#define MRMAC_GT_25G_MASK		0x02020202
-
-#define MRMAC_GT_LANE_OFFSET		0x10000
-=======
 #define MRMAC_GT_10G_MASK		0x00000001
 #define MRMAC_GT_25G_MASK		0x00000002
 
 #define MRMAC_GT_LANE_OFFSET		BIT(16)
->>>>>>> a4adc2c2
 #define MRMAC_MAX_GT_LANES		4
 /**
  * struct axidma_bd - Axi Dma buffer descriptor layout
@@ -785,10 +761,7 @@
  * @gt_ctrl: GT speed and reset control register space.
  * @phc_index: Index to corresponding PTP clock used.
  * @gt_lane: MRMAC GT lane index used.
-<<<<<<< HEAD
-=======
  * @ptp_os_cf: CF TS of PTP PDelay req for one step usage.
->>>>>>> a4adc2c2
  */
 struct axienet_local {
 	struct net_device *ndev;
@@ -999,10 +972,7 @@
 			struct clk **axis_clk, struct clk **ref_clk,
 			struct clk **dclk);
 	u32 tx_ptplen;
-<<<<<<< HEAD
-=======
 	u8 ts_header_len;
->>>>>>> a4adc2c2
 };
 
 /**
@@ -1062,8 +1032,6 @@
 	iowrite32(value, lp->regs + offset);
 }
 
-<<<<<<< HEAD
-=======
 /**
  * axienet_get_mrmac_blocklock - Write to Clear MRMAC RX block lock status register
  * and read the latest status
@@ -1078,7 +1046,6 @@
 	return axienet_ior(lp, MRMAC_STATRX_BLKLCK_OFFSET);
 }
 
->>>>>>> a4adc2c2
 #ifdef CONFIG_XILINX_AXI_EMAC_HWTSTAMP
 /**
  * axienet_txts_ior - Memory mapped AXI FIFO MM S register read
