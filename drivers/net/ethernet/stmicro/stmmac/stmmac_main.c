// SPDX-License-Identifier: GPL-2.0-only
/*******************************************************************************
  This is the driver for the ST MAC 10/100/1000 on-chip Ethernet controllers.
  ST Ethernet IPs are built around a Synopsys IP Core.

	Copyright(C) 2007-2011 STMicroelectronics Ltd


  Author: Giuseppe Cavallaro <peppe.cavallaro@st.com>

  Documentation available at:
	http://www.stlinux.com
  Support available at:
	https://bugzilla.stlinux.com/
*******************************************************************************/

#include <linux/clk.h>
#include <linux/kernel.h>
#include <linux/interrupt.h>
#include <linux/ip.h>
#include <linux/tcp.h>
#include <linux/skbuff.h>
#include <linux/ethtool.h>
#include <linux/if_ether.h>
#include <linux/crc32.h>
#include <linux/mii.h>
#include <linux/if.h>
#include <linux/if_vlan.h>
#include <linux/dma-mapping.h>
#include <linux/slab.h>
#include <linux/pm_runtime.h>
#include <linux/prefetch.h>
#include <linux/pinctrl/consumer.h>
#ifdef CONFIG_DEBUG_FS
#include <linux/debugfs.h>
#include <linux/seq_file.h>
#endif /* CONFIG_DEBUG_FS */
#include <linux/net_tstamp.h>
#include <linux/phylink.h>
#include <linux/udp.h>
#include <linux/bpf_trace.h>
#include <net/pkt_cls.h>
#include <net/xdp_sock_drv.h>
#include "stmmac_ptp.h"
#include "stmmac.h"
#include "stmmac_xdp.h"
#include <linux/reset.h>
#include <linux/of_mdio.h>
#include "dwmac1000.h"
#include "dwxgmac2.h"
#include "hwif.h"

/* As long as the interface is active, we keep the timestamping counter enabled
 * with fine resolution and binary rollover. This avoid non-monotonic behavior
 * (clock jumps) when changing timestamping settings at runtime.
 */
#define STMMAC_HWTS_ACTIVE	(PTP_TCR_TSENA | PTP_TCR_TSCFUPDT | \
				 PTP_TCR_TSCTRLSSR)

#define	STMMAC_ALIGN(x)		ALIGN(ALIGN(x, SMP_CACHE_BYTES), 16)
#define	TSO_MAX_BUFF_SIZE	(SZ_16K - 1)

/* Module parameters */
#define TX_TIMEO	5000
static int watchdog = TX_TIMEO;
module_param(watchdog, int, 0644);
MODULE_PARM_DESC(watchdog, "Transmit timeout in milliseconds (default 5s)");

static int debug = -1;
module_param(debug, int, 0644);
MODULE_PARM_DESC(debug, "Message Level (-1: default, 0: no output, 16: all)");

static int phyaddr = -1;
module_param(phyaddr, int, 0444);
MODULE_PARM_DESC(phyaddr, "Physical device address");

#define STMMAC_TX_THRESH(x)	((x)->dma_conf.dma_tx_size / 4)
#define STMMAC_RX_THRESH(x)	((x)->dma_conf.dma_rx_size / 4)

/* Limit to make sure XDP TX and slow path can coexist */
#define STMMAC_XSK_TX_BUDGET_MAX	256
#define STMMAC_TX_XSK_AVAIL		16
#define STMMAC_RX_FILL_BATCH		16

#define STMMAC_XDP_PASS		0
#define STMMAC_XDP_CONSUMED	BIT(0)
#define STMMAC_XDP_TX		BIT(1)
#define STMMAC_XDP_REDIRECT	BIT(2)

static int flow_ctrl = FLOW_AUTO;
module_param(flow_ctrl, int, 0644);
MODULE_PARM_DESC(flow_ctrl, "Flow control ability [on/off]");

static int pause = PAUSE_TIME;
module_param(pause, int, 0644);
MODULE_PARM_DESC(pause, "Flow Control Pause Time");

#define TC_DEFAULT 64
static int tc = TC_DEFAULT;
module_param(tc, int, 0644);
MODULE_PARM_DESC(tc, "DMA threshold control value");

#define	DEFAULT_BUFSIZE	1536
static int buf_sz = DEFAULT_BUFSIZE;
module_param(buf_sz, int, 0644);
MODULE_PARM_DESC(buf_sz, "DMA buffer size");

#define	STMMAC_RX_COPYBREAK	256

static const u32 default_msg_level = (NETIF_MSG_DRV | NETIF_MSG_PROBE |
				      NETIF_MSG_LINK | NETIF_MSG_IFUP |
				      NETIF_MSG_IFDOWN | NETIF_MSG_TIMER);

#define STMMAC_DEFAULT_LPI_TIMER	1000
static int eee_timer = STMMAC_DEFAULT_LPI_TIMER;
module_param(eee_timer, int, 0644);
MODULE_PARM_DESC(eee_timer, "LPI tx expiration time in msec");
#define STMMAC_LPI_T(x) (jiffies + usecs_to_jiffies(x))

/* By default the driver will use the ring mode to manage tx and rx descriptors,
 * but allow user to force to use the chain instead of the ring
 */
static unsigned int chain_mode;
module_param(chain_mode, int, 0444);
MODULE_PARM_DESC(chain_mode, "To use chain instead of ring mode");

static irqreturn_t stmmac_interrupt(int irq, void *dev_id);
/* For MSI interrupts handling */
static irqreturn_t stmmac_mac_interrupt(int irq, void *dev_id);
static irqreturn_t stmmac_safety_interrupt(int irq, void *dev_id);
static irqreturn_t stmmac_msi_intr_tx(int irq, void *data);
static irqreturn_t stmmac_msi_intr_rx(int irq, void *data);
static void stmmac_reset_rx_queue(struct stmmac_priv *priv, u32 queue);
static void stmmac_reset_tx_queue(struct stmmac_priv *priv, u32 queue);
static void stmmac_reset_queues_param(struct stmmac_priv *priv);
static void stmmac_tx_timer_arm(struct stmmac_priv *priv, u32 queue);
static void stmmac_flush_tx_descriptors(struct stmmac_priv *priv, int queue);
static void stmmac_set_dma_operation_mode(struct stmmac_priv *priv, u32 txmode,
					  u32 rxmode, u32 chan);

#ifdef CONFIG_DEBUG_FS
static const struct net_device_ops stmmac_netdev_ops;
static void stmmac_init_fs(struct net_device *dev);
static void stmmac_exit_fs(struct net_device *dev);
#endif

#define STMMAC_COAL_TIMER(x) (ns_to_ktime((x) * NSEC_PER_USEC))

int stmmac_bus_clks_config(struct stmmac_priv *priv, bool enabled)
{
	int ret = 0;

	if (enabled) {
		ret = clk_prepare_enable(priv->plat->stmmac_clk);
		if (ret)
			return ret;
		ret = clk_prepare_enable(priv->plat->pclk);
		if (ret) {
			clk_disable_unprepare(priv->plat->stmmac_clk);
			return ret;
		}
		if (priv->plat->clks_config) {
			ret = priv->plat->clks_config(priv->plat->bsp_priv, enabled);
			if (ret) {
				clk_disable_unprepare(priv->plat->stmmac_clk);
				clk_disable_unprepare(priv->plat->pclk);
				return ret;
			}
		}
	} else {
		clk_disable_unprepare(priv->plat->stmmac_clk);
		clk_disable_unprepare(priv->plat->pclk);
		if (priv->plat->clks_config)
			priv->plat->clks_config(priv->plat->bsp_priv, enabled);
	}

	return ret;
}
EXPORT_SYMBOL_GPL(stmmac_bus_clks_config);

/**
 * stmmac_verify_args - verify the driver parameters.
 * Description: it checks the driver parameters and set a default in case of
 * errors.
 */
static void stmmac_verify_args(void)
{
	if (unlikely(watchdog < 0))
		watchdog = TX_TIMEO;
	if (unlikely((buf_sz < DEFAULT_BUFSIZE) || (buf_sz > BUF_SIZE_16KiB)))
		buf_sz = DEFAULT_BUFSIZE;
	if (unlikely(flow_ctrl > 1))
		flow_ctrl = FLOW_AUTO;
	else if (likely(flow_ctrl < 0))
		flow_ctrl = FLOW_OFF;
	if (unlikely((pause < 0) || (pause > 0xffff)))
		pause = PAUSE_TIME;
	if (eee_timer < 0)
		eee_timer = STMMAC_DEFAULT_LPI_TIMER;
}

static void __stmmac_disable_all_queues(struct stmmac_priv *priv)
{
	u32 rx_queues_cnt = priv->plat->rx_queues_to_use;
	u32 tx_queues_cnt = priv->plat->tx_queues_to_use;
	u32 maxq = max(rx_queues_cnt, tx_queues_cnt);
	u32 queue;

	for (queue = 0; queue < maxq; queue++) {
		struct stmmac_channel *ch = &priv->channel[queue];

		if (stmmac_xdp_is_enabled(priv) &&
		    test_bit(queue, priv->af_xdp_zc_qps)) {
			napi_disable(&ch->rxtx_napi);
			continue;
		}

		if (queue < rx_queues_cnt)
			napi_disable(&ch->rx_napi);
		if (queue < tx_queues_cnt)
			napi_disable(&ch->tx_napi);
	}
}

/**
 * stmmac_disable_all_queues - Disable all queues
 * @priv: driver private structure
 */
static void stmmac_disable_all_queues(struct stmmac_priv *priv)
{
	u32 rx_queues_cnt = priv->plat->rx_queues_to_use;
	struct stmmac_rx_queue *rx_q;
	u32 queue;

	/* synchronize_rcu() needed for pending XDP buffers to drain */
	for (queue = 0; queue < rx_queues_cnt; queue++) {
		rx_q = &priv->dma_conf.rx_queue[queue];
		if (rx_q->xsk_pool) {
			synchronize_rcu();
			break;
		}
	}

	__stmmac_disable_all_queues(priv);
}

/**
 * stmmac_enable_all_queues - Enable all queues
 * @priv: driver private structure
 */
static void stmmac_enable_all_queues(struct stmmac_priv *priv)
{
	u32 rx_queues_cnt = priv->plat->rx_queues_to_use;
	u32 tx_queues_cnt = priv->plat->tx_queues_to_use;
	u32 maxq = max(rx_queues_cnt, tx_queues_cnt);
	u32 queue;

	for (queue = 0; queue < maxq; queue++) {
		struct stmmac_channel *ch = &priv->channel[queue];

		if (stmmac_xdp_is_enabled(priv) &&
		    test_bit(queue, priv->af_xdp_zc_qps)) {
			napi_enable(&ch->rxtx_napi);
			continue;
		}

		if (queue < rx_queues_cnt)
			napi_enable(&ch->rx_napi);
		if (queue < tx_queues_cnt)
			napi_enable(&ch->tx_napi);
	}
}

static void stmmac_service_event_schedule(struct stmmac_priv *priv)
{
	if (!test_bit(STMMAC_DOWN, &priv->state) &&
	    !test_and_set_bit(STMMAC_SERVICE_SCHED, &priv->state))
		queue_work(priv->wq, &priv->service_task);
}

static void stmmac_global_err(struct stmmac_priv *priv)
{
	netif_carrier_off(priv->dev);
	set_bit(STMMAC_RESET_REQUESTED, &priv->state);
	stmmac_service_event_schedule(priv);
}

/**
 * stmmac_clk_csr_set - dynamically set the MDC clock
 * @priv: driver private structure
 * Description: this is to dynamically set the MDC clock according to the csr
 * clock input.
 * Note:
 *	If a specific clk_csr value is passed from the platform
 *	this means that the CSR Clock Range selection cannot be
 *	changed at run-time and it is fixed (as reported in the driver
 *	documentation). Viceversa the driver will try to set the MDC
 *	clock dynamically according to the actual clock input.
 */
static void stmmac_clk_csr_set(struct stmmac_priv *priv)
{
	u32 clk_rate;

	clk_rate = clk_get_rate(priv->plat->stmmac_clk);

	/* Platform provided default clk_csr would be assumed valid
	 * for all other cases except for the below mentioned ones.
	 * For values higher than the IEEE 802.3 specified frequency
	 * we can not estimate the proper divider as it is not known
	 * the frequency of clk_csr_i. So we do not change the default
	 * divider.
	 */
	if (!(priv->clk_csr & MAC_CSR_H_FRQ_MASK)) {
		if (clk_rate < CSR_F_35M)
			priv->clk_csr = STMMAC_CSR_20_35M;
		else if ((clk_rate >= CSR_F_35M) && (clk_rate < CSR_F_60M))
			priv->clk_csr = STMMAC_CSR_35_60M;
		else if ((clk_rate >= CSR_F_60M) && (clk_rate < CSR_F_100M))
			priv->clk_csr = STMMAC_CSR_60_100M;
		else if ((clk_rate >= CSR_F_100M) && (clk_rate < CSR_F_150M))
			priv->clk_csr = STMMAC_CSR_100_150M;
		else if ((clk_rate >= CSR_F_150M) && (clk_rate < CSR_F_250M))
			priv->clk_csr = STMMAC_CSR_150_250M;
		else if ((clk_rate >= CSR_F_250M) && (clk_rate <= CSR_F_300M))
			priv->clk_csr = STMMAC_CSR_250_300M;
	}

	if (priv->plat->has_sun8i) {
		if (clk_rate > 160000000)
			priv->clk_csr = 0x03;
		else if (clk_rate > 80000000)
			priv->clk_csr = 0x02;
		else if (clk_rate > 40000000)
			priv->clk_csr = 0x01;
		else
			priv->clk_csr = 0;
	}

	if (priv->plat->has_xgmac) {
		if (clk_rate > 400000000)
			priv->clk_csr = 0x5;
		else if (clk_rate > 350000000)
			priv->clk_csr = 0x4;
		else if (clk_rate > 300000000)
			priv->clk_csr = 0x3;
		else if (clk_rate > 250000000)
			priv->clk_csr = 0x2;
		else if (clk_rate > 150000000)
			priv->clk_csr = 0x1;
		else
			priv->clk_csr = 0x0;
	}
}

static void print_pkt(unsigned char *buf, int len)
{
	pr_debug("len = %d byte, buf addr: 0x%p\n", len, buf);
	print_hex_dump_bytes("", DUMP_PREFIX_OFFSET, buf, len);
}

static inline u32 stmmac_tx_avail(struct stmmac_priv *priv, u32 queue)
{
	struct stmmac_tx_queue *tx_q = &priv->dma_conf.tx_queue[queue];
	u32 avail;

	if (tx_q->dirty_tx > tx_q->cur_tx)
		avail = tx_q->dirty_tx - tx_q->cur_tx - 1;
	else
		avail = priv->dma_conf.dma_tx_size - tx_q->cur_tx + tx_q->dirty_tx - 1;

	return avail;
}

/**
 * stmmac_rx_dirty - Get RX queue dirty
 * @priv: driver private structure
 * @queue: RX queue index
 */
static inline u32 stmmac_rx_dirty(struct stmmac_priv *priv, u32 queue)
{
	struct stmmac_rx_queue *rx_q = &priv->dma_conf.rx_queue[queue];
	u32 dirty;

	if (rx_q->dirty_rx <= rx_q->cur_rx)
		dirty = rx_q->cur_rx - rx_q->dirty_rx;
	else
		dirty = priv->dma_conf.dma_rx_size - rx_q->dirty_rx + rx_q->cur_rx;

	return dirty;
}

static void stmmac_lpi_entry_timer_config(struct stmmac_priv *priv, bool en)
{
	int tx_lpi_timer;

	/* Clear/set the SW EEE timer flag based on LPI ET enablement */
	priv->eee_sw_timer_en = en ? 0 : 1;
	tx_lpi_timer  = en ? priv->tx_lpi_timer : 0;
	stmmac_set_eee_lpi_timer(priv, priv->hw, tx_lpi_timer);
}

/**
 * stmmac_enable_eee_mode - check and enter in LPI mode
 * @priv: driver private structure
 * Description: this function is to verify and enter in LPI mode in case of
 * EEE.
 */
static int stmmac_enable_eee_mode(struct stmmac_priv *priv)
{
	u32 tx_cnt = priv->plat->tx_queues_to_use;
	u32 queue;

	/* check if all TX queues have the work finished */
	for (queue = 0; queue < tx_cnt; queue++) {
		struct stmmac_tx_queue *tx_q = &priv->dma_conf.tx_queue[queue];

		if (tx_q->dirty_tx != tx_q->cur_tx)
			return -EBUSY; /* still unfinished work */
	}

	/* Check and enter in LPI mode */
	if (!priv->tx_path_in_lpi_mode)
		stmmac_set_eee_mode(priv, priv->hw,
				priv->plat->en_tx_lpi_clockgating);
	return 0;
}

/**
 * stmmac_disable_eee_mode - disable and exit from LPI mode
 * @priv: driver private structure
 * Description: this function is to exit and disable EEE in case of
 * LPI state is true. This is called by the xmit.
 */
void stmmac_disable_eee_mode(struct stmmac_priv *priv)
{
	if (!priv->eee_sw_timer_en) {
		stmmac_lpi_entry_timer_config(priv, 0);
		return;
	}

	stmmac_reset_eee_mode(priv, priv->hw);
	del_timer_sync(&priv->eee_ctrl_timer);
	priv->tx_path_in_lpi_mode = false;
}

/**
 * stmmac_eee_ctrl_timer - EEE TX SW timer.
 * @t:  timer_list struct containing private info
 * Description:
 *  if there is no data transfer and if we are not in LPI state,
 *  then MAC Transmitter can be moved to LPI state.
 */
static void stmmac_eee_ctrl_timer(struct timer_list *t)
{
	struct stmmac_priv *priv = from_timer(priv, t, eee_ctrl_timer);

	if (stmmac_enable_eee_mode(priv))
		mod_timer(&priv->eee_ctrl_timer, STMMAC_LPI_T(priv->tx_lpi_timer));
}

/**
 * stmmac_eee_init - init EEE
 * @priv: driver private structure
 * Description:
 *  if the GMAC supports the EEE (from the HW cap reg) and the phy device
 *  can also manage EEE, this function enable the LPI state and start related
 *  timer.
 */
bool stmmac_eee_init(struct stmmac_priv *priv)
{
	int eee_tw_timer = priv->eee_tw_timer;

	/* Using PCS we cannot dial with the phy registers at this stage
	 * so we do not support extra feature like EEE.
	 */
	if (priv->hw->pcs == STMMAC_PCS_TBI ||
	    priv->hw->pcs == STMMAC_PCS_RTBI)
		return false;

	/* Check if MAC core supports the EEE feature. */
	if (!priv->dma_cap.eee)
		return false;

	mutex_lock(&priv->lock);

	/* Check if it needs to be deactivated */
	if (!priv->eee_active) {
		if (priv->eee_enabled) {
			netdev_dbg(priv->dev, "disable EEE\n");
			stmmac_lpi_entry_timer_config(priv, 0);
			del_timer_sync(&priv->eee_ctrl_timer);
			stmmac_set_eee_timer(priv, priv->hw, 0, eee_tw_timer);
			if (priv->hw->xpcs)
				xpcs_config_eee(priv->hw->xpcs,
						priv->plat->mult_fact_100ns,
						false);
		}
		mutex_unlock(&priv->lock);
		return false;
	}

	if (priv->eee_active && !priv->eee_enabled) {
		timer_setup(&priv->eee_ctrl_timer, stmmac_eee_ctrl_timer, 0);
		stmmac_set_eee_timer(priv, priv->hw, STMMAC_DEFAULT_LIT_LS,
				     eee_tw_timer);
		if (priv->hw->xpcs)
			xpcs_config_eee(priv->hw->xpcs,
					priv->plat->mult_fact_100ns,
					true);
	}

	if (priv->plat->has_gmac4 && priv->tx_lpi_timer <= STMMAC_ET_MAX) {
		del_timer_sync(&priv->eee_ctrl_timer);
		priv->tx_path_in_lpi_mode = false;
		stmmac_lpi_entry_timer_config(priv, 1);
	} else {
		stmmac_lpi_entry_timer_config(priv, 0);
		mod_timer(&priv->eee_ctrl_timer,
			  STMMAC_LPI_T(priv->tx_lpi_timer));
	}

	mutex_unlock(&priv->lock);
	netdev_dbg(priv->dev, "Energy-Efficient Ethernet initialized\n");
	return true;
}

/* stmmac_get_tx_hwtstamp - get HW TX timestamps
 * @priv: driver private structure
 * @p : descriptor pointer
 * @skb : the socket buffer
 * Description :
 * This function will read timestamp from the descriptor & pass it to stack.
 * and also perform some sanity checks.
 */
static void stmmac_get_tx_hwtstamp(struct stmmac_priv *priv,
				   struct dma_desc *p, struct sk_buff *skb)
{
	struct skb_shared_hwtstamps shhwtstamp;
	bool found = false;
	u64 ns = 0;

	if (!priv->hwts_tx_en)
		return;

	/* exit if skb doesn't support hw tstamp */
	if (likely(!skb || !(skb_shinfo(skb)->tx_flags & SKBTX_IN_PROGRESS)))
		return;

	/* check tx tstamp status */
	if (stmmac_get_tx_timestamp_status(priv, p)) {
		stmmac_get_timestamp(priv, p, priv->adv_ts, &ns);
		found = true;
	} else if (!stmmac_get_mac_tx_timestamp(priv, priv->hw, &ns)) {
		found = true;
	}

	if (found) {
		ns -= priv->plat->cdc_error_adj;

		memset(&shhwtstamp, 0, sizeof(struct skb_shared_hwtstamps));
		shhwtstamp.hwtstamp = ns_to_ktime(ns);

		netdev_dbg(priv->dev, "get valid TX hw timestamp %llu\n", ns);
		/* pass tstamp to stack */
		skb_tstamp_tx(skb, &shhwtstamp);
	}
}

/* stmmac_get_rx_hwtstamp - get HW RX timestamps
 * @priv: driver private structure
 * @p : descriptor pointer
 * @np : next descriptor pointer
 * @skb : the socket buffer
 * Description :
 * This function will read received packet's timestamp from the descriptor
 * and pass it to stack. It also perform some sanity checks.
 */
static void stmmac_get_rx_hwtstamp(struct stmmac_priv *priv, struct dma_desc *p,
				   struct dma_desc *np, struct sk_buff *skb)
{
	struct skb_shared_hwtstamps *shhwtstamp = NULL;
	struct dma_desc *desc = p;
	u64 ns = 0;

	if (!priv->hwts_rx_en)
		return;
	/* For GMAC4, the valid timestamp is from CTX next desc. */
	if (priv->plat->has_gmac4 || priv->plat->has_xgmac)
		desc = np;

	/* Check if timestamp is available */
	if (stmmac_get_rx_timestamp_status(priv, p, np, priv->adv_ts)) {
		stmmac_get_timestamp(priv, desc, priv->adv_ts, &ns);

		ns -= priv->plat->cdc_error_adj;

		netdev_dbg(priv->dev, "get valid RX hw timestamp %llu\n", ns);
		shhwtstamp = skb_hwtstamps(skb);
		memset(shhwtstamp, 0, sizeof(struct skb_shared_hwtstamps));
		shhwtstamp->hwtstamp = ns_to_ktime(ns);
	} else  {
		netdev_dbg(priv->dev, "cannot get RX hw timestamp\n");
	}
}

/**
 *  stmmac_hwtstamp_set - control hardware timestamping.
 *  @dev: device pointer.
 *  @ifr: An IOCTL specific structure, that can contain a pointer to
 *  a proprietary structure used to pass information to the driver.
 *  Description:
 *  This function configures the MAC to enable/disable both outgoing(TX)
 *  and incoming(RX) packets time stamping based on user input.
 *  Return Value:
 *  0 on success and an appropriate -ve integer on failure.
 */
static int stmmac_hwtstamp_set(struct net_device *dev, struct ifreq *ifr)
{
	struct stmmac_priv *priv = netdev_priv(dev);
	struct hwtstamp_config config;
	u32 ptp_v2 = 0;
	u32 tstamp_all = 0;
	u32 ptp_over_ipv4_udp = 0;
	u32 ptp_over_ipv6_udp = 0;
	u32 ptp_over_ethernet = 0;
	u32 snap_type_sel = 0;
	u32 ts_master_en = 0;
	u32 ts_event_en = 0;

	if (!(priv->dma_cap.time_stamp || priv->adv_ts)) {
		netdev_alert(priv->dev, "No support for HW time stamping\n");
		priv->hwts_tx_en = 0;
		priv->hwts_rx_en = 0;

		return -EOPNOTSUPP;
	}

	if (copy_from_user(&config, ifr->ifr_data,
			   sizeof(config)))
		return -EFAULT;

	netdev_dbg(priv->dev, "%s config flags:0x%x, tx_type:0x%x, rx_filter:0x%x\n",
		   __func__, config.flags, config.tx_type, config.rx_filter);

	if (config.tx_type != HWTSTAMP_TX_OFF &&
	    config.tx_type != HWTSTAMP_TX_ON)
		return -ERANGE;

	if (priv->adv_ts) {
		switch (config.rx_filter) {
		case HWTSTAMP_FILTER_NONE:
			/* time stamp no incoming packet at all */
			config.rx_filter = HWTSTAMP_FILTER_NONE;
			break;

		case HWTSTAMP_FILTER_PTP_V1_L4_EVENT:
			/* PTP v1, UDP, any kind of event packet */
			config.rx_filter = HWTSTAMP_FILTER_PTP_V1_L4_EVENT;
			/* 'xmac' hardware can support Sync, Pdelay_Req and
			 * Pdelay_resp by setting bit14 and bits17/16 to 01
			 * This leaves Delay_Req timestamps out.
			 * Enable all events *and* general purpose message
			 * timestamping
			 */
			snap_type_sel = PTP_TCR_SNAPTYPSEL_1;
			ptp_over_ipv4_udp = PTP_TCR_TSIPV4ENA;
			ptp_over_ipv6_udp = PTP_TCR_TSIPV6ENA;
			break;

		case HWTSTAMP_FILTER_PTP_V1_L4_SYNC:
			/* PTP v1, UDP, Sync packet */
			config.rx_filter = HWTSTAMP_FILTER_PTP_V1_L4_SYNC;
			/* take time stamp for SYNC messages only */
			ts_event_en = PTP_TCR_TSEVNTENA;

			ptp_over_ipv4_udp = PTP_TCR_TSIPV4ENA;
			ptp_over_ipv6_udp = PTP_TCR_TSIPV6ENA;
			break;

		case HWTSTAMP_FILTER_PTP_V1_L4_DELAY_REQ:
			/* PTP v1, UDP, Delay_req packet */
			config.rx_filter = HWTSTAMP_FILTER_PTP_V1_L4_DELAY_REQ;
			/* take time stamp for Delay_Req messages only */
			ts_master_en = PTP_TCR_TSMSTRENA;
			ts_event_en = PTP_TCR_TSEVNTENA;

			ptp_over_ipv4_udp = PTP_TCR_TSIPV4ENA;
			ptp_over_ipv6_udp = PTP_TCR_TSIPV6ENA;
			break;

		case HWTSTAMP_FILTER_PTP_V2_L4_EVENT:
			/* PTP v2, UDP, any kind of event packet */
			config.rx_filter = HWTSTAMP_FILTER_PTP_V2_L4_EVENT;
			ptp_v2 = PTP_TCR_TSVER2ENA;
			/* take time stamp for all event messages */
			snap_type_sel = PTP_TCR_SNAPTYPSEL_1;

			ptp_over_ipv4_udp = PTP_TCR_TSIPV4ENA;
			ptp_over_ipv6_udp = PTP_TCR_TSIPV6ENA;
			break;

		case HWTSTAMP_FILTER_PTP_V2_L4_SYNC:
			/* PTP v2, UDP, Sync packet */
			config.rx_filter = HWTSTAMP_FILTER_PTP_V2_L4_SYNC;
			ptp_v2 = PTP_TCR_TSVER2ENA;
			/* take time stamp for SYNC messages only */
			ts_event_en = PTP_TCR_TSEVNTENA;

			ptp_over_ipv4_udp = PTP_TCR_TSIPV4ENA;
			ptp_over_ipv6_udp = PTP_TCR_TSIPV6ENA;
			break;

		case HWTSTAMP_FILTER_PTP_V2_L4_DELAY_REQ:
			/* PTP v2, UDP, Delay_req packet */
			config.rx_filter = HWTSTAMP_FILTER_PTP_V2_L4_DELAY_REQ;
			ptp_v2 = PTP_TCR_TSVER2ENA;
			/* take time stamp for Delay_Req messages only */
			ts_master_en = PTP_TCR_TSMSTRENA;
			ts_event_en = PTP_TCR_TSEVNTENA;

			ptp_over_ipv4_udp = PTP_TCR_TSIPV4ENA;
			ptp_over_ipv6_udp = PTP_TCR_TSIPV6ENA;
			break;

		case HWTSTAMP_FILTER_PTP_V2_EVENT:
			/* PTP v2/802.AS1 any layer, any kind of event packet */
			config.rx_filter = HWTSTAMP_FILTER_PTP_V2_EVENT;
			ptp_v2 = PTP_TCR_TSVER2ENA;
			snap_type_sel = PTP_TCR_SNAPTYPSEL_1;
			if (priv->synopsys_id < DWMAC_CORE_4_10)
				ts_event_en = PTP_TCR_TSEVNTENA;
			ptp_over_ipv4_udp = PTP_TCR_TSIPV4ENA;
			ptp_over_ipv6_udp = PTP_TCR_TSIPV6ENA;
			ptp_over_ethernet = PTP_TCR_TSIPENA;
			break;

		case HWTSTAMP_FILTER_PTP_V2_SYNC:
			/* PTP v2/802.AS1, any layer, Sync packet */
			config.rx_filter = HWTSTAMP_FILTER_PTP_V2_SYNC;
			ptp_v2 = PTP_TCR_TSVER2ENA;
			/* take time stamp for SYNC messages only */
			ts_event_en = PTP_TCR_TSEVNTENA;

			ptp_over_ipv4_udp = PTP_TCR_TSIPV4ENA;
			ptp_over_ipv6_udp = PTP_TCR_TSIPV6ENA;
			ptp_over_ethernet = PTP_TCR_TSIPENA;
			break;

		case HWTSTAMP_FILTER_PTP_V2_DELAY_REQ:
			/* PTP v2/802.AS1, any layer, Delay_req packet */
			config.rx_filter = HWTSTAMP_FILTER_PTP_V2_DELAY_REQ;
			ptp_v2 = PTP_TCR_TSVER2ENA;
			/* take time stamp for Delay_Req messages only */
			ts_master_en = PTP_TCR_TSMSTRENA;
			ts_event_en = PTP_TCR_TSEVNTENA;

			ptp_over_ipv4_udp = PTP_TCR_TSIPV4ENA;
			ptp_over_ipv6_udp = PTP_TCR_TSIPV6ENA;
			ptp_over_ethernet = PTP_TCR_TSIPENA;
			break;

		case HWTSTAMP_FILTER_NTP_ALL:
		case HWTSTAMP_FILTER_ALL:
			/* time stamp any incoming packet */
			config.rx_filter = HWTSTAMP_FILTER_ALL;
			tstamp_all = PTP_TCR_TSENALL;
			break;

		default:
			return -ERANGE;
		}
	} else {
		switch (config.rx_filter) {
		case HWTSTAMP_FILTER_NONE:
			config.rx_filter = HWTSTAMP_FILTER_NONE;
			break;
		default:
			/* PTP v1, UDP, any kind of event packet */
			config.rx_filter = HWTSTAMP_FILTER_PTP_V1_L4_EVENT;
			break;
		}
	}
	priv->hwts_rx_en = ((config.rx_filter == HWTSTAMP_FILTER_NONE) ? 0 : 1);
	priv->hwts_tx_en = config.tx_type == HWTSTAMP_TX_ON;

	priv->systime_flags = STMMAC_HWTS_ACTIVE;

	if (priv->hwts_tx_en || priv->hwts_rx_en) {
		priv->systime_flags |= tstamp_all | ptp_v2 |
				       ptp_over_ethernet | ptp_over_ipv6_udp |
				       ptp_over_ipv4_udp | ts_event_en |
				       ts_master_en | snap_type_sel;
	}

	stmmac_config_hw_tstamping(priv, priv->ptpaddr, priv->systime_flags);

	memcpy(&priv->tstamp_config, &config, sizeof(config));

	return copy_to_user(ifr->ifr_data, &config,
			    sizeof(config)) ? -EFAULT : 0;
}

/**
 *  stmmac_hwtstamp_get - read hardware timestamping.
 *  @dev: device pointer.
 *  @ifr: An IOCTL specific structure, that can contain a pointer to
 *  a proprietary structure used to pass information to the driver.
 *  Description:
 *  This function obtain the current hardware timestamping settings
 *  as requested.
 */
static int stmmac_hwtstamp_get(struct net_device *dev, struct ifreq *ifr)
{
	struct stmmac_priv *priv = netdev_priv(dev);
	struct hwtstamp_config *config = &priv->tstamp_config;

	if (!(priv->dma_cap.time_stamp || priv->dma_cap.atime_stamp))
		return -EOPNOTSUPP;

	return copy_to_user(ifr->ifr_data, config,
			    sizeof(*config)) ? -EFAULT : 0;
}

/**
 * stmmac_init_tstamp_counter - init hardware timestamping counter
 * @priv: driver private structure
 * @systime_flags: timestamping flags
 * Description:
 * Initialize hardware counter for packet timestamping.
 * This is valid as long as the interface is open and not suspended.
 * Will be rerun after resuming from suspend, case in which the timestamping
 * flags updated by stmmac_hwtstamp_set() also need to be restored.
 */
int stmmac_init_tstamp_counter(struct stmmac_priv *priv, u32 systime_flags)
{
	bool xmac = priv->plat->has_gmac4 || priv->plat->has_xgmac;
	struct timespec64 now;
	u32 sec_inc = 0;
	u64 temp = 0;

	if (!(priv->dma_cap.time_stamp || priv->dma_cap.atime_stamp))
		return -EOPNOTSUPP;

	stmmac_config_hw_tstamping(priv, priv->ptpaddr, systime_flags);
	priv->systime_flags = systime_flags;

	/* program Sub Second Increment reg */
	stmmac_config_sub_second_increment(priv, priv->ptpaddr,
					   priv->plat->clk_ptp_rate,
					   xmac, &sec_inc);
	temp = div_u64(1000000000ULL, sec_inc);

	/* Store sub second increment for later use */
	priv->sub_second_inc = sec_inc;

	/* calculate default added value:
	 * formula is :
	 * addend = (2^32)/freq_div_ratio;
	 * where, freq_div_ratio = 1e9ns/sec_inc
	 */
	temp = (u64)(temp << 32);
	priv->default_addend = div_u64(temp, priv->plat->clk_ptp_rate);
	stmmac_config_addend(priv, priv->ptpaddr, priv->default_addend);

	/* initialize system time */
	ktime_get_real_ts64(&now);

	/* lower 32 bits of tv_sec are safe until y2106 */
	stmmac_init_systime(priv, priv->ptpaddr, (u32)now.tv_sec, now.tv_nsec);

	return 0;
}
EXPORT_SYMBOL_GPL(stmmac_init_tstamp_counter);

/**
 * stmmac_init_ptp - init PTP
 * @priv: driver private structure
 * Description: this is to verify if the HW supports the PTPv1 or PTPv2.
 * This is done by looking at the HW cap. register.
 * This function also registers the ptp driver.
 */
static int stmmac_init_ptp(struct stmmac_priv *priv)
{
	bool xmac = priv->plat->has_gmac4 || priv->plat->has_xgmac;
	int ret;

	if (priv->plat->ptp_clk_freq_config)
		priv->plat->ptp_clk_freq_config(priv);

	ret = stmmac_init_tstamp_counter(priv, STMMAC_HWTS_ACTIVE);
	if (ret)
		return ret;

	priv->adv_ts = 0;
	/* Check if adv_ts can be enabled for dwmac 4.x / xgmac core */
	if (xmac && priv->dma_cap.atime_stamp)
		priv->adv_ts = 1;
	/* Dwmac 3.x core with extend_desc can support adv_ts */
	else if (priv->extend_desc && priv->dma_cap.atime_stamp)
		priv->adv_ts = 1;

	if (priv->dma_cap.time_stamp)
		netdev_info(priv->dev, "IEEE 1588-2002 Timestamp supported\n");

	if (priv->adv_ts)
		netdev_info(priv->dev,
			    "IEEE 1588-2008 Advanced Timestamp supported\n");

	priv->hwts_tx_en = 0;
	priv->hwts_rx_en = 0;

	return 0;
}

static void stmmac_release_ptp(struct stmmac_priv *priv)
{
	clk_disable_unprepare(priv->plat->clk_ptp_ref);
	stmmac_ptp_unregister(priv);
}

/**
 *  stmmac_mac_flow_ctrl - Configure flow control in all queues
 *  @priv: driver private structure
 *  @duplex: duplex passed to the next function
 *  Description: It is used for configuring the flow control in all queues
 */
static void stmmac_mac_flow_ctrl(struct stmmac_priv *priv, u32 duplex)
{
	u32 tx_cnt = priv->plat->tx_queues_to_use;

	stmmac_flow_ctrl(priv, priv->hw, duplex, priv->flow_ctrl,
			priv->pause, tx_cnt);
}

static struct phylink_pcs *stmmac_mac_select_pcs(struct phylink_config *config,
						 phy_interface_t interface)
{
	struct stmmac_priv *priv = netdev_priv(to_net_dev(config->dev));

<<<<<<< HEAD
	phylink_set(mac_supported, 10baseT_Half);
	phylink_set(mac_supported, 10baseT_Full);
	phylink_set(mac_supported, 100baseT_Half);
	phylink_set(mac_supported, 100baseT_Full);
	phylink_set(mac_supported, 1000baseT_Half);
	phylink_set(mac_supported, 1000baseT_Full);
	phylink_set(mac_supported, 1000baseKX_Full);

	phylink_set(mac_supported, Autoneg);
	phylink_set(mac_supported, Pause);
	phylink_set(mac_supported, Asym_Pause);
	phylink_set_port_modes(mac_supported);

	/* Cut down 1G if asked to */
	if ((max_speed > 0) && (max_speed < 1000)) {
		/* Need to remove use of 1000baseT_Half also when asked
		 * to go lower than 1000 Mbps otherwise wrong clock selection
		 * will break incoming data form MAC to PHY on MII or RMII.
		 *
		 * Remove this patch after 5.18,
		 * (It is fixed in the phy abstraction layer)
		 */
		phylink_set(mask, 1000baseT_Half);
		phylink_set(mask, 1000baseT_Full);
		phylink_set(mask, 1000baseX_Full);
	} else if (priv->plat->has_gmac4) {
		if (!max_speed || max_speed >= 2500) {
			phylink_set(mac_supported, 2500baseT_Full);
			phylink_set(mac_supported, 2500baseX_Full);
		}
	} else if (priv->plat->has_xgmac) {
		if (!max_speed || (max_speed >= 2500)) {
			phylink_set(mac_supported, 2500baseT_Full);
			phylink_set(mac_supported, 2500baseX_Full);
		}
		if (!max_speed || (max_speed >= 5000)) {
			phylink_set(mac_supported, 5000baseT_Full);
		}
		if (!max_speed || (max_speed >= 10000)) {
			phylink_set(mac_supported, 10000baseSR_Full);
			phylink_set(mac_supported, 10000baseLR_Full);
			phylink_set(mac_supported, 10000baseER_Full);
			phylink_set(mac_supported, 10000baseLRM_Full);
			phylink_set(mac_supported, 10000baseT_Full);
			phylink_set(mac_supported, 10000baseKX4_Full);
			phylink_set(mac_supported, 10000baseKR_Full);
		}
		if (!max_speed || (max_speed >= 25000)) {
			phylink_set(mac_supported, 25000baseCR_Full);
			phylink_set(mac_supported, 25000baseKR_Full);
			phylink_set(mac_supported, 25000baseSR_Full);
		}
		if (!max_speed || (max_speed >= 40000)) {
			phylink_set(mac_supported, 40000baseKR4_Full);
			phylink_set(mac_supported, 40000baseCR4_Full);
			phylink_set(mac_supported, 40000baseSR4_Full);
			phylink_set(mac_supported, 40000baseLR4_Full);
		}
		if (!max_speed || (max_speed >= 50000)) {
			phylink_set(mac_supported, 50000baseCR2_Full);
			phylink_set(mac_supported, 50000baseKR2_Full);
			phylink_set(mac_supported, 50000baseSR2_Full);
			phylink_set(mac_supported, 50000baseKR_Full);
			phylink_set(mac_supported, 50000baseSR_Full);
			phylink_set(mac_supported, 50000baseCR_Full);
			phylink_set(mac_supported, 50000baseLR_ER_FR_Full);
			phylink_set(mac_supported, 50000baseDR_Full);
		}
		if (!max_speed || (max_speed >= 100000)) {
			phylink_set(mac_supported, 100000baseKR4_Full);
			phylink_set(mac_supported, 100000baseSR4_Full);
			phylink_set(mac_supported, 100000baseCR4_Full);
			phylink_set(mac_supported, 100000baseLR4_ER4_Full);
			phylink_set(mac_supported, 100000baseKR2_Full);
			phylink_set(mac_supported, 100000baseSR2_Full);
			phylink_set(mac_supported, 100000baseCR2_Full);
			phylink_set(mac_supported, 100000baseLR2_ER2_FR2_Full);
			phylink_set(mac_supported, 100000baseDR2_Full);
		}
	}

	/* Half-Duplex can only work with single queue */
	if (tx_cnt > 1) {
		phylink_set(mask, 10baseT_Half);
		phylink_set(mask, 100baseT_Half);
		phylink_set(mask, 1000baseT_Half);
	}

	linkmode_and(supported, supported, mac_supported);
	linkmode_andnot(supported, supported, mask);

	linkmode_and(state->advertising, state->advertising, mac_supported);
	linkmode_andnot(state->advertising, state->advertising, mask);
=======
	if (!priv->hw->xpcs)
		return NULL;
>>>>>>> cb1f2dbc

	return &priv->hw->xpcs->pcs;
}

static void stmmac_mac_config(struct phylink_config *config, unsigned int mode,
			      const struct phylink_link_state *state)
{
	/* Nothing to do, xpcs_config() handles everything */
}

static void stmmac_fpe_link_state_handle(struct stmmac_priv *priv, bool is_up)
{
	struct stmmac_fpe_cfg *fpe_cfg = priv->plat->fpe_cfg;
	enum stmmac_fpe_state *lo_state = &fpe_cfg->lo_fpe_state;
	enum stmmac_fpe_state *lp_state = &fpe_cfg->lp_fpe_state;
	bool *hs_enable = &fpe_cfg->hs_enable;

	if (is_up && *hs_enable) {
		stmmac_fpe_send_mpacket(priv, priv->ioaddr, MPACKET_VERIFY);
	} else {
		*lo_state = FPE_STATE_OFF;
		*lp_state = FPE_STATE_OFF;
	}
}

static void stmmac_mac_link_down(struct phylink_config *config,
				 unsigned int mode, phy_interface_t interface)
{
	struct stmmac_priv *priv = netdev_priv(to_net_dev(config->dev));

	stmmac_mac_set(priv, priv->ioaddr, false);
	priv->eee_active = false;
	priv->tx_lpi_enabled = false;
	priv->eee_enabled = stmmac_eee_init(priv);
	stmmac_set_eee_pls(priv, priv->hw, false);

	if (priv->dma_cap.fpesel)
		stmmac_fpe_link_state_handle(priv, false);
}

static void stmmac_mac_link_up(struct phylink_config *config,
			       struct phy_device *phy,
			       unsigned int mode, phy_interface_t interface,
			       int speed, int duplex,
			       bool tx_pause, bool rx_pause)
{
	struct stmmac_priv *priv = netdev_priv(to_net_dev(config->dev));
	u32 old_ctrl, ctrl;

	old_ctrl = readl(priv->ioaddr + MAC_CTRL_REG);
	ctrl = old_ctrl & ~priv->hw->link.speed_mask;

	if (interface == PHY_INTERFACE_MODE_USXGMII) {
		switch (speed) {
		case SPEED_10000:
			ctrl |= priv->hw->link.xgmii.speed10000;
			break;
		case SPEED_5000:
			ctrl |= priv->hw->link.xgmii.speed5000;
			break;
		case SPEED_2500:
			ctrl |= priv->hw->link.xgmii.speed2500;
			break;
		default:
			return;
		}
	} else if (interface == PHY_INTERFACE_MODE_XLGMII) {
		switch (speed) {
		case SPEED_100000:
			ctrl |= priv->hw->link.xlgmii.speed100000;
			break;
		case SPEED_50000:
			ctrl |= priv->hw->link.xlgmii.speed50000;
			break;
		case SPEED_40000:
			ctrl |= priv->hw->link.xlgmii.speed40000;
			break;
		case SPEED_25000:
			ctrl |= priv->hw->link.xlgmii.speed25000;
			break;
		case SPEED_10000:
			ctrl |= priv->hw->link.xgmii.speed10000;
			break;
		case SPEED_2500:
			ctrl |= priv->hw->link.speed2500;
			break;
		case SPEED_1000:
			ctrl |= priv->hw->link.speed1000;
			break;
		default:
			return;
		}
	} else {
		switch (speed) {
		case SPEED_2500:
			ctrl |= priv->hw->link.speed2500;
			break;
		case SPEED_1000:
			ctrl |= priv->hw->link.speed1000;
			break;
		case SPEED_100:
			ctrl |= priv->hw->link.speed100;
			break;
		case SPEED_10:
			ctrl |= priv->hw->link.speed10;
			break;
		default:
			return;
		}
	}

	priv->speed = speed;

	if (priv->plat->fix_mac_speed)
		priv->plat->fix_mac_speed(priv->plat->bsp_priv, speed);

	if (!duplex)
		ctrl &= ~priv->hw->link.duplex;
	else
		ctrl |= priv->hw->link.duplex;

	/* Flow Control operation */
	if (rx_pause && tx_pause)
		priv->flow_ctrl = FLOW_AUTO;
	else if (rx_pause && !tx_pause)
		priv->flow_ctrl = FLOW_RX;
	else if (!rx_pause && tx_pause)
		priv->flow_ctrl = FLOW_TX;
	else
		priv->flow_ctrl = FLOW_OFF;

	stmmac_mac_flow_ctrl(priv, duplex);

	if (ctrl != old_ctrl)
		writel(ctrl, priv->ioaddr + MAC_CTRL_REG);

	stmmac_mac_set(priv, priv->ioaddr, true);
	if (phy && priv->dma_cap.eee) {
		priv->eee_active = phy_init_eee(phy, 1) >= 0;
		priv->eee_enabled = stmmac_eee_init(priv);
		priv->tx_lpi_enabled = priv->eee_enabled;
		stmmac_set_eee_pls(priv, priv->hw, true);
	}

	if (priv->dma_cap.fpesel)
		stmmac_fpe_link_state_handle(priv, true);
}

static const struct phylink_mac_ops stmmac_phylink_mac_ops = {
	.validate = phylink_generic_validate,
	.mac_select_pcs = stmmac_mac_select_pcs,
	.mac_config = stmmac_mac_config,
	.mac_link_down = stmmac_mac_link_down,
	.mac_link_up = stmmac_mac_link_up,
};

/**
 * stmmac_check_pcs_mode - verify if RGMII/SGMII is supported
 * @priv: driver private structure
 * Description: this is to verify if the HW supports the PCS.
 * Physical Coding Sublayer (PCS) interface that can be used when the MAC is
 * configured for the TBI, RTBI, or SGMII PHY interface.
 */
static void stmmac_check_pcs_mode(struct stmmac_priv *priv)
{
	int interface = priv->plat->interface;

	if (priv->dma_cap.pcs) {
		if ((interface == PHY_INTERFACE_MODE_RGMII) ||
		    (interface == PHY_INTERFACE_MODE_RGMII_ID) ||
		    (interface == PHY_INTERFACE_MODE_RGMII_RXID) ||
		    (interface == PHY_INTERFACE_MODE_RGMII_TXID)) {
			netdev_dbg(priv->dev, "PCS RGMII support enabled\n");
			priv->hw->pcs = STMMAC_PCS_RGMII;
		} else if (interface == PHY_INTERFACE_MODE_SGMII) {
			netdev_dbg(priv->dev, "PCS SGMII support enabled\n");
			priv->hw->pcs = STMMAC_PCS_SGMII;
		}
	}
}

/**
 * stmmac_init_phy - PHY initialization
 * @dev: net device structure
 * Description: it initializes the driver's PHY state, and attaches the PHY
 * to the mac driver.
 *  Return value:
 *  0 on success
 */
static int stmmac_init_phy(struct net_device *dev)
{
	struct stmmac_priv *priv = netdev_priv(dev);
	struct fwnode_handle *fwnode;
	int ret;

	fwnode = of_fwnode_handle(priv->plat->phylink_node);
	if (!fwnode)
		fwnode = dev_fwnode(priv->device);

	if (fwnode)
		ret = phylink_fwnode_phy_connect(priv->phylink, fwnode, 0);

	/* Some DT bindings do not set-up the PHY handle. Let's try to
	 * manually parse it
	 */
	if (!fwnode || ret) {
		int addr = priv->plat->phy_addr;
		struct phy_device *phydev;

		phydev = mdiobus_get_phy(priv->mii, addr);
		if (!phydev) {
			netdev_err(priv->dev, "no phy at addr %d\n", addr);
			return -ENODEV;
		}

		ret = phylink_connect_phy(priv->phylink, phydev);
	}

	if (!priv->plat->pmt) {
		struct ethtool_wolinfo wol = { .cmd = ETHTOOL_GWOL };

		phylink_ethtool_get_wol(priv->phylink, &wol);
		device_set_wakeup_capable(priv->device, !!wol.supported);
	}

	return ret;
}

static int stmmac_phy_setup(struct stmmac_priv *priv)
{
	struct stmmac_mdio_bus_data *mdio_bus_data = priv->plat->mdio_bus_data;
	struct fwnode_handle *fwnode = of_fwnode_handle(priv->plat->phylink_node);
	int max_speed = priv->plat->max_speed;
	int mode = priv->plat->phy_interface;
	struct phylink *phylink;

	priv->phylink_config.dev = &priv->dev->dev;
	priv->phylink_config.type = PHYLINK_NETDEV;
	if (priv->plat->mdio_bus_data)
		priv->phylink_config.ovr_an_inband =
			mdio_bus_data->xpcs_an_inband;

	if (!fwnode)
		fwnode = dev_fwnode(priv->device);

	/* Set the platform/firmware specified interface mode */
	__set_bit(mode, priv->phylink_config.supported_interfaces);

	/* If we have an xpcs, it defines which PHY interfaces are supported. */
	if (priv->hw->xpcs)
		xpcs_get_interfaces(priv->hw->xpcs,
				    priv->phylink_config.supported_interfaces);

	priv->phylink_config.mac_capabilities = MAC_ASYM_PAUSE | MAC_SYM_PAUSE |
		MAC_10 | MAC_100;

	if (!max_speed || max_speed >= 1000)
		priv->phylink_config.mac_capabilities |= MAC_1000;

	if (priv->plat->has_gmac4) {
		if (!max_speed || max_speed >= 2500)
			priv->phylink_config.mac_capabilities |= MAC_2500FD;
	} else if (priv->plat->has_xgmac) {
		if (!max_speed || max_speed >= 2500)
			priv->phylink_config.mac_capabilities |= MAC_2500FD;
		if (!max_speed || max_speed >= 5000)
			priv->phylink_config.mac_capabilities |= MAC_5000FD;
		if (!max_speed || max_speed >= 10000)
			priv->phylink_config.mac_capabilities |= MAC_10000FD;
		if (!max_speed || max_speed >= 25000)
			priv->phylink_config.mac_capabilities |= MAC_25000FD;
		if (!max_speed || max_speed >= 40000)
			priv->phylink_config.mac_capabilities |= MAC_40000FD;
		if (!max_speed || max_speed >= 50000)
			priv->phylink_config.mac_capabilities |= MAC_50000FD;
		if (!max_speed || max_speed >= 100000)
			priv->phylink_config.mac_capabilities |= MAC_100000FD;
	}

	/* Half-Duplex can only work with single queue */
	if (priv->plat->tx_queues_to_use > 1)
		priv->phylink_config.mac_capabilities &=
			~(MAC_10HD | MAC_100HD | MAC_1000HD);
	priv->phylink_config.mac_managed_pm = true;

	phylink = phylink_create(&priv->phylink_config, fwnode,
				 mode, &stmmac_phylink_mac_ops);
	if (IS_ERR(phylink))
		return PTR_ERR(phylink);

	priv->phylink = phylink;
	return 0;
}

static void stmmac_display_rx_rings(struct stmmac_priv *priv,
				    struct stmmac_dma_conf *dma_conf)
{
	u32 rx_cnt = priv->plat->rx_queues_to_use;
	unsigned int desc_size;
	void *head_rx;
	u32 queue;

	/* Display RX rings */
	for (queue = 0; queue < rx_cnt; queue++) {
		struct stmmac_rx_queue *rx_q = &dma_conf->rx_queue[queue];

		pr_info("\tRX Queue %u rings\n", queue);

		if (priv->extend_desc) {
			head_rx = (void *)rx_q->dma_erx;
			desc_size = sizeof(struct dma_extended_desc);
		} else {
			head_rx = (void *)rx_q->dma_rx;
			desc_size = sizeof(struct dma_desc);
		}

		/* Display RX ring */
		stmmac_display_ring(priv, head_rx, dma_conf->dma_rx_size, true,
				    rx_q->dma_rx_phy, desc_size);
	}
}

static void stmmac_display_tx_rings(struct stmmac_priv *priv,
				    struct stmmac_dma_conf *dma_conf)
{
	u32 tx_cnt = priv->plat->tx_queues_to_use;
	unsigned int desc_size;
	void *head_tx;
	u32 queue;

	/* Display TX rings */
	for (queue = 0; queue < tx_cnt; queue++) {
		struct stmmac_tx_queue *tx_q = &dma_conf->tx_queue[queue];

		pr_info("\tTX Queue %d rings\n", queue);

		if (priv->extend_desc) {
			head_tx = (void *)tx_q->dma_etx;
			desc_size = sizeof(struct dma_extended_desc);
		} else if (tx_q->tbs & STMMAC_TBS_AVAIL) {
			head_tx = (void *)tx_q->dma_entx;
			desc_size = sizeof(struct dma_edesc);
		} else {
			head_tx = (void *)tx_q->dma_tx;
			desc_size = sizeof(struct dma_desc);
		}

		stmmac_display_ring(priv, head_tx, dma_conf->dma_tx_size, false,
				    tx_q->dma_tx_phy, desc_size);
	}
}

static void stmmac_display_rings(struct stmmac_priv *priv,
				 struct stmmac_dma_conf *dma_conf)
{
	/* Display RX ring */
	stmmac_display_rx_rings(priv, dma_conf);

	/* Display TX ring */
	stmmac_display_tx_rings(priv, dma_conf);
}

static int stmmac_set_bfsize(int mtu, int bufsize)
{
	int ret = bufsize;

	if (mtu >= BUF_SIZE_8KiB)
		ret = BUF_SIZE_16KiB;
	else if (mtu >= BUF_SIZE_4KiB)
		ret = BUF_SIZE_8KiB;
	else if (mtu >= BUF_SIZE_2KiB)
		ret = BUF_SIZE_4KiB;
	else if (mtu > DEFAULT_BUFSIZE)
		ret = BUF_SIZE_2KiB;
	else
		ret = DEFAULT_BUFSIZE;

	return ret;
}

/**
 * stmmac_clear_rx_descriptors - clear RX descriptors
 * @priv: driver private structure
 * @dma_conf: structure to take the dma data
 * @queue: RX queue index
 * Description: this function is called to clear the RX descriptors
 * in case of both basic and extended descriptors are used.
 */
static void stmmac_clear_rx_descriptors(struct stmmac_priv *priv,
					struct stmmac_dma_conf *dma_conf,
					u32 queue)
{
	struct stmmac_rx_queue *rx_q = &dma_conf->rx_queue[queue];
	int i;

	/* Clear the RX descriptors */
	for (i = 0; i < dma_conf->dma_rx_size; i++)
		if (priv->extend_desc)
			stmmac_init_rx_desc(priv, &rx_q->dma_erx[i].basic,
					priv->use_riwt, priv->mode,
					(i == dma_conf->dma_rx_size - 1),
					dma_conf->dma_buf_sz);
		else
			stmmac_init_rx_desc(priv, &rx_q->dma_rx[i],
					priv->use_riwt, priv->mode,
					(i == dma_conf->dma_rx_size - 1),
					dma_conf->dma_buf_sz);
}

/**
 * stmmac_clear_tx_descriptors - clear tx descriptors
 * @priv: driver private structure
 * @dma_conf: structure to take the dma data
 * @queue: TX queue index.
 * Description: this function is called to clear the TX descriptors
 * in case of both basic and extended descriptors are used.
 */
static void stmmac_clear_tx_descriptors(struct stmmac_priv *priv,
					struct stmmac_dma_conf *dma_conf,
					u32 queue)
{
	struct stmmac_tx_queue *tx_q = &dma_conf->tx_queue[queue];
	int i;

	/* Clear the TX descriptors */
	for (i = 0; i < dma_conf->dma_tx_size; i++) {
		int last = (i == (dma_conf->dma_tx_size - 1));
		struct dma_desc *p;

		if (priv->extend_desc)
			p = &tx_q->dma_etx[i].basic;
		else if (tx_q->tbs & STMMAC_TBS_AVAIL)
			p = &tx_q->dma_entx[i].basic;
		else
			p = &tx_q->dma_tx[i];

		stmmac_init_tx_desc(priv, p, priv->mode, last);
	}
}

/**
 * stmmac_clear_descriptors - clear descriptors
 * @priv: driver private structure
 * @dma_conf: structure to take the dma data
 * Description: this function is called to clear the TX and RX descriptors
 * in case of both basic and extended descriptors are used.
 */
static void stmmac_clear_descriptors(struct stmmac_priv *priv,
				     struct stmmac_dma_conf *dma_conf)
{
	u32 rx_queue_cnt = priv->plat->rx_queues_to_use;
	u32 tx_queue_cnt = priv->plat->tx_queues_to_use;
	u32 queue;

	/* Clear the RX descriptors */
	for (queue = 0; queue < rx_queue_cnt; queue++)
		stmmac_clear_rx_descriptors(priv, dma_conf, queue);

	/* Clear the TX descriptors */
	for (queue = 0; queue < tx_queue_cnt; queue++)
		stmmac_clear_tx_descriptors(priv, dma_conf, queue);
}

/**
 * stmmac_init_rx_buffers - init the RX descriptor buffer.
 * @priv: driver private structure
 * @dma_conf: structure to take the dma data
 * @p: descriptor pointer
 * @i: descriptor index
 * @flags: gfp flag
 * @queue: RX queue index
 * Description: this function is called to allocate a receive buffer, perform
 * the DMA mapping and init the descriptor.
 */
static int stmmac_init_rx_buffers(struct stmmac_priv *priv,
				  struct stmmac_dma_conf *dma_conf,
				  struct dma_desc *p,
				  int i, gfp_t flags, u32 queue)
{
	struct stmmac_rx_queue *rx_q = &dma_conf->rx_queue[queue];
	struct stmmac_rx_buffer *buf = &rx_q->buf_pool[i];
	gfp_t gfp = (GFP_ATOMIC | __GFP_NOWARN);

	if (priv->dma_cap.addr64 <= 32)
		gfp |= GFP_DMA32;

	if (!buf->page) {
		buf->page = page_pool_alloc_pages(rx_q->page_pool, gfp);
		if (!buf->page)
			return -ENOMEM;
		buf->page_offset = stmmac_rx_offset(priv);
	}

	if (priv->sph && !buf->sec_page) {
		buf->sec_page = page_pool_alloc_pages(rx_q->page_pool, gfp);
		if (!buf->sec_page)
			return -ENOMEM;

		buf->sec_addr = page_pool_get_dma_addr(buf->sec_page);
		stmmac_set_desc_sec_addr(priv, p, buf->sec_addr, true);
	} else {
		buf->sec_page = NULL;
		stmmac_set_desc_sec_addr(priv, p, buf->sec_addr, false);
	}

	buf->addr = page_pool_get_dma_addr(buf->page) + buf->page_offset;

	stmmac_set_desc_addr(priv, p, buf->addr);
	if (dma_conf->dma_buf_sz == BUF_SIZE_16KiB)
		stmmac_init_desc3(priv, p);

	return 0;
}

/**
 * stmmac_free_rx_buffer - free RX dma buffers
 * @priv: private structure
 * @rx_q: RX queue
 * @i: buffer index.
 */
static void stmmac_free_rx_buffer(struct stmmac_priv *priv,
				  struct stmmac_rx_queue *rx_q,
				  int i)
{
	struct stmmac_rx_buffer *buf = &rx_q->buf_pool[i];

	if (buf->page)
		page_pool_put_full_page(rx_q->page_pool, buf->page, false);
	buf->page = NULL;

	if (buf->sec_page)
		page_pool_put_full_page(rx_q->page_pool, buf->sec_page, false);
	buf->sec_page = NULL;
}

/**
 * stmmac_free_tx_buffer - free RX dma buffers
 * @priv: private structure
 * @dma_conf: structure to take the dma data
 * @queue: RX queue index
 * @i: buffer index.
 */
static void stmmac_free_tx_buffer(struct stmmac_priv *priv,
				  struct stmmac_dma_conf *dma_conf,
				  u32 queue, int i)
{
	struct stmmac_tx_queue *tx_q = &dma_conf->tx_queue[queue];

	if (tx_q->tx_skbuff_dma[i].buf &&
	    tx_q->tx_skbuff_dma[i].buf_type != STMMAC_TXBUF_T_XDP_TX) {
		if (tx_q->tx_skbuff_dma[i].map_as_page)
			dma_unmap_page(priv->device,
				       tx_q->tx_skbuff_dma[i].buf,
				       tx_q->tx_skbuff_dma[i].len,
				       DMA_TO_DEVICE);
		else
			dma_unmap_single(priv->device,
					 tx_q->tx_skbuff_dma[i].buf,
					 tx_q->tx_skbuff_dma[i].len,
					 DMA_TO_DEVICE);
	}

	if (tx_q->xdpf[i] &&
	    (tx_q->tx_skbuff_dma[i].buf_type == STMMAC_TXBUF_T_XDP_TX ||
	     tx_q->tx_skbuff_dma[i].buf_type == STMMAC_TXBUF_T_XDP_NDO)) {
		xdp_return_frame(tx_q->xdpf[i]);
		tx_q->xdpf[i] = NULL;
	}

	if (tx_q->tx_skbuff_dma[i].buf_type == STMMAC_TXBUF_T_XSK_TX)
		tx_q->xsk_frames_done++;

	if (tx_q->tx_skbuff[i] &&
	    tx_q->tx_skbuff_dma[i].buf_type == STMMAC_TXBUF_T_SKB) {
		dev_kfree_skb_any(tx_q->tx_skbuff[i]);
		tx_q->tx_skbuff[i] = NULL;
	}

	tx_q->tx_skbuff_dma[i].buf = 0;
	tx_q->tx_skbuff_dma[i].map_as_page = false;
}

/**
 * dma_free_rx_skbufs - free RX dma buffers
 * @priv: private structure
 * @dma_conf: structure to take the dma data
 * @queue: RX queue index
 */
static void dma_free_rx_skbufs(struct stmmac_priv *priv,
			       struct stmmac_dma_conf *dma_conf,
			       u32 queue)
{
	struct stmmac_rx_queue *rx_q = &dma_conf->rx_queue[queue];
	int i;

	for (i = 0; i < dma_conf->dma_rx_size; i++)
		stmmac_free_rx_buffer(priv, rx_q, i);
}

static int stmmac_alloc_rx_buffers(struct stmmac_priv *priv,
				   struct stmmac_dma_conf *dma_conf,
				   u32 queue, gfp_t flags)
{
	struct stmmac_rx_queue *rx_q = &dma_conf->rx_queue[queue];
	int i;

	for (i = 0; i < dma_conf->dma_rx_size; i++) {
		struct dma_desc *p;
		int ret;

		if (priv->extend_desc)
			p = &((rx_q->dma_erx + i)->basic);
		else
			p = rx_q->dma_rx + i;

		ret = stmmac_init_rx_buffers(priv, dma_conf, p, i, flags,
					     queue);
		if (ret)
			return ret;

		rx_q->buf_alloc_num++;
	}

	return 0;
}

/**
 * dma_free_rx_xskbufs - free RX dma buffers from XSK pool
 * @priv: private structure
 * @dma_conf: structure to take the dma data
 * @queue: RX queue index
 */
static void dma_free_rx_xskbufs(struct stmmac_priv *priv,
				struct stmmac_dma_conf *dma_conf,
				u32 queue)
{
	struct stmmac_rx_queue *rx_q = &dma_conf->rx_queue[queue];
	int i;

	for (i = 0; i < dma_conf->dma_rx_size; i++) {
		struct stmmac_rx_buffer *buf = &rx_q->buf_pool[i];

		if (!buf->xdp)
			continue;

		xsk_buff_free(buf->xdp);
		buf->xdp = NULL;
	}
}

static int stmmac_alloc_rx_buffers_zc(struct stmmac_priv *priv,
				      struct stmmac_dma_conf *dma_conf,
				      u32 queue)
{
	struct stmmac_rx_queue *rx_q = &dma_conf->rx_queue[queue];
	int i;

	for (i = 0; i < dma_conf->dma_rx_size; i++) {
		struct stmmac_rx_buffer *buf;
		dma_addr_t dma_addr;
		struct dma_desc *p;

		if (priv->extend_desc)
			p = (struct dma_desc *)(rx_q->dma_erx + i);
		else
			p = rx_q->dma_rx + i;

		buf = &rx_q->buf_pool[i];

		buf->xdp = xsk_buff_alloc(rx_q->xsk_pool);
		if (!buf->xdp)
			return -ENOMEM;

		dma_addr = xsk_buff_xdp_get_dma(buf->xdp);
		stmmac_set_desc_addr(priv, p, dma_addr);
		rx_q->buf_alloc_num++;
	}

	return 0;
}

static struct xsk_buff_pool *stmmac_get_xsk_pool(struct stmmac_priv *priv, u32 queue)
{
	if (!stmmac_xdp_is_enabled(priv) || !test_bit(queue, priv->af_xdp_zc_qps))
		return NULL;

	return xsk_get_pool_from_qid(priv->dev, queue);
}

/**
 * __init_dma_rx_desc_rings - init the RX descriptor ring (per queue)
 * @priv: driver private structure
 * @dma_conf: structure to take the dma data
 * @queue: RX queue index
 * @flags: gfp flag.
 * Description: this function initializes the DMA RX descriptors
 * and allocates the socket buffers. It supports the chained and ring
 * modes.
 */
static int __init_dma_rx_desc_rings(struct stmmac_priv *priv,
				    struct stmmac_dma_conf *dma_conf,
				    u32 queue, gfp_t flags)
{
	struct stmmac_rx_queue *rx_q = &dma_conf->rx_queue[queue];
	int ret;

	netif_dbg(priv, probe, priv->dev,
		  "(%s) dma_rx_phy=0x%08x\n", __func__,
		  (u32)rx_q->dma_rx_phy);

	stmmac_clear_rx_descriptors(priv, dma_conf, queue);

	xdp_rxq_info_unreg_mem_model(&rx_q->xdp_rxq);

	rx_q->xsk_pool = stmmac_get_xsk_pool(priv, queue);

	if (rx_q->xsk_pool) {
		WARN_ON(xdp_rxq_info_reg_mem_model(&rx_q->xdp_rxq,
						   MEM_TYPE_XSK_BUFF_POOL,
						   NULL));
		netdev_info(priv->dev,
			    "Register MEM_TYPE_XSK_BUFF_POOL RxQ-%d\n",
			    rx_q->queue_index);
		xsk_pool_set_rxq_info(rx_q->xsk_pool, &rx_q->xdp_rxq);
	} else {
		WARN_ON(xdp_rxq_info_reg_mem_model(&rx_q->xdp_rxq,
						   MEM_TYPE_PAGE_POOL,
						   rx_q->page_pool));
		netdev_info(priv->dev,
			    "Register MEM_TYPE_PAGE_POOL RxQ-%d\n",
			    rx_q->queue_index);
	}

	if (rx_q->xsk_pool) {
		/* RX XDP ZC buffer pool may not be populated, e.g.
		 * xdpsock TX-only.
		 */
		stmmac_alloc_rx_buffers_zc(priv, dma_conf, queue);
	} else {
		ret = stmmac_alloc_rx_buffers(priv, dma_conf, queue, flags);
		if (ret < 0)
			return -ENOMEM;
	}

	/* Setup the chained descriptor addresses */
	if (priv->mode == STMMAC_CHAIN_MODE) {
		if (priv->extend_desc)
			stmmac_mode_init(priv, rx_q->dma_erx,
					 rx_q->dma_rx_phy,
					 dma_conf->dma_rx_size, 1);
		else
			stmmac_mode_init(priv, rx_q->dma_rx,
					 rx_q->dma_rx_phy,
					 dma_conf->dma_rx_size, 0);
	}

	return 0;
}

static int init_dma_rx_desc_rings(struct net_device *dev,
				  struct stmmac_dma_conf *dma_conf,
				  gfp_t flags)
{
	struct stmmac_priv *priv = netdev_priv(dev);
	u32 rx_count = priv->plat->rx_queues_to_use;
	int queue;
	int ret;

	/* RX INITIALIZATION */
	netif_dbg(priv, probe, priv->dev,
		  "SKB addresses:\nskb\t\tskb data\tdma data\n");

	for (queue = 0; queue < rx_count; queue++) {
		ret = __init_dma_rx_desc_rings(priv, dma_conf, queue, flags);
		if (ret)
			goto err_init_rx_buffers;
	}

	return 0;

err_init_rx_buffers:
	while (queue >= 0) {
		struct stmmac_rx_queue *rx_q = &dma_conf->rx_queue[queue];

		if (rx_q->xsk_pool)
			dma_free_rx_xskbufs(priv, dma_conf, queue);
		else
			dma_free_rx_skbufs(priv, dma_conf, queue);

		rx_q->buf_alloc_num = 0;
		rx_q->xsk_pool = NULL;

		queue--;
	}

	return ret;
}

/**
 * __init_dma_tx_desc_rings - init the TX descriptor ring (per queue)
 * @priv: driver private structure
 * @dma_conf: structure to take the dma data
 * @queue: TX queue index
 * Description: this function initializes the DMA TX descriptors
 * and allocates the socket buffers. It supports the chained and ring
 * modes.
 */
static int __init_dma_tx_desc_rings(struct stmmac_priv *priv,
				    struct stmmac_dma_conf *dma_conf,
				    u32 queue)
{
	struct stmmac_tx_queue *tx_q = &dma_conf->tx_queue[queue];
	int i;

	netif_dbg(priv, probe, priv->dev,
		  "(%s) dma_tx_phy=0x%08x\n", __func__,
		  (u32)tx_q->dma_tx_phy);

	/* Setup the chained descriptor addresses */
	if (priv->mode == STMMAC_CHAIN_MODE) {
		if (priv->extend_desc)
			stmmac_mode_init(priv, tx_q->dma_etx,
					 tx_q->dma_tx_phy,
					 dma_conf->dma_tx_size, 1);
		else if (!(tx_q->tbs & STMMAC_TBS_AVAIL))
			stmmac_mode_init(priv, tx_q->dma_tx,
					 tx_q->dma_tx_phy,
					 dma_conf->dma_tx_size, 0);
	}

	tx_q->xsk_pool = stmmac_get_xsk_pool(priv, queue);

	for (i = 0; i < dma_conf->dma_tx_size; i++) {
		struct dma_desc *p;

		if (priv->extend_desc)
			p = &((tx_q->dma_etx + i)->basic);
		else if (tx_q->tbs & STMMAC_TBS_AVAIL)
			p = &((tx_q->dma_entx + i)->basic);
		else
			p = tx_q->dma_tx + i;

		stmmac_clear_desc(priv, p);

		tx_q->tx_skbuff_dma[i].buf = 0;
		tx_q->tx_skbuff_dma[i].map_as_page = false;
		tx_q->tx_skbuff_dma[i].len = 0;
		tx_q->tx_skbuff_dma[i].last_segment = false;
		tx_q->tx_skbuff[i] = NULL;
	}

	return 0;
}

static int init_dma_tx_desc_rings(struct net_device *dev,
				  struct stmmac_dma_conf *dma_conf)
{
	struct stmmac_priv *priv = netdev_priv(dev);
	u32 tx_queue_cnt;
	u32 queue;

	tx_queue_cnt = priv->plat->tx_queues_to_use;

	for (queue = 0; queue < tx_queue_cnt; queue++)
		__init_dma_tx_desc_rings(priv, dma_conf, queue);

	return 0;
}

/**
 * init_dma_desc_rings - init the RX/TX descriptor rings
 * @dev: net device structure
 * @dma_conf: structure to take the dma data
 * @flags: gfp flag.
 * Description: this function initializes the DMA RX/TX descriptors
 * and allocates the socket buffers. It supports the chained and ring
 * modes.
 */
static int init_dma_desc_rings(struct net_device *dev,
			       struct stmmac_dma_conf *dma_conf,
			       gfp_t flags)
{
	struct stmmac_priv *priv = netdev_priv(dev);
	int ret;

	ret = init_dma_rx_desc_rings(dev, dma_conf, flags);
	if (ret)
		return ret;

	ret = init_dma_tx_desc_rings(dev, dma_conf);

	stmmac_clear_descriptors(priv, dma_conf);

	if (netif_msg_hw(priv))
		stmmac_display_rings(priv, dma_conf);

	return ret;
}

/**
 * dma_free_tx_skbufs - free TX dma buffers
 * @priv: private structure
 * @dma_conf: structure to take the dma data
 * @queue: TX queue index
 */
static void dma_free_tx_skbufs(struct stmmac_priv *priv,
			       struct stmmac_dma_conf *dma_conf,
			       u32 queue)
{
	struct stmmac_tx_queue *tx_q = &dma_conf->tx_queue[queue];
	int i;

	tx_q->xsk_frames_done = 0;

	for (i = 0; i < dma_conf->dma_tx_size; i++)
		stmmac_free_tx_buffer(priv, dma_conf, queue, i);

	if (tx_q->xsk_pool && tx_q->xsk_frames_done) {
		xsk_tx_completed(tx_q->xsk_pool, tx_q->xsk_frames_done);
		tx_q->xsk_frames_done = 0;
		tx_q->xsk_pool = NULL;
	}
}

/**
 * stmmac_free_tx_skbufs - free TX skb buffers
 * @priv: private structure
 */
static void stmmac_free_tx_skbufs(struct stmmac_priv *priv)
{
	u32 tx_queue_cnt = priv->plat->tx_queues_to_use;
	u32 queue;

	for (queue = 0; queue < tx_queue_cnt; queue++)
		dma_free_tx_skbufs(priv, &priv->dma_conf, queue);
}

/**
 * __free_dma_rx_desc_resources - free RX dma desc resources (per queue)
 * @priv: private structure
 * @dma_conf: structure to take the dma data
 * @queue: RX queue index
 */
static void __free_dma_rx_desc_resources(struct stmmac_priv *priv,
					 struct stmmac_dma_conf *dma_conf,
					 u32 queue)
{
	struct stmmac_rx_queue *rx_q = &dma_conf->rx_queue[queue];

	/* Release the DMA RX socket buffers */
	if (rx_q->xsk_pool)
		dma_free_rx_xskbufs(priv, dma_conf, queue);
	else
		dma_free_rx_skbufs(priv, dma_conf, queue);

	rx_q->buf_alloc_num = 0;
	rx_q->xsk_pool = NULL;

	/* Free DMA regions of consistent memory previously allocated */
	if (!priv->extend_desc)
		dma_free_coherent(priv->device, dma_conf->dma_rx_size *
				  sizeof(struct dma_desc),
				  rx_q->dma_rx, rx_q->dma_rx_phy);
	else
		dma_free_coherent(priv->device, dma_conf->dma_rx_size *
				  sizeof(struct dma_extended_desc),
				  rx_q->dma_erx, rx_q->dma_rx_phy);

	if (xdp_rxq_info_is_reg(&rx_q->xdp_rxq))
		xdp_rxq_info_unreg(&rx_q->xdp_rxq);

	kfree(rx_q->buf_pool);
	if (rx_q->page_pool)
		page_pool_destroy(rx_q->page_pool);
}

static void free_dma_rx_desc_resources(struct stmmac_priv *priv,
				       struct stmmac_dma_conf *dma_conf)
{
	u32 rx_count = priv->plat->rx_queues_to_use;
	u32 queue;

	/* Free RX queue resources */
	for (queue = 0; queue < rx_count; queue++)
		__free_dma_rx_desc_resources(priv, dma_conf, queue);
}

/**
 * __free_dma_tx_desc_resources - free TX dma desc resources (per queue)
 * @priv: private structure
 * @dma_conf: structure to take the dma data
 * @queue: TX queue index
 */
static void __free_dma_tx_desc_resources(struct stmmac_priv *priv,
					 struct stmmac_dma_conf *dma_conf,
					 u32 queue)
{
	struct stmmac_tx_queue *tx_q = &dma_conf->tx_queue[queue];
	size_t size;
	void *addr;

	/* Release the DMA TX socket buffers */
	dma_free_tx_skbufs(priv, dma_conf, queue);

	if (priv->extend_desc) {
		size = sizeof(struct dma_extended_desc);
		addr = tx_q->dma_etx;
	} else if (tx_q->tbs & STMMAC_TBS_AVAIL) {
		size = sizeof(struct dma_edesc);
		addr = tx_q->dma_entx;
	} else {
		size = sizeof(struct dma_desc);
		addr = tx_q->dma_tx;
	}

	size *= dma_conf->dma_tx_size;

	dma_free_coherent(priv->device, size, addr, tx_q->dma_tx_phy);

	kfree(tx_q->tx_skbuff_dma);
	kfree(tx_q->tx_skbuff);
}

static void free_dma_tx_desc_resources(struct stmmac_priv *priv,
				       struct stmmac_dma_conf *dma_conf)
{
	u32 tx_count = priv->plat->tx_queues_to_use;
	u32 queue;

	/* Free TX queue resources */
	for (queue = 0; queue < tx_count; queue++)
		__free_dma_tx_desc_resources(priv, dma_conf, queue);
}

/**
 * __alloc_dma_rx_desc_resources - alloc RX resources (per queue).
 * @priv: private structure
 * @dma_conf: structure to take the dma data
 * @queue: RX queue index
 * Description: according to which descriptor can be used (extend or basic)
 * this function allocates the resources for TX and RX paths. In case of
 * reception, for example, it pre-allocated the RX socket buffer in order to
 * allow zero-copy mechanism.
 */
static int __alloc_dma_rx_desc_resources(struct stmmac_priv *priv,
					 struct stmmac_dma_conf *dma_conf,
					 u32 queue)
{
	struct stmmac_rx_queue *rx_q = &dma_conf->rx_queue[queue];
	struct stmmac_channel *ch = &priv->channel[queue];
	bool xdp_prog = stmmac_xdp_is_enabled(priv);
	struct page_pool_params pp_params = { 0 };
	unsigned int num_pages;
	unsigned int napi_id;
	int ret;

	rx_q->queue_index = queue;
	rx_q->priv_data = priv;

	pp_params.flags = PP_FLAG_DMA_MAP | PP_FLAG_DMA_SYNC_DEV;
	pp_params.pool_size = dma_conf->dma_rx_size;
	num_pages = DIV_ROUND_UP(dma_conf->dma_buf_sz, PAGE_SIZE);
	pp_params.order = ilog2(num_pages);
	pp_params.nid = dev_to_node(priv->device);
	pp_params.dev = priv->device;
	pp_params.dma_dir = xdp_prog ? DMA_BIDIRECTIONAL : DMA_FROM_DEVICE;
	pp_params.offset = stmmac_rx_offset(priv);
	pp_params.max_len = STMMAC_MAX_RX_BUF_SIZE(num_pages);

	rx_q->page_pool = page_pool_create(&pp_params);
	if (IS_ERR(rx_q->page_pool)) {
		ret = PTR_ERR(rx_q->page_pool);
		rx_q->page_pool = NULL;
		return ret;
	}

	rx_q->buf_pool = kcalloc(dma_conf->dma_rx_size,
				 sizeof(*rx_q->buf_pool),
				 GFP_KERNEL);
	if (!rx_q->buf_pool)
		return -ENOMEM;

	if (priv->extend_desc) {
		rx_q->dma_erx = dma_alloc_coherent(priv->device,
						   dma_conf->dma_rx_size *
						   sizeof(struct dma_extended_desc),
						   &rx_q->dma_rx_phy,
						   GFP_KERNEL);
		if (!rx_q->dma_erx)
			return -ENOMEM;

	} else {
		rx_q->dma_rx = dma_alloc_coherent(priv->device,
						  dma_conf->dma_rx_size *
						  sizeof(struct dma_desc),
						  &rx_q->dma_rx_phy,
						  GFP_KERNEL);
		if (!rx_q->dma_rx)
			return -ENOMEM;
	}

	if (stmmac_xdp_is_enabled(priv) &&
	    test_bit(queue, priv->af_xdp_zc_qps))
		napi_id = ch->rxtx_napi.napi_id;
	else
		napi_id = ch->rx_napi.napi_id;

	ret = xdp_rxq_info_reg(&rx_q->xdp_rxq, priv->dev,
			       rx_q->queue_index,
			       napi_id);
	if (ret) {
		netdev_err(priv->dev, "Failed to register xdp rxq info\n");
		return -EINVAL;
	}

	return 0;
}

static int alloc_dma_rx_desc_resources(struct stmmac_priv *priv,
				       struct stmmac_dma_conf *dma_conf)
{
	u32 rx_count = priv->plat->rx_queues_to_use;
	u32 queue;
	int ret;

	/* RX queues buffers and DMA */
	for (queue = 0; queue < rx_count; queue++) {
		ret = __alloc_dma_rx_desc_resources(priv, dma_conf, queue);
		if (ret)
			goto err_dma;
	}

	return 0;

err_dma:
	free_dma_rx_desc_resources(priv, dma_conf);

	return ret;
}

/**
 * __alloc_dma_tx_desc_resources - alloc TX resources (per queue).
 * @priv: private structure
 * @dma_conf: structure to take the dma data
 * @queue: TX queue index
 * Description: according to which descriptor can be used (extend or basic)
 * this function allocates the resources for TX and RX paths. In case of
 * reception, for example, it pre-allocated the RX socket buffer in order to
 * allow zero-copy mechanism.
 */
static int __alloc_dma_tx_desc_resources(struct stmmac_priv *priv,
					 struct stmmac_dma_conf *dma_conf,
					 u32 queue)
{
	struct stmmac_tx_queue *tx_q = &dma_conf->tx_queue[queue];
	size_t size;
	void *addr;

	tx_q->queue_index = queue;
	tx_q->priv_data = priv;

	tx_q->tx_skbuff_dma = kcalloc(dma_conf->dma_tx_size,
				      sizeof(*tx_q->tx_skbuff_dma),
				      GFP_KERNEL);
	if (!tx_q->tx_skbuff_dma)
		return -ENOMEM;

	tx_q->tx_skbuff = kcalloc(dma_conf->dma_tx_size,
				  sizeof(struct sk_buff *),
				  GFP_KERNEL);
	if (!tx_q->tx_skbuff)
		return -ENOMEM;

	if (priv->extend_desc)
		size = sizeof(struct dma_extended_desc);
	else if (tx_q->tbs & STMMAC_TBS_AVAIL)
		size = sizeof(struct dma_edesc);
	else
		size = sizeof(struct dma_desc);

	size *= dma_conf->dma_tx_size;

	addr = dma_alloc_coherent(priv->device, size,
				  &tx_q->dma_tx_phy, GFP_KERNEL);
	if (!addr)
		return -ENOMEM;

	if (priv->extend_desc)
		tx_q->dma_etx = addr;
	else if (tx_q->tbs & STMMAC_TBS_AVAIL)
		tx_q->dma_entx = addr;
	else
		tx_q->dma_tx = addr;

	return 0;
}

static int alloc_dma_tx_desc_resources(struct stmmac_priv *priv,
				       struct stmmac_dma_conf *dma_conf)
{
	u32 tx_count = priv->plat->tx_queues_to_use;
	u32 queue;
	int ret;

	/* TX queues buffers and DMA */
	for (queue = 0; queue < tx_count; queue++) {
		ret = __alloc_dma_tx_desc_resources(priv, dma_conf, queue);
		if (ret)
			goto err_dma;
	}

	return 0;

err_dma:
	free_dma_tx_desc_resources(priv, dma_conf);
	return ret;
}

/**
 * alloc_dma_desc_resources - alloc TX/RX resources.
 * @priv: private structure
 * @dma_conf: structure to take the dma data
 * Description: according to which descriptor can be used (extend or basic)
 * this function allocates the resources for TX and RX paths. In case of
 * reception, for example, it pre-allocated the RX socket buffer in order to
 * allow zero-copy mechanism.
 */
static int alloc_dma_desc_resources(struct stmmac_priv *priv,
				    struct stmmac_dma_conf *dma_conf)
{
	/* RX Allocation */
	int ret = alloc_dma_rx_desc_resources(priv, dma_conf);

	if (ret)
		return ret;

	ret = alloc_dma_tx_desc_resources(priv, dma_conf);

	return ret;
}

/**
 * free_dma_desc_resources - free dma desc resources
 * @priv: private structure
 * @dma_conf: structure to take the dma data
 */
static void free_dma_desc_resources(struct stmmac_priv *priv,
				    struct stmmac_dma_conf *dma_conf)
{
	/* Release the DMA TX socket buffers */
	free_dma_tx_desc_resources(priv, dma_conf);

	/* Release the DMA RX socket buffers later
	 * to ensure all pending XDP_TX buffers are returned.
	 */
	free_dma_rx_desc_resources(priv, dma_conf);
}

/**
 *  stmmac_mac_enable_rx_queues - Enable MAC rx queues
 *  @priv: driver private structure
 *  Description: It is used for enabling the rx queues in the MAC
 */
static void stmmac_mac_enable_rx_queues(struct stmmac_priv *priv)
{
	u32 rx_queues_count = priv->plat->rx_queues_to_use;
	int queue;
	u8 mode;

	for (queue = 0; queue < rx_queues_count; queue++) {
		mode = priv->plat->rx_queues_cfg[queue].mode_to_use;
		stmmac_rx_queue_enable(priv, priv->hw, mode, queue);
	}
}

/**
 * stmmac_start_rx_dma - start RX DMA channel
 * @priv: driver private structure
 * @chan: RX channel index
 * Description:
 * This starts a RX DMA channel
 */
static void stmmac_start_rx_dma(struct stmmac_priv *priv, u32 chan)
{
	netdev_dbg(priv->dev, "DMA RX processes started in channel %d\n", chan);
	stmmac_start_rx(priv, priv->ioaddr, chan);
}

/**
 * stmmac_start_tx_dma - start TX DMA channel
 * @priv: driver private structure
 * @chan: TX channel index
 * Description:
 * This starts a TX DMA channel
 */
static void stmmac_start_tx_dma(struct stmmac_priv *priv, u32 chan)
{
	netdev_dbg(priv->dev, "DMA TX processes started in channel %d\n", chan);
	stmmac_start_tx(priv, priv->ioaddr, chan);
}

/**
 * stmmac_stop_rx_dma - stop RX DMA channel
 * @priv: driver private structure
 * @chan: RX channel index
 * Description:
 * This stops a RX DMA channel
 */
static void stmmac_stop_rx_dma(struct stmmac_priv *priv, u32 chan)
{
	netdev_dbg(priv->dev, "DMA RX processes stopped in channel %d\n", chan);
	stmmac_stop_rx(priv, priv->ioaddr, chan);
}

/**
 * stmmac_stop_tx_dma - stop TX DMA channel
 * @priv: driver private structure
 * @chan: TX channel index
 * Description:
 * This stops a TX DMA channel
 */
static void stmmac_stop_tx_dma(struct stmmac_priv *priv, u32 chan)
{
	netdev_dbg(priv->dev, "DMA TX processes stopped in channel %d\n", chan);
	stmmac_stop_tx(priv, priv->ioaddr, chan);
}

static void stmmac_enable_all_dma_irq(struct stmmac_priv *priv)
{
	u32 rx_channels_count = priv->plat->rx_queues_to_use;
	u32 tx_channels_count = priv->plat->tx_queues_to_use;
	u32 dma_csr_ch = max(rx_channels_count, tx_channels_count);
	u32 chan;

	for (chan = 0; chan < dma_csr_ch; chan++) {
		struct stmmac_channel *ch = &priv->channel[chan];
		unsigned long flags;

		spin_lock_irqsave(&ch->lock, flags);
		stmmac_enable_dma_irq(priv, priv->ioaddr, chan, 1, 1);
		spin_unlock_irqrestore(&ch->lock, flags);
	}
}

/**
 * stmmac_start_all_dma - start all RX and TX DMA channels
 * @priv: driver private structure
 * Description:
 * This starts all the RX and TX DMA channels
 */
static void stmmac_start_all_dma(struct stmmac_priv *priv)
{
	u32 rx_channels_count = priv->plat->rx_queues_to_use;
	u32 tx_channels_count = priv->plat->tx_queues_to_use;
	u32 chan = 0;

	for (chan = 0; chan < rx_channels_count; chan++)
		stmmac_start_rx_dma(priv, chan);

	for (chan = 0; chan < tx_channels_count; chan++)
		stmmac_start_tx_dma(priv, chan);
}

/**
 * stmmac_stop_all_dma - stop all RX and TX DMA channels
 * @priv: driver private structure
 * Description:
 * This stops the RX and TX DMA channels
 */
static void stmmac_stop_all_dma(struct stmmac_priv *priv)
{
	u32 rx_channels_count = priv->plat->rx_queues_to_use;
	u32 tx_channels_count = priv->plat->tx_queues_to_use;
	u32 chan = 0;

	for (chan = 0; chan < rx_channels_count; chan++)
		stmmac_stop_rx_dma(priv, chan);

	for (chan = 0; chan < tx_channels_count; chan++)
		stmmac_stop_tx_dma(priv, chan);
}

/**
 *  stmmac_dma_operation_mode - HW DMA operation mode
 *  @priv: driver private structure
 *  Description: it is used for configuring the DMA operation mode register in
 *  order to program the tx/rx DMA thresholds or Store-And-Forward mode.
 */
static void stmmac_dma_operation_mode(struct stmmac_priv *priv)
{
	u32 rx_channels_count = priv->plat->rx_queues_to_use;
	u32 tx_channels_count = priv->plat->tx_queues_to_use;
	int rxfifosz = priv->plat->rx_fifo_size;
	int txfifosz = priv->plat->tx_fifo_size;
	u32 txmode = 0;
	u32 rxmode = 0;
	u32 chan = 0;
	u8 qmode = 0;

	if (rxfifosz == 0)
		rxfifosz = priv->dma_cap.rx_fifo_size;
	if (txfifosz == 0)
		txfifosz = priv->dma_cap.tx_fifo_size;

	/* Adjust for real per queue fifo size */
	rxfifosz /= rx_channels_count;
	txfifosz /= tx_channels_count;

	if (priv->plat->force_thresh_dma_mode) {
		txmode = tc;
		rxmode = tc;
	} else if (priv->plat->force_sf_dma_mode || priv->plat->tx_coe) {
		/*
		 * In case of GMAC, SF mode can be enabled
		 * to perform the TX COE in HW. This depends on:
		 * 1) TX COE if actually supported
		 * 2) There is no bugged Jumbo frame support
		 *    that needs to not insert csum in the TDES.
		 */
		txmode = SF_DMA_MODE;
		rxmode = SF_DMA_MODE;
		priv->xstats.threshold = SF_DMA_MODE;
	} else {
		txmode = tc;
		rxmode = SF_DMA_MODE;
	}

	/* configure all channels */
	for (chan = 0; chan < rx_channels_count; chan++) {
		struct stmmac_rx_queue *rx_q = &priv->dma_conf.rx_queue[chan];
		u32 buf_size;

		qmode = priv->plat->rx_queues_cfg[chan].mode_to_use;

		stmmac_dma_rx_mode(priv, priv->ioaddr, rxmode, chan,
				rxfifosz, qmode);

		if (rx_q->xsk_pool) {
			buf_size = xsk_pool_get_rx_frame_size(rx_q->xsk_pool);
			stmmac_set_dma_bfsize(priv, priv->ioaddr,
					      buf_size,
					      chan);
		} else {
			stmmac_set_dma_bfsize(priv, priv->ioaddr,
					      priv->dma_conf.dma_buf_sz,
					      chan);
		}
	}

	for (chan = 0; chan < tx_channels_count; chan++) {
		qmode = priv->plat->tx_queues_cfg[chan].mode_to_use;

		stmmac_dma_tx_mode(priv, priv->ioaddr, txmode, chan,
				txfifosz, qmode);
	}
}

static bool stmmac_xdp_xmit_zc(struct stmmac_priv *priv, u32 queue, u32 budget)
{
	struct netdev_queue *nq = netdev_get_tx_queue(priv->dev, queue);
	struct stmmac_tx_queue *tx_q = &priv->dma_conf.tx_queue[queue];
	struct xsk_buff_pool *pool = tx_q->xsk_pool;
	unsigned int entry = tx_q->cur_tx;
	struct dma_desc *tx_desc = NULL;
	struct xdp_desc xdp_desc;
	bool work_done = true;

	/* Avoids TX time-out as we are sharing with slow path */
	txq_trans_cond_update(nq);

	budget = min(budget, stmmac_tx_avail(priv, queue));

	while (budget-- > 0) {
		dma_addr_t dma_addr;
		bool set_ic;

		/* We are sharing with slow path and stop XSK TX desc submission when
		 * available TX ring is less than threshold.
		 */
		if (unlikely(stmmac_tx_avail(priv, queue) < STMMAC_TX_XSK_AVAIL) ||
		    !netif_carrier_ok(priv->dev)) {
			work_done = false;
			break;
		}

		if (!xsk_tx_peek_desc(pool, &xdp_desc))
			break;

		if (likely(priv->extend_desc))
			tx_desc = (struct dma_desc *)(tx_q->dma_etx + entry);
		else if (tx_q->tbs & STMMAC_TBS_AVAIL)
			tx_desc = &tx_q->dma_entx[entry].basic;
		else
			tx_desc = tx_q->dma_tx + entry;

		dma_addr = xsk_buff_raw_get_dma(pool, xdp_desc.addr);
		xsk_buff_raw_dma_sync_for_device(pool, dma_addr, xdp_desc.len);

		tx_q->tx_skbuff_dma[entry].buf_type = STMMAC_TXBUF_T_XSK_TX;

		/* To return XDP buffer to XSK pool, we simple call
		 * xsk_tx_completed(), so we don't need to fill up
		 * 'buf' and 'xdpf'.
		 */
		tx_q->tx_skbuff_dma[entry].buf = 0;
		tx_q->xdpf[entry] = NULL;

		tx_q->tx_skbuff_dma[entry].map_as_page = false;
		tx_q->tx_skbuff_dma[entry].len = xdp_desc.len;
		tx_q->tx_skbuff_dma[entry].last_segment = true;
		tx_q->tx_skbuff_dma[entry].is_jumbo = false;

		stmmac_set_desc_addr(priv, tx_desc, dma_addr);

		tx_q->tx_count_frames++;

		if (!priv->tx_coal_frames[queue])
			set_ic = false;
		else if (tx_q->tx_count_frames % priv->tx_coal_frames[queue] == 0)
			set_ic = true;
		else
			set_ic = false;

		if (set_ic) {
			tx_q->tx_count_frames = 0;
			stmmac_set_tx_ic(priv, tx_desc);
			priv->xstats.tx_set_ic_bit++;
		}

		stmmac_prepare_tx_desc(priv, tx_desc, 1, xdp_desc.len,
				       true, priv->mode, true, true,
				       xdp_desc.len);

		stmmac_enable_dma_transmission(priv, priv->ioaddr);

		tx_q->cur_tx = STMMAC_GET_ENTRY(tx_q->cur_tx, priv->dma_conf.dma_tx_size);
		entry = tx_q->cur_tx;
	}

	if (tx_desc) {
		stmmac_flush_tx_descriptors(priv, queue);
		xsk_tx_release(pool);
	}

	/* Return true if all of the 3 conditions are met
	 *  a) TX Budget is still available
	 *  b) work_done = true when XSK TX desc peek is empty (no more
	 *     pending XSK TX for transmission)
	 */
	return !!budget && work_done;
}

static void stmmac_bump_dma_threshold(struct stmmac_priv *priv, u32 chan)
{
	if (unlikely(priv->xstats.threshold != SF_DMA_MODE) && tc <= 256) {
		tc += 64;

		if (priv->plat->force_thresh_dma_mode)
			stmmac_set_dma_operation_mode(priv, tc, tc, chan);
		else
			stmmac_set_dma_operation_mode(priv, tc, SF_DMA_MODE,
						      chan);

		priv->xstats.threshold = tc;
	}
}

/**
 * stmmac_tx_clean - to manage the transmission completion
 * @priv: driver private structure
 * @budget: napi budget limiting this functions packet handling
 * @queue: TX queue index
 * Description: it reclaims the transmit resources after transmission completes.
 */
static int stmmac_tx_clean(struct stmmac_priv *priv, int budget, u32 queue)
{
	struct stmmac_tx_queue *tx_q = &priv->dma_conf.tx_queue[queue];
	unsigned int bytes_compl = 0, pkts_compl = 0;
	unsigned int entry, xmits = 0, count = 0;

	__netif_tx_lock_bh(netdev_get_tx_queue(priv->dev, queue));

	priv->xstats.tx_clean++;

	tx_q->xsk_frames_done = 0;

	entry = tx_q->dirty_tx;

	/* Try to clean all TX complete frame in 1 shot */
	while ((entry != tx_q->cur_tx) && count < priv->dma_conf.dma_tx_size) {
		struct xdp_frame *xdpf;
		struct sk_buff *skb;
		struct dma_desc *p;
		int status;

		if (tx_q->tx_skbuff_dma[entry].buf_type == STMMAC_TXBUF_T_XDP_TX ||
		    tx_q->tx_skbuff_dma[entry].buf_type == STMMAC_TXBUF_T_XDP_NDO) {
			xdpf = tx_q->xdpf[entry];
			skb = NULL;
		} else if (tx_q->tx_skbuff_dma[entry].buf_type == STMMAC_TXBUF_T_SKB) {
			xdpf = NULL;
			skb = tx_q->tx_skbuff[entry];
		} else {
			xdpf = NULL;
			skb = NULL;
		}

		if (priv->extend_desc)
			p = (struct dma_desc *)(tx_q->dma_etx + entry);
		else if (tx_q->tbs & STMMAC_TBS_AVAIL)
			p = &tx_q->dma_entx[entry].basic;
		else
			p = tx_q->dma_tx + entry;

		status = stmmac_tx_status(priv, &priv->dev->stats,
				&priv->xstats, p, priv->ioaddr);
		/* Check if the descriptor is owned by the DMA */
		if (unlikely(status & tx_dma_own))
			break;

		count++;

		/* Make sure descriptor fields are read after reading
		 * the own bit.
		 */
		dma_rmb();

		/* Just consider the last segment and ...*/
		if (likely(!(status & tx_not_ls))) {
			/* ... verify the status error condition */
			if (unlikely(status & tx_err)) {
				priv->dev->stats.tx_errors++;
				if (unlikely(status & tx_err_bump_tc))
					stmmac_bump_dma_threshold(priv, queue);
			} else {
				priv->dev->stats.tx_packets++;
				priv->xstats.tx_pkt_n++;
				priv->xstats.txq_stats[queue].tx_pkt_n++;
			}
			if (skb)
				stmmac_get_tx_hwtstamp(priv, p, skb);
		}

		if (likely(tx_q->tx_skbuff_dma[entry].buf &&
			   tx_q->tx_skbuff_dma[entry].buf_type != STMMAC_TXBUF_T_XDP_TX)) {
			if (tx_q->tx_skbuff_dma[entry].map_as_page)
				dma_unmap_page(priv->device,
					       tx_q->tx_skbuff_dma[entry].buf,
					       tx_q->tx_skbuff_dma[entry].len,
					       DMA_TO_DEVICE);
			else
				dma_unmap_single(priv->device,
						 tx_q->tx_skbuff_dma[entry].buf,
						 tx_q->tx_skbuff_dma[entry].len,
						 DMA_TO_DEVICE);
			tx_q->tx_skbuff_dma[entry].buf = 0;
			tx_q->tx_skbuff_dma[entry].len = 0;
			tx_q->tx_skbuff_dma[entry].map_as_page = false;
		}

		stmmac_clean_desc3(priv, tx_q, p);

		tx_q->tx_skbuff_dma[entry].last_segment = false;
		tx_q->tx_skbuff_dma[entry].is_jumbo = false;

		if (xdpf &&
		    tx_q->tx_skbuff_dma[entry].buf_type == STMMAC_TXBUF_T_XDP_TX) {
			xdp_return_frame_rx_napi(xdpf);
			tx_q->xdpf[entry] = NULL;
		}

		if (xdpf &&
		    tx_q->tx_skbuff_dma[entry].buf_type == STMMAC_TXBUF_T_XDP_NDO) {
			xdp_return_frame(xdpf);
			tx_q->xdpf[entry] = NULL;
		}

		if (tx_q->tx_skbuff_dma[entry].buf_type == STMMAC_TXBUF_T_XSK_TX)
			tx_q->xsk_frames_done++;

		if (tx_q->tx_skbuff_dma[entry].buf_type == STMMAC_TXBUF_T_SKB) {
			if (likely(skb)) {
				pkts_compl++;
				bytes_compl += skb->len;
				dev_consume_skb_any(skb);
				tx_q->tx_skbuff[entry] = NULL;
			}
		}

		stmmac_release_tx_desc(priv, p, priv->mode);

		entry = STMMAC_GET_ENTRY(entry, priv->dma_conf.dma_tx_size);
	}
	tx_q->dirty_tx = entry;

	netdev_tx_completed_queue(netdev_get_tx_queue(priv->dev, queue),
				  pkts_compl, bytes_compl);

	if (unlikely(netif_tx_queue_stopped(netdev_get_tx_queue(priv->dev,
								queue))) &&
	    stmmac_tx_avail(priv, queue) > STMMAC_TX_THRESH(priv)) {

		netif_dbg(priv, tx_done, priv->dev,
			  "%s: restart transmit\n", __func__);
		netif_tx_wake_queue(netdev_get_tx_queue(priv->dev, queue));
	}

	if (tx_q->xsk_pool) {
		bool work_done;

		if (tx_q->xsk_frames_done)
			xsk_tx_completed(tx_q->xsk_pool, tx_q->xsk_frames_done);

		if (xsk_uses_need_wakeup(tx_q->xsk_pool))
			xsk_set_tx_need_wakeup(tx_q->xsk_pool);

		/* For XSK TX, we try to send as many as possible.
		 * If XSK work done (XSK TX desc empty and budget still
		 * available), return "budget - 1" to reenable TX IRQ.
		 * Else, return "budget" to make NAPI continue polling.
		 */
		work_done = stmmac_xdp_xmit_zc(priv, queue,
					       STMMAC_XSK_TX_BUDGET_MAX);
		if (work_done)
			xmits = budget - 1;
		else
			xmits = budget;
	}

	if (priv->eee_enabled && !priv->tx_path_in_lpi_mode &&
	    priv->eee_sw_timer_en) {
		if (stmmac_enable_eee_mode(priv))
			mod_timer(&priv->eee_ctrl_timer, STMMAC_LPI_T(priv->tx_lpi_timer));
	}

	/* We still have pending packets, let's call for a new scheduling */
	if (tx_q->dirty_tx != tx_q->cur_tx)
		hrtimer_start(&tx_q->txtimer,
			      STMMAC_COAL_TIMER(priv->tx_coal_timer[queue]),
			      HRTIMER_MODE_REL);

	__netif_tx_unlock_bh(netdev_get_tx_queue(priv->dev, queue));

	/* Combine decisions from TX clean and XSK TX */
	return max(count, xmits);
}

/**
 * stmmac_tx_err - to manage the tx error
 * @priv: driver private structure
 * @chan: channel index
 * Description: it cleans the descriptors and restarts the transmission
 * in case of transmission errors.
 */
static void stmmac_tx_err(struct stmmac_priv *priv, u32 chan)
{
	struct stmmac_tx_queue *tx_q = &priv->dma_conf.tx_queue[chan];

	netif_tx_stop_queue(netdev_get_tx_queue(priv->dev, chan));

	stmmac_stop_tx_dma(priv, chan);
	dma_free_tx_skbufs(priv, &priv->dma_conf, chan);
	stmmac_clear_tx_descriptors(priv, &priv->dma_conf, chan);
	stmmac_reset_tx_queue(priv, chan);
	stmmac_init_tx_chan(priv, priv->ioaddr, priv->plat->dma_cfg,
			    tx_q->dma_tx_phy, chan);
	stmmac_start_tx_dma(priv, chan);

	priv->dev->stats.tx_errors++;
	netif_tx_wake_queue(netdev_get_tx_queue(priv->dev, chan));
}

/**
 *  stmmac_set_dma_operation_mode - Set DMA operation mode by channel
 *  @priv: driver private structure
 *  @txmode: TX operating mode
 *  @rxmode: RX operating mode
 *  @chan: channel index
 *  Description: it is used for configuring of the DMA operation mode in
 *  runtime in order to program the tx/rx DMA thresholds or Store-And-Forward
 *  mode.
 */
static void stmmac_set_dma_operation_mode(struct stmmac_priv *priv, u32 txmode,
					  u32 rxmode, u32 chan)
{
	u8 rxqmode = priv->plat->rx_queues_cfg[chan].mode_to_use;
	u8 txqmode = priv->plat->tx_queues_cfg[chan].mode_to_use;
	u32 rx_channels_count = priv->plat->rx_queues_to_use;
	u32 tx_channels_count = priv->plat->tx_queues_to_use;
	int rxfifosz = priv->plat->rx_fifo_size;
	int txfifosz = priv->plat->tx_fifo_size;

	if (rxfifosz == 0)
		rxfifosz = priv->dma_cap.rx_fifo_size;
	if (txfifosz == 0)
		txfifosz = priv->dma_cap.tx_fifo_size;

	/* Adjust for real per queue fifo size */
	rxfifosz /= rx_channels_count;
	txfifosz /= tx_channels_count;

	stmmac_dma_rx_mode(priv, priv->ioaddr, rxmode, chan, rxfifosz, rxqmode);
	stmmac_dma_tx_mode(priv, priv->ioaddr, txmode, chan, txfifosz, txqmode);
}

static bool stmmac_safety_feat_interrupt(struct stmmac_priv *priv)
{
	int ret;

	ret = stmmac_safety_feat_irq_status(priv, priv->dev,
			priv->ioaddr, priv->dma_cap.asp, &priv->sstats);
	if (ret && (ret != -EINVAL)) {
		stmmac_global_err(priv);
		return true;
	}

	return false;
}

static int stmmac_napi_check(struct stmmac_priv *priv, u32 chan, u32 dir)
{
	int status = stmmac_dma_interrupt_status(priv, priv->ioaddr,
						 &priv->xstats, chan, dir);
	struct stmmac_rx_queue *rx_q = &priv->dma_conf.rx_queue[chan];
	struct stmmac_tx_queue *tx_q = &priv->dma_conf.tx_queue[chan];
	struct stmmac_channel *ch = &priv->channel[chan];
	struct napi_struct *rx_napi;
	struct napi_struct *tx_napi;
	unsigned long flags;

	rx_napi = rx_q->xsk_pool ? &ch->rxtx_napi : &ch->rx_napi;
	tx_napi = tx_q->xsk_pool ? &ch->rxtx_napi : &ch->tx_napi;

	if ((status & handle_rx) && (chan < priv->plat->rx_queues_to_use)) {
		if (napi_schedule_prep(rx_napi)) {
			spin_lock_irqsave(&ch->lock, flags);
			stmmac_disable_dma_irq(priv, priv->ioaddr, chan, 1, 0);
			spin_unlock_irqrestore(&ch->lock, flags);
			__napi_schedule(rx_napi);
		}
	}

	if ((status & handle_tx) && (chan < priv->plat->tx_queues_to_use)) {
		if (napi_schedule_prep(tx_napi)) {
			spin_lock_irqsave(&ch->lock, flags);
			stmmac_disable_dma_irq(priv, priv->ioaddr, chan, 0, 1);
			spin_unlock_irqrestore(&ch->lock, flags);
			__napi_schedule(tx_napi);
		}
	}

	return status;
}

/**
 * stmmac_dma_interrupt - DMA ISR
 * @priv: driver private structure
 * Description: this is the DMA ISR. It is called by the main ISR.
 * It calls the dwmac dma routine and schedule poll method in case of some
 * work can be done.
 */
static void stmmac_dma_interrupt(struct stmmac_priv *priv)
{
	u32 tx_channel_count = priv->plat->tx_queues_to_use;
	u32 rx_channel_count = priv->plat->rx_queues_to_use;
	u32 channels_to_check = tx_channel_count > rx_channel_count ?
				tx_channel_count : rx_channel_count;
	u32 chan;
	int status[max_t(u32, MTL_MAX_TX_QUEUES, MTL_MAX_RX_QUEUES)];

	/* Make sure we never check beyond our status buffer. */
	if (WARN_ON_ONCE(channels_to_check > ARRAY_SIZE(status)))
		channels_to_check = ARRAY_SIZE(status);

	for (chan = 0; chan < channels_to_check; chan++)
		status[chan] = stmmac_napi_check(priv, chan,
						 DMA_DIR_RXTX);

	for (chan = 0; chan < tx_channel_count; chan++) {
		if (unlikely(status[chan] & tx_hard_error_bump_tc)) {
			/* Try to bump up the dma threshold on this failure */
			stmmac_bump_dma_threshold(priv, chan);
		} else if (unlikely(status[chan] == tx_hard_error)) {
			stmmac_tx_err(priv, chan);
		}
	}
}

/**
 * stmmac_mmc_setup: setup the Mac Management Counters (MMC)
 * @priv: driver private structure
 * Description: this masks the MMC irq, in fact, the counters are managed in SW.
 */
static void stmmac_mmc_setup(struct stmmac_priv *priv)
{
	unsigned int mode = MMC_CNTRL_RESET_ON_READ | MMC_CNTRL_COUNTER_RESET |
			    MMC_CNTRL_PRESET | MMC_CNTRL_FULL_HALF_PRESET;

	stmmac_mmc_intr_all_mask(priv, priv->mmcaddr);

	if (priv->dma_cap.rmon) {
		stmmac_mmc_ctrl(priv, priv->mmcaddr, mode);
		memset(&priv->mmc, 0, sizeof(struct stmmac_counters));
	} else
		netdev_info(priv->dev, "No MAC Management Counters available\n");
}

/**
 * stmmac_get_hw_features - get MAC capabilities from the HW cap. register.
 * @priv: driver private structure
 * Description:
 *  new GMAC chip generations have a new register to indicate the
 *  presence of the optional feature/functions.
 *  This can be also used to override the value passed through the
 *  platform and necessary for old MAC10/100 and GMAC chips.
 */
static int stmmac_get_hw_features(struct stmmac_priv *priv)
{
	return stmmac_get_hw_feature(priv, priv->ioaddr, &priv->dma_cap) == 0;
}

/**
 * stmmac_check_ether_addr - check if the MAC addr is valid
 * @priv: driver private structure
 * Description:
 * it is to verify if the MAC address is valid, in case of failures it
 * generates a random MAC address
 */
static void stmmac_check_ether_addr(struct stmmac_priv *priv)
{
	u8 addr[ETH_ALEN];

	if (!is_valid_ether_addr(priv->dev->dev_addr)) {
		stmmac_get_umac_addr(priv, priv->hw, addr, 0);
		if (is_valid_ether_addr(addr))
			eth_hw_addr_set(priv->dev, addr);
		else
			eth_hw_addr_random(priv->dev);
		dev_info(priv->device, "device MAC address %pM\n",
			 priv->dev->dev_addr);
	}
}

/**
 * stmmac_init_dma_engine - DMA init.
 * @priv: driver private structure
 * Description:
 * It inits the DMA invoking the specific MAC/GMAC callback.
 * Some DMA parameters can be passed from the platform;
 * in case of these are not passed a default is kept for the MAC or GMAC.
 */
static int stmmac_init_dma_engine(struct stmmac_priv *priv)
{
	u32 rx_channels_count = priv->plat->rx_queues_to_use;
	u32 tx_channels_count = priv->plat->tx_queues_to_use;
	u32 dma_csr_ch = max(rx_channels_count, tx_channels_count);
	struct stmmac_rx_queue *rx_q;
	struct stmmac_tx_queue *tx_q;
	u32 chan = 0;
	int atds = 0;
	int ret = 0;

	if (!priv->plat->dma_cfg || !priv->plat->dma_cfg->pbl) {
		dev_err(priv->device, "Invalid DMA configuration\n");
		return -EINVAL;
	}

	if (priv->extend_desc && (priv->mode == STMMAC_RING_MODE))
		atds = 1;

	ret = stmmac_reset(priv, priv->ioaddr);
	if (ret) {
		dev_err(priv->device, "Failed to reset the dma\n");
		return ret;
	}

	/* DMA Configuration */
	stmmac_dma_init(priv, priv->ioaddr, priv->plat->dma_cfg, atds);

	if (priv->plat->axi)
		stmmac_axi(priv, priv->ioaddr, priv->plat->axi);

	/* DMA CSR Channel configuration */
	for (chan = 0; chan < dma_csr_ch; chan++) {
		stmmac_init_chan(priv, priv->ioaddr, priv->plat->dma_cfg, chan);
		stmmac_disable_dma_irq(priv, priv->ioaddr, chan, 1, 1);
	}

	/* DMA RX Channel Configuration */
	for (chan = 0; chan < rx_channels_count; chan++) {
		rx_q = &priv->dma_conf.rx_queue[chan];

		stmmac_init_rx_chan(priv, priv->ioaddr, priv->plat->dma_cfg,
				    rx_q->dma_rx_phy, chan);

		rx_q->rx_tail_addr = rx_q->dma_rx_phy +
				     (rx_q->buf_alloc_num *
				      sizeof(struct dma_desc));
		stmmac_set_rx_tail_ptr(priv, priv->ioaddr,
				       rx_q->rx_tail_addr, chan);
	}

	/* DMA TX Channel Configuration */
	for (chan = 0; chan < tx_channels_count; chan++) {
		tx_q = &priv->dma_conf.tx_queue[chan];

		stmmac_init_tx_chan(priv, priv->ioaddr, priv->plat->dma_cfg,
				    tx_q->dma_tx_phy, chan);

		tx_q->tx_tail_addr = tx_q->dma_tx_phy;
		stmmac_set_tx_tail_ptr(priv, priv->ioaddr,
				       tx_q->tx_tail_addr, chan);
	}

	return ret;
}

static void stmmac_tx_timer_arm(struct stmmac_priv *priv, u32 queue)
{
	struct stmmac_tx_queue *tx_q = &priv->dma_conf.tx_queue[queue];

	hrtimer_start(&tx_q->txtimer,
		      STMMAC_COAL_TIMER(priv->tx_coal_timer[queue]),
		      HRTIMER_MODE_REL);
}

/**
 * stmmac_tx_timer - mitigation sw timer for tx.
 * @t: data pointer
 * Description:
 * This is the timer handler to directly invoke the stmmac_tx_clean.
 */
static enum hrtimer_restart stmmac_tx_timer(struct hrtimer *t)
{
	struct stmmac_tx_queue *tx_q = container_of(t, struct stmmac_tx_queue, txtimer);
	struct stmmac_priv *priv = tx_q->priv_data;
	struct stmmac_channel *ch;
	struct napi_struct *napi;

	ch = &priv->channel[tx_q->queue_index];
	napi = tx_q->xsk_pool ? &ch->rxtx_napi : &ch->tx_napi;

	if (likely(napi_schedule_prep(napi))) {
		unsigned long flags;

		spin_lock_irqsave(&ch->lock, flags);
		stmmac_disable_dma_irq(priv, priv->ioaddr, ch->index, 0, 1);
		spin_unlock_irqrestore(&ch->lock, flags);
		__napi_schedule(napi);
	}

	return HRTIMER_NORESTART;
}

/**
 * stmmac_init_coalesce - init mitigation options.
 * @priv: driver private structure
 * Description:
 * This inits the coalesce parameters: i.e. timer rate,
 * timer handler and default threshold used for enabling the
 * interrupt on completion bit.
 */
static void stmmac_init_coalesce(struct stmmac_priv *priv)
{
	u32 tx_channel_count = priv->plat->tx_queues_to_use;
	u32 rx_channel_count = priv->plat->rx_queues_to_use;
	u32 chan;

	for (chan = 0; chan < tx_channel_count; chan++) {
		struct stmmac_tx_queue *tx_q = &priv->dma_conf.tx_queue[chan];

		priv->tx_coal_frames[chan] = STMMAC_TX_FRAMES;
		priv->tx_coal_timer[chan] = STMMAC_COAL_TX_TIMER;

		hrtimer_init(&tx_q->txtimer, CLOCK_MONOTONIC, HRTIMER_MODE_REL);
		tx_q->txtimer.function = stmmac_tx_timer;
	}

	for (chan = 0; chan < rx_channel_count; chan++)
		priv->rx_coal_frames[chan] = STMMAC_RX_FRAMES;
}

static void stmmac_set_rings_length(struct stmmac_priv *priv)
{
	u32 rx_channels_count = priv->plat->rx_queues_to_use;
	u32 tx_channels_count = priv->plat->tx_queues_to_use;
	u32 chan;

	/* set TX ring length */
	for (chan = 0; chan < tx_channels_count; chan++)
		stmmac_set_tx_ring_len(priv, priv->ioaddr,
				       (priv->dma_conf.dma_tx_size - 1), chan);

	/* set RX ring length */
	for (chan = 0; chan < rx_channels_count; chan++)
		stmmac_set_rx_ring_len(priv, priv->ioaddr,
				       (priv->dma_conf.dma_rx_size - 1), chan);
}

/**
 *  stmmac_set_tx_queue_weight - Set TX queue weight
 *  @priv: driver private structure
 *  Description: It is used for setting TX queues weight
 */
static void stmmac_set_tx_queue_weight(struct stmmac_priv *priv)
{
	u32 tx_queues_count = priv->plat->tx_queues_to_use;
	u32 weight;
	u32 queue;

	for (queue = 0; queue < tx_queues_count; queue++) {
		weight = priv->plat->tx_queues_cfg[queue].weight;
		stmmac_set_mtl_tx_queue_weight(priv, priv->hw, weight, queue);
	}
}

/**
 *  stmmac_configure_cbs - Configure CBS in TX queue
 *  @priv: driver private structure
 *  Description: It is used for configuring CBS in AVB TX queues
 */
static void stmmac_configure_cbs(struct stmmac_priv *priv)
{
	u32 tx_queues_count = priv->plat->tx_queues_to_use;
	u32 mode_to_use;
	u32 queue;

	/* queue 0 is reserved for legacy traffic */
	for (queue = 1; queue < tx_queues_count; queue++) {
		mode_to_use = priv->plat->tx_queues_cfg[queue].mode_to_use;
		if (mode_to_use == MTL_QUEUE_DCB)
			continue;

		stmmac_config_cbs(priv, priv->hw,
				priv->plat->tx_queues_cfg[queue].send_slope,
				priv->plat->tx_queues_cfg[queue].idle_slope,
				priv->plat->tx_queues_cfg[queue].high_credit,
				priv->plat->tx_queues_cfg[queue].low_credit,
				queue);
	}
}

/**
 *  stmmac_rx_queue_dma_chan_map - Map RX queue to RX dma channel
 *  @priv: driver private structure
 *  Description: It is used for mapping RX queues to RX dma channels
 */
static void stmmac_rx_queue_dma_chan_map(struct stmmac_priv *priv)
{
	u32 rx_queues_count = priv->plat->rx_queues_to_use;
	u32 queue;
	u32 chan;

	for (queue = 0; queue < rx_queues_count; queue++) {
		chan = priv->plat->rx_queues_cfg[queue].chan;
		stmmac_map_mtl_to_dma(priv, priv->hw, queue, chan);
	}
}

/**
 *  stmmac_mac_config_rx_queues_prio - Configure RX Queue priority
 *  @priv: driver private structure
 *  Description: It is used for configuring the RX Queue Priority
 */
static void stmmac_mac_config_rx_queues_prio(struct stmmac_priv *priv)
{
	u32 rx_queues_count = priv->plat->rx_queues_to_use;
	u32 queue;
	u32 prio;

	for (queue = 0; queue < rx_queues_count; queue++) {
		if (!priv->plat->rx_queues_cfg[queue].use_prio)
			continue;

		prio = priv->plat->rx_queues_cfg[queue].prio;
		stmmac_rx_queue_prio(priv, priv->hw, prio, queue);
	}
}

/**
 *  stmmac_mac_config_tx_queues_prio - Configure TX Queue priority
 *  @priv: driver private structure
 *  Description: It is used for configuring the TX Queue Priority
 */
static void stmmac_mac_config_tx_queues_prio(struct stmmac_priv *priv)
{
	u32 tx_queues_count = priv->plat->tx_queues_to_use;
	u32 queue;
	u32 prio;

	for (queue = 0; queue < tx_queues_count; queue++) {
		if (!priv->plat->tx_queues_cfg[queue].use_prio)
			continue;

		prio = priv->plat->tx_queues_cfg[queue].prio;
		stmmac_tx_queue_prio(priv, priv->hw, prio, queue);
	}
}

/**
 *  stmmac_mac_config_rx_queues_routing - Configure RX Queue Routing
 *  @priv: driver private structure
 *  Description: It is used for configuring the RX queue routing
 */
static void stmmac_mac_config_rx_queues_routing(struct stmmac_priv *priv)
{
	u32 rx_queues_count = priv->plat->rx_queues_to_use;
	u32 queue;
	u8 packet;

	for (queue = 0; queue < rx_queues_count; queue++) {
		/* no specific packet type routing specified for the queue */
		if (priv->plat->rx_queues_cfg[queue].pkt_route == 0x0)
			continue;

		packet = priv->plat->rx_queues_cfg[queue].pkt_route;
		stmmac_rx_queue_routing(priv, priv->hw, packet, queue);
	}
}

static void stmmac_mac_config_rss(struct stmmac_priv *priv)
{
	if (!priv->dma_cap.rssen || !priv->plat->rss_en) {
		priv->rss.enable = false;
		return;
	}

	if (priv->dev->features & NETIF_F_RXHASH)
		priv->rss.enable = true;
	else
		priv->rss.enable = false;

	stmmac_rss_configure(priv, priv->hw, &priv->rss,
			     priv->plat->rx_queues_to_use);
}

/**
 *  stmmac_mtl_configuration - Configure MTL
 *  @priv: driver private structure
 *  Description: It is used for configurring MTL
 */
static void stmmac_mtl_configuration(struct stmmac_priv *priv)
{
	u32 rx_queues_count = priv->plat->rx_queues_to_use;
	u32 tx_queues_count = priv->plat->tx_queues_to_use;

	if (tx_queues_count > 1)
		stmmac_set_tx_queue_weight(priv);

	/* Configure MTL RX algorithms */
	if (rx_queues_count > 1)
		stmmac_prog_mtl_rx_algorithms(priv, priv->hw,
				priv->plat->rx_sched_algorithm);

	/* Configure MTL TX algorithms */
	if (tx_queues_count > 1)
		stmmac_prog_mtl_tx_algorithms(priv, priv->hw,
				priv->plat->tx_sched_algorithm);

	/* Configure CBS in AVB TX queues */
	if (tx_queues_count > 1)
		stmmac_configure_cbs(priv);

	/* Map RX MTL to DMA channels */
	stmmac_rx_queue_dma_chan_map(priv);

	/* Enable MAC RX Queues */
	stmmac_mac_enable_rx_queues(priv);

	/* Set RX priorities */
	if (rx_queues_count > 1)
		stmmac_mac_config_rx_queues_prio(priv);

	/* Set TX priorities */
	if (tx_queues_count > 1)
		stmmac_mac_config_tx_queues_prio(priv);

	/* Set RX routing */
	if (rx_queues_count > 1)
		stmmac_mac_config_rx_queues_routing(priv);

	/* Receive Side Scaling */
	if (rx_queues_count > 1)
		stmmac_mac_config_rss(priv);
}

static void stmmac_safety_feat_configuration(struct stmmac_priv *priv)
{
	if (priv->dma_cap.asp) {
		netdev_info(priv->dev, "Enabling Safety Features\n");
		stmmac_safety_feat_config(priv, priv->ioaddr, priv->dma_cap.asp,
					  priv->plat->safety_feat_cfg);
	} else {
		netdev_info(priv->dev, "No Safety Features support found\n");
	}
}

static int stmmac_fpe_start_wq(struct stmmac_priv *priv)
{
	char *name;

	clear_bit(__FPE_TASK_SCHED, &priv->fpe_task_state);
	clear_bit(__FPE_REMOVING,  &priv->fpe_task_state);

	name = priv->wq_name;
	sprintf(name, "%s-fpe", priv->dev->name);

	priv->fpe_wq = create_singlethread_workqueue(name);
	if (!priv->fpe_wq) {
		netdev_err(priv->dev, "%s: Failed to create workqueue\n", name);

		return -ENOMEM;
	}
	netdev_info(priv->dev, "FPE workqueue start");

	return 0;
}

/**
 * stmmac_hw_setup - setup mac in a usable state.
 *  @dev : pointer to the device structure.
 *  @ptp_register: register PTP if set
 *  Description:
 *  this is the main function to setup the HW in a usable state because the
 *  dma engine is reset, the core registers are configured (e.g. AXI,
 *  Checksum features, timers). The DMA is ready to start receiving and
 *  transmitting.
 *  Return value:
 *  0 on success and an appropriate (-)ve integer as defined in errno.h
 *  file on failure.
 */
static int stmmac_hw_setup(struct net_device *dev, bool ptp_register)
{
	struct stmmac_priv *priv = netdev_priv(dev);
	u32 rx_cnt = priv->plat->rx_queues_to_use;
	u32 tx_cnt = priv->plat->tx_queues_to_use;
	bool sph_en;
	u32 chan;
	int ret;

	/* DMA initialization and SW reset */
	ret = stmmac_init_dma_engine(priv);
	if (ret < 0) {
		netdev_err(priv->dev, "%s: DMA engine initialization failed\n",
			   __func__);
		return ret;
	}

	/* Copy the MAC addr into the HW  */
	stmmac_set_umac_addr(priv, priv->hw, dev->dev_addr, 0);

	/* PS and related bits will be programmed according to the speed */
	if (priv->hw->pcs) {
		int speed = priv->plat->mac_port_sel_speed;

		if ((speed == SPEED_10) || (speed == SPEED_100) ||
		    (speed == SPEED_1000)) {
			priv->hw->ps = speed;
		} else {
			dev_warn(priv->device, "invalid port speed\n");
			priv->hw->ps = 0;
		}
	}

	/* Initialize the MAC Core */
	stmmac_core_init(priv, priv->hw, dev);

	/* Initialize MTL*/
	stmmac_mtl_configuration(priv);

	/* Initialize Safety Features */
	stmmac_safety_feat_configuration(priv);

	ret = stmmac_rx_ipc(priv, priv->hw);
	if (!ret) {
		netdev_warn(priv->dev, "RX IPC Checksum Offload disabled\n");
		priv->plat->rx_coe = STMMAC_RX_COE_NONE;
		priv->hw->rx_csum = 0;
	}

	/* Enable the MAC Rx/Tx */
	stmmac_mac_set(priv, priv->ioaddr, true);

	/* Set the HW DMA mode and the COE */
	stmmac_dma_operation_mode(priv);

	stmmac_mmc_setup(priv);

	if (ptp_register) {
		ret = clk_prepare_enable(priv->plat->clk_ptp_ref);
		if (ret < 0)
			netdev_warn(priv->dev,
				    "failed to enable PTP reference clock: %pe\n",
				    ERR_PTR(ret));
	}

	ret = stmmac_init_ptp(priv);
	if (ret == -EOPNOTSUPP)
		netdev_info(priv->dev, "PTP not supported by HW\n");
	else if (ret)
		netdev_warn(priv->dev, "PTP init failed\n");
	else if (ptp_register)
		stmmac_ptp_register(priv);

	priv->eee_tw_timer = STMMAC_DEFAULT_TWT_LS;

	/* Convert the timer from msec to usec */
	if (!priv->tx_lpi_timer)
		priv->tx_lpi_timer = eee_timer * 1000;

	if (priv->use_riwt) {
		u32 queue;

		for (queue = 0; queue < rx_cnt; queue++) {
			if (!priv->rx_riwt[queue])
				priv->rx_riwt[queue] = DEF_DMA_RIWT;

			stmmac_rx_watchdog(priv, priv->ioaddr,
					   priv->rx_riwt[queue], queue);
		}
	}

	if (priv->hw->pcs)
		stmmac_pcs_ctrl_ane(priv, priv->ioaddr, 1, priv->hw->ps, 0);

	/* set TX and RX rings length */
	stmmac_set_rings_length(priv);

	/* Enable TSO */
	if (priv->tso) {
		for (chan = 0; chan < tx_cnt; chan++) {
			struct stmmac_tx_queue *tx_q = &priv->dma_conf.tx_queue[chan];

			/* TSO and TBS cannot co-exist */
			if (tx_q->tbs & STMMAC_TBS_AVAIL)
				continue;

			stmmac_enable_tso(priv, priv->ioaddr, 1, chan);
		}
	}

	/* Enable Split Header */
	sph_en = (priv->hw->rx_csum > 0) && priv->sph;
	for (chan = 0; chan < rx_cnt; chan++)
		stmmac_enable_sph(priv, priv->ioaddr, sph_en, chan);


	/* VLAN Tag Insertion */
	if (priv->dma_cap.vlins)
		stmmac_enable_vlan(priv, priv->hw, STMMAC_VLAN_INSERT);

	/* TBS */
	for (chan = 0; chan < tx_cnt; chan++) {
		struct stmmac_tx_queue *tx_q = &priv->dma_conf.tx_queue[chan];
		int enable = tx_q->tbs & STMMAC_TBS_AVAIL;

		stmmac_enable_tbs(priv, priv->ioaddr, enable, chan);
	}

	/* Configure real RX and TX queues */
	netif_set_real_num_rx_queues(dev, priv->plat->rx_queues_to_use);
	netif_set_real_num_tx_queues(dev, priv->plat->tx_queues_to_use);

	/* Start the ball rolling... */
	stmmac_start_all_dma(priv);

	if (priv->dma_cap.fpesel) {
		stmmac_fpe_start_wq(priv);

		if (priv->plat->fpe_cfg->enable)
			stmmac_fpe_handshake(priv, true);
	}

	return 0;
}

static void stmmac_hw_teardown(struct net_device *dev)
{
	struct stmmac_priv *priv = netdev_priv(dev);

	clk_disable_unprepare(priv->plat->clk_ptp_ref);
}

static void stmmac_free_irq(struct net_device *dev,
			    enum request_irq_err irq_err, int irq_idx)
{
	struct stmmac_priv *priv = netdev_priv(dev);
	int j;

	switch (irq_err) {
	case REQ_IRQ_ERR_ALL:
		irq_idx = priv->plat->tx_queues_to_use;
		fallthrough;
	case REQ_IRQ_ERR_TX:
		for (j = irq_idx - 1; j >= 0; j--) {
			if (priv->tx_irq[j] > 0) {
				irq_set_affinity_hint(priv->tx_irq[j], NULL);
				free_irq(priv->tx_irq[j], &priv->dma_conf.tx_queue[j]);
			}
		}
		irq_idx = priv->plat->rx_queues_to_use;
		fallthrough;
	case REQ_IRQ_ERR_RX:
		for (j = irq_idx - 1; j >= 0; j--) {
			if (priv->rx_irq[j] > 0) {
				irq_set_affinity_hint(priv->rx_irq[j], NULL);
				free_irq(priv->rx_irq[j], &priv->dma_conf.rx_queue[j]);
			}
		}

		if (priv->sfty_ue_irq > 0 && priv->sfty_ue_irq != dev->irq)
			free_irq(priv->sfty_ue_irq, dev);
		fallthrough;
	case REQ_IRQ_ERR_SFTY_UE:
		if (priv->sfty_ce_irq > 0 && priv->sfty_ce_irq != dev->irq)
			free_irq(priv->sfty_ce_irq, dev);
		fallthrough;
	case REQ_IRQ_ERR_SFTY_CE:
		if (priv->lpi_irq > 0 && priv->lpi_irq != dev->irq)
			free_irq(priv->lpi_irq, dev);
		fallthrough;
	case REQ_IRQ_ERR_LPI:
		if (priv->wol_irq > 0 && priv->wol_irq != dev->irq)
			free_irq(priv->wol_irq, dev);
		fallthrough;
	case REQ_IRQ_ERR_WOL:
		free_irq(dev->irq, dev);
		fallthrough;
	case REQ_IRQ_ERR_MAC:
	case REQ_IRQ_ERR_NO:
		/* If MAC IRQ request error, no more IRQ to free */
		break;
	}
}

static int stmmac_request_irq_multi_msi(struct net_device *dev)
{
	struct stmmac_priv *priv = netdev_priv(dev);
	enum request_irq_err irq_err;
	cpumask_t cpu_mask;
	int irq_idx = 0;
	char *int_name;
	int ret;
	int i;

	/* For common interrupt */
	int_name = priv->int_name_mac;
	sprintf(int_name, "%s:%s", dev->name, "mac");
	ret = request_irq(dev->irq, stmmac_mac_interrupt,
			  0, int_name, dev);
	if (unlikely(ret < 0)) {
		netdev_err(priv->dev,
			   "%s: alloc mac MSI %d (error: %d)\n",
			   __func__, dev->irq, ret);
		irq_err = REQ_IRQ_ERR_MAC;
		goto irq_error;
	}

	/* Request the Wake IRQ in case of another line
	 * is used for WoL
	 */
	if (priv->wol_irq > 0 && priv->wol_irq != dev->irq) {
		int_name = priv->int_name_wol;
		sprintf(int_name, "%s:%s", dev->name, "wol");
		ret = request_irq(priv->wol_irq,
				  stmmac_mac_interrupt,
				  0, int_name, dev);
		if (unlikely(ret < 0)) {
			netdev_err(priv->dev,
				   "%s: alloc wol MSI %d (error: %d)\n",
				   __func__, priv->wol_irq, ret);
			irq_err = REQ_IRQ_ERR_WOL;
			goto irq_error;
		}
	}

	/* Request the LPI IRQ in case of another line
	 * is used for LPI
	 */
	if (priv->lpi_irq > 0 && priv->lpi_irq != dev->irq) {
		int_name = priv->int_name_lpi;
		sprintf(int_name, "%s:%s", dev->name, "lpi");
		ret = request_irq(priv->lpi_irq,
				  stmmac_mac_interrupt,
				  0, int_name, dev);
		if (unlikely(ret < 0)) {
			netdev_err(priv->dev,
				   "%s: alloc lpi MSI %d (error: %d)\n",
				   __func__, priv->lpi_irq, ret);
			irq_err = REQ_IRQ_ERR_LPI;
			goto irq_error;
		}
	}

	/* Request the Safety Feature Correctible Error line in
	 * case of another line is used
	 */
	if (priv->sfty_ce_irq > 0 && priv->sfty_ce_irq != dev->irq) {
		int_name = priv->int_name_sfty_ce;
		sprintf(int_name, "%s:%s", dev->name, "safety-ce");
		ret = request_irq(priv->sfty_ce_irq,
				  stmmac_safety_interrupt,
				  0, int_name, dev);
		if (unlikely(ret < 0)) {
			netdev_err(priv->dev,
				   "%s: alloc sfty ce MSI %d (error: %d)\n",
				   __func__, priv->sfty_ce_irq, ret);
			irq_err = REQ_IRQ_ERR_SFTY_CE;
			goto irq_error;
		}
	}

	/* Request the Safety Feature Uncorrectible Error line in
	 * case of another line is used
	 */
	if (priv->sfty_ue_irq > 0 && priv->sfty_ue_irq != dev->irq) {
		int_name = priv->int_name_sfty_ue;
		sprintf(int_name, "%s:%s", dev->name, "safety-ue");
		ret = request_irq(priv->sfty_ue_irq,
				  stmmac_safety_interrupt,
				  0, int_name, dev);
		if (unlikely(ret < 0)) {
			netdev_err(priv->dev,
				   "%s: alloc sfty ue MSI %d (error: %d)\n",
				   __func__, priv->sfty_ue_irq, ret);
			irq_err = REQ_IRQ_ERR_SFTY_UE;
			goto irq_error;
		}
	}

	/* Request Rx MSI irq */
	for (i = 0; i < priv->plat->rx_queues_to_use; i++) {
		if (i >= MTL_MAX_RX_QUEUES)
			break;
		if (priv->rx_irq[i] == 0)
			continue;

		int_name = priv->int_name_rx_irq[i];
		sprintf(int_name, "%s:%s-%d", dev->name, "rx", i);
		ret = request_irq(priv->rx_irq[i],
				  stmmac_msi_intr_rx,
				  0, int_name, &priv->dma_conf.rx_queue[i]);
		if (unlikely(ret < 0)) {
			netdev_err(priv->dev,
				   "%s: alloc rx-%d  MSI %d (error: %d)\n",
				   __func__, i, priv->rx_irq[i], ret);
			irq_err = REQ_IRQ_ERR_RX;
			irq_idx = i;
			goto irq_error;
		}
		cpumask_clear(&cpu_mask);
		cpumask_set_cpu(i % num_online_cpus(), &cpu_mask);
		irq_set_affinity_hint(priv->rx_irq[i], &cpu_mask);
	}

	/* Request Tx MSI irq */
	for (i = 0; i < priv->plat->tx_queues_to_use; i++) {
		if (i >= MTL_MAX_TX_QUEUES)
			break;
		if (priv->tx_irq[i] == 0)
			continue;

		int_name = priv->int_name_tx_irq[i];
		sprintf(int_name, "%s:%s-%d", dev->name, "tx", i);
		ret = request_irq(priv->tx_irq[i],
				  stmmac_msi_intr_tx,
				  0, int_name, &priv->dma_conf.tx_queue[i]);
		if (unlikely(ret < 0)) {
			netdev_err(priv->dev,
				   "%s: alloc tx-%d  MSI %d (error: %d)\n",
				   __func__, i, priv->tx_irq[i], ret);
			irq_err = REQ_IRQ_ERR_TX;
			irq_idx = i;
			goto irq_error;
		}
		cpumask_clear(&cpu_mask);
		cpumask_set_cpu(i % num_online_cpus(), &cpu_mask);
		irq_set_affinity_hint(priv->tx_irq[i], &cpu_mask);
	}

	return 0;

irq_error:
	stmmac_free_irq(dev, irq_err, irq_idx);
	return ret;
}

static int stmmac_request_irq_single(struct net_device *dev)
{
	struct stmmac_priv *priv = netdev_priv(dev);
	enum request_irq_err irq_err;
	int ret;

	ret = request_irq(dev->irq, stmmac_interrupt,
			  IRQF_SHARED, dev->name, dev);
	if (unlikely(ret < 0)) {
		netdev_err(priv->dev,
			   "%s: ERROR: allocating the IRQ %d (error: %d)\n",
			   __func__, dev->irq, ret);
		irq_err = REQ_IRQ_ERR_MAC;
		goto irq_error;
	}

	/* Request the Wake IRQ in case of another line
	 * is used for WoL
	 */
	if (priv->wol_irq > 0 && priv->wol_irq != dev->irq) {
		ret = request_irq(priv->wol_irq, stmmac_interrupt,
				  IRQF_SHARED, dev->name, dev);
		if (unlikely(ret < 0)) {
			netdev_err(priv->dev,
				   "%s: ERROR: allocating the WoL IRQ %d (%d)\n",
				   __func__, priv->wol_irq, ret);
			irq_err = REQ_IRQ_ERR_WOL;
			goto irq_error;
		}
	}

	/* Request the IRQ lines */
	if (priv->lpi_irq > 0 && priv->lpi_irq != dev->irq) {
		ret = request_irq(priv->lpi_irq, stmmac_interrupt,
				  IRQF_SHARED, dev->name, dev);
		if (unlikely(ret < 0)) {
			netdev_err(priv->dev,
				   "%s: ERROR: allocating the LPI IRQ %d (%d)\n",
				   __func__, priv->lpi_irq, ret);
			irq_err = REQ_IRQ_ERR_LPI;
			goto irq_error;
		}
	}

	return 0;

irq_error:
	stmmac_free_irq(dev, irq_err, 0);
	return ret;
}

static int stmmac_request_irq(struct net_device *dev)
{
	struct stmmac_priv *priv = netdev_priv(dev);
	int ret;

	/* Request the IRQ lines */
	if (priv->plat->multi_msi_en)
		ret = stmmac_request_irq_multi_msi(dev);
	else
		ret = stmmac_request_irq_single(dev);

	return ret;
}

/**
 *  stmmac_setup_dma_desc - Generate a dma_conf and allocate DMA queue
 *  @priv: driver private structure
 *  @mtu: MTU to setup the dma queue and buf with
 *  Description: Allocate and generate a dma_conf based on the provided MTU.
 *  Allocate the Tx/Rx DMA queue and init them.
 *  Return value:
 *  the dma_conf allocated struct on success and an appropriate ERR_PTR on failure.
 */
static struct stmmac_dma_conf *
stmmac_setup_dma_desc(struct stmmac_priv *priv, unsigned int mtu)
{
	struct stmmac_dma_conf *dma_conf;
	int chan, bfsize, ret;

	dma_conf = kzalloc(sizeof(*dma_conf), GFP_KERNEL);
	if (!dma_conf) {
		netdev_err(priv->dev, "%s: DMA conf allocation failed\n",
			   __func__);
		return ERR_PTR(-ENOMEM);
	}

	bfsize = stmmac_set_16kib_bfsize(priv, mtu);
	if (bfsize < 0)
		bfsize = 0;

	if (bfsize < BUF_SIZE_16KiB)
		bfsize = stmmac_set_bfsize(mtu, 0);

	dma_conf->dma_buf_sz = bfsize;
	/* Chose the tx/rx size from the already defined one in the
	 * priv struct. (if defined)
	 */
	dma_conf->dma_tx_size = priv->dma_conf.dma_tx_size;
	dma_conf->dma_rx_size = priv->dma_conf.dma_rx_size;

	if (!dma_conf->dma_tx_size)
		dma_conf->dma_tx_size = DMA_DEFAULT_TX_SIZE;
	if (!dma_conf->dma_rx_size)
		dma_conf->dma_rx_size = DMA_DEFAULT_RX_SIZE;

	/* Earlier check for TBS */
	for (chan = 0; chan < priv->plat->tx_queues_to_use; chan++) {
		struct stmmac_tx_queue *tx_q = &dma_conf->tx_queue[chan];
		int tbs_en = priv->plat->tx_queues_cfg[chan].tbs_en;

		/* Setup per-TXQ tbs flag before TX descriptor alloc */
		tx_q->tbs |= tbs_en ? STMMAC_TBS_AVAIL : 0;
	}

	ret = alloc_dma_desc_resources(priv, dma_conf);
	if (ret < 0) {
		netdev_err(priv->dev, "%s: DMA descriptors allocation failed\n",
			   __func__);
		goto alloc_error;
	}

	ret = init_dma_desc_rings(priv->dev, dma_conf, GFP_KERNEL);
	if (ret < 0) {
		netdev_err(priv->dev, "%s: DMA descriptors initialization failed\n",
			   __func__);
		goto init_error;
	}

	return dma_conf;

init_error:
	free_dma_desc_resources(priv, dma_conf);
alloc_error:
	kfree(dma_conf);
	return ERR_PTR(ret);
}

/**
 *  __stmmac_open - open entry point of the driver
 *  @dev : pointer to the device structure.
 *  @dma_conf :  structure to take the dma data
 *  Description:
 *  This function is the open entry point of the driver.
 *  Return value:
 *  0 on success and an appropriate (-)ve integer as defined in errno.h
 *  file on failure.
 */
static int __stmmac_open(struct net_device *dev,
			 struct stmmac_dma_conf *dma_conf)
{
	struct stmmac_priv *priv = netdev_priv(dev);
	int mode = priv->plat->phy_interface;
	u32 chan;
	int ret;

	ret = pm_runtime_resume_and_get(priv->device);
	if (ret < 0)
		return ret;

	if (priv->hw->pcs != STMMAC_PCS_TBI &&
	    priv->hw->pcs != STMMAC_PCS_RTBI &&
	    (!priv->hw->xpcs ||
	     xpcs_get_an_mode(priv->hw->xpcs, mode) != DW_AN_C73)) {
		ret = stmmac_init_phy(dev);
		if (ret) {
			netdev_err(priv->dev,
				   "%s: Cannot attach to PHY (error: %d)\n",
				   __func__, ret);
			goto init_phy_error;
		}
	}

	/* Extra statistics */
	memset(&priv->xstats, 0, sizeof(struct stmmac_extra_stats));
	priv->xstats.threshold = tc;

	priv->rx_copybreak = STMMAC_RX_COPYBREAK;

	buf_sz = dma_conf->dma_buf_sz;
	memcpy(&priv->dma_conf, dma_conf, sizeof(*dma_conf));

	stmmac_reset_queues_param(priv);

	if (priv->plat->serdes_powerup) {
		ret = priv->plat->serdes_powerup(dev, priv->plat->bsp_priv);
		if (ret < 0) {
			netdev_err(priv->dev, "%s: Serdes powerup failed\n",
				   __func__);
			goto init_error;
		}
	}

	ret = stmmac_hw_setup(dev, true);
	if (ret < 0) {
		netdev_err(priv->dev, "%s: Hw setup failed\n", __func__);
		goto init_error;
	}

	stmmac_init_coalesce(priv);

	phylink_start(priv->phylink);
	/* We may have called phylink_speed_down before */
	phylink_speed_up(priv->phylink);

	ret = stmmac_request_irq(dev);
	if (ret)
		goto irq_error;

	stmmac_enable_all_queues(priv);
	netif_tx_start_all_queues(priv->dev);
	stmmac_enable_all_dma_irq(priv);

	return 0;

irq_error:
	phylink_stop(priv->phylink);

	for (chan = 0; chan < priv->plat->tx_queues_to_use; chan++)
		hrtimer_cancel(&priv->dma_conf.tx_queue[chan].txtimer);

	stmmac_hw_teardown(dev);
init_error:
	free_dma_desc_resources(priv, &priv->dma_conf);
	phylink_disconnect_phy(priv->phylink);
init_phy_error:
	pm_runtime_put(priv->device);
	return ret;
}

static int stmmac_open(struct net_device *dev)
{
	struct stmmac_priv *priv = netdev_priv(dev);
	struct stmmac_dma_conf *dma_conf;
	int ret;

	dma_conf = stmmac_setup_dma_desc(priv, dev->mtu);
	if (IS_ERR(dma_conf))
		return PTR_ERR(dma_conf);

	ret = __stmmac_open(dev, dma_conf);
	kfree(dma_conf);
	return ret;
}

static void stmmac_fpe_stop_wq(struct stmmac_priv *priv)
{
	set_bit(__FPE_REMOVING, &priv->fpe_task_state);

	if (priv->fpe_wq)
		destroy_workqueue(priv->fpe_wq);

	netdev_info(priv->dev, "FPE workqueue stop");
}

/**
 *  stmmac_release - close entry point of the driver
 *  @dev : device pointer.
 *  Description:
 *  This is the stop entry point of the driver.
 */
static int stmmac_release(struct net_device *dev)
{
	struct stmmac_priv *priv = netdev_priv(dev);
	u32 chan;

	if (device_may_wakeup(priv->device))
		phylink_speed_down(priv->phylink, false);
	/* Stop and disconnect the PHY */
	phylink_stop(priv->phylink);
	phylink_disconnect_phy(priv->phylink);

	stmmac_disable_all_queues(priv);

	for (chan = 0; chan < priv->plat->tx_queues_to_use; chan++)
		hrtimer_cancel(&priv->dma_conf.tx_queue[chan].txtimer);

	netif_tx_disable(dev);

	/* Free the IRQ lines */
	stmmac_free_irq(dev, REQ_IRQ_ERR_ALL, 0);

	if (priv->eee_enabled) {
		priv->tx_path_in_lpi_mode = false;
		del_timer_sync(&priv->eee_ctrl_timer);
	}

	/* Stop TX/RX DMA and clear the descriptors */
	stmmac_stop_all_dma(priv);

	/* Release and free the Rx/Tx resources */
	free_dma_desc_resources(priv, &priv->dma_conf);

	/* Disable the MAC Rx/Tx */
	stmmac_mac_set(priv, priv->ioaddr, false);

	/* Powerdown Serdes if there is */
	if (priv->plat->serdes_powerdown)
		priv->plat->serdes_powerdown(dev, priv->plat->bsp_priv);

	netif_carrier_off(dev);

	stmmac_release_ptp(priv);

	pm_runtime_put(priv->device);

	if (priv->dma_cap.fpesel)
		stmmac_fpe_stop_wq(priv);

	return 0;
}

static bool stmmac_vlan_insert(struct stmmac_priv *priv, struct sk_buff *skb,
			       struct stmmac_tx_queue *tx_q)
{
	u16 tag = 0x0, inner_tag = 0x0;
	u32 inner_type = 0x0;
	struct dma_desc *p;

	if (!priv->dma_cap.vlins)
		return false;
	if (!skb_vlan_tag_present(skb))
		return false;
	if (skb->vlan_proto == htons(ETH_P_8021AD)) {
		inner_tag = skb_vlan_tag_get(skb);
		inner_type = STMMAC_VLAN_INSERT;
	}

	tag = skb_vlan_tag_get(skb);

	if (tx_q->tbs & STMMAC_TBS_AVAIL)
		p = &tx_q->dma_entx[tx_q->cur_tx].basic;
	else
		p = &tx_q->dma_tx[tx_q->cur_tx];

	if (stmmac_set_desc_vlan_tag(priv, p, tag, inner_tag, inner_type))
		return false;

	stmmac_set_tx_owner(priv, p);
	tx_q->cur_tx = STMMAC_GET_ENTRY(tx_q->cur_tx, priv->dma_conf.dma_tx_size);
	return true;
}

/**
 *  stmmac_tso_allocator - close entry point of the driver
 *  @priv: driver private structure
 *  @des: buffer start address
 *  @total_len: total length to fill in descriptors
 *  @last_segment: condition for the last descriptor
 *  @queue: TX queue index
 *  Description:
 *  This function fills descriptor and request new descriptors according to
 *  buffer length to fill
 */
static void stmmac_tso_allocator(struct stmmac_priv *priv, dma_addr_t des,
				 int total_len, bool last_segment, u32 queue)
{
	struct stmmac_tx_queue *tx_q = &priv->dma_conf.tx_queue[queue];
	struct dma_desc *desc;
	u32 buff_size;
	int tmp_len;

	tmp_len = total_len;

	while (tmp_len > 0) {
		dma_addr_t curr_addr;

		tx_q->cur_tx = STMMAC_GET_ENTRY(tx_q->cur_tx,
						priv->dma_conf.dma_tx_size);
		WARN_ON(tx_q->tx_skbuff[tx_q->cur_tx]);

		if (tx_q->tbs & STMMAC_TBS_AVAIL)
			desc = &tx_q->dma_entx[tx_q->cur_tx].basic;
		else
			desc = &tx_q->dma_tx[tx_q->cur_tx];

		curr_addr = des + (total_len - tmp_len);
		if (priv->dma_cap.addr64 <= 32)
			desc->des0 = cpu_to_le32(curr_addr);
		else
			stmmac_set_desc_addr(priv, desc, curr_addr);

		buff_size = tmp_len >= TSO_MAX_BUFF_SIZE ?
			    TSO_MAX_BUFF_SIZE : tmp_len;

		stmmac_prepare_tso_tx_desc(priv, desc, 0, buff_size,
				0, 1,
				(last_segment) && (tmp_len <= TSO_MAX_BUFF_SIZE),
				0, 0);

		tmp_len -= TSO_MAX_BUFF_SIZE;
	}
}

static void stmmac_flush_tx_descriptors(struct stmmac_priv *priv, int queue)
{
	struct stmmac_tx_queue *tx_q = &priv->dma_conf.tx_queue[queue];
	int desc_size;

	if (likely(priv->extend_desc))
		desc_size = sizeof(struct dma_extended_desc);
	else if (tx_q->tbs & STMMAC_TBS_AVAIL)
		desc_size = sizeof(struct dma_edesc);
	else
		desc_size = sizeof(struct dma_desc);

	/* The own bit must be the latest setting done when prepare the
	 * descriptor and then barrier is needed to make sure that
	 * all is coherent before granting the DMA engine.
	 */
	wmb();

	tx_q->tx_tail_addr = tx_q->dma_tx_phy + (tx_q->cur_tx * desc_size);
	stmmac_set_tx_tail_ptr(priv, priv->ioaddr, tx_q->tx_tail_addr, queue);
}

/**
 *  stmmac_tso_xmit - Tx entry point of the driver for oversized frames (TSO)
 *  @skb : the socket buffer
 *  @dev : device pointer
 *  Description: this is the transmit function that is called on TSO frames
 *  (support available on GMAC4 and newer chips).
 *  Diagram below show the ring programming in case of TSO frames:
 *
 *  First Descriptor
 *   --------
 *   | DES0 |---> buffer1 = L2/L3/L4 header
 *   | DES1 |---> TCP Payload (can continue on next descr...)
 *   | DES2 |---> buffer 1 and 2 len
 *   | DES3 |---> must set TSE, TCP hdr len-> [22:19]. TCP payload len [17:0]
 *   --------
 *	|
 *     ...
 *	|
 *   --------
 *   | DES0 | --| Split TCP Payload on Buffers 1 and 2
 *   | DES1 | --|
 *   | DES2 | --> buffer 1 and 2 len
 *   | DES3 |
 *   --------
 *
 * mss is fixed when enable tso, so w/o programming the TDES3 ctx field.
 */
static netdev_tx_t stmmac_tso_xmit(struct sk_buff *skb, struct net_device *dev)
{
	struct dma_desc *desc, *first, *mss_desc = NULL;
	struct stmmac_priv *priv = netdev_priv(dev);
	int nfrags = skb_shinfo(skb)->nr_frags;
	u32 queue = skb_get_queue_mapping(skb);
	unsigned int first_entry, tx_packets;
	int tmp_pay_len = 0, first_tx;
	struct stmmac_tx_queue *tx_q;
	bool has_vlan, set_ic;
	u8 proto_hdr_len, hdr;
	u32 pay_len, mss;
	dma_addr_t des;
	int i;

	tx_q = &priv->dma_conf.tx_queue[queue];
	first_tx = tx_q->cur_tx;

	/* Compute header lengths */
	if (skb_shinfo(skb)->gso_type & SKB_GSO_UDP_L4) {
		proto_hdr_len = skb_transport_offset(skb) + sizeof(struct udphdr);
		hdr = sizeof(struct udphdr);
	} else {
		proto_hdr_len = skb_tcp_all_headers(skb);
		hdr = tcp_hdrlen(skb);
	}

	/* Desc availability based on threshold should be enough safe */
	if (unlikely(stmmac_tx_avail(priv, queue) <
		(((skb->len - proto_hdr_len) / TSO_MAX_BUFF_SIZE + 1)))) {
		if (!netif_tx_queue_stopped(netdev_get_tx_queue(dev, queue))) {
			netif_tx_stop_queue(netdev_get_tx_queue(priv->dev,
								queue));
			/* This is a hard error, log it. */
			netdev_err(priv->dev,
				   "%s: Tx Ring full when queue awake\n",
				   __func__);
		}
		return NETDEV_TX_BUSY;
	}

	pay_len = skb_headlen(skb) - proto_hdr_len; /* no frags */

	mss = skb_shinfo(skb)->gso_size;

	/* set new MSS value if needed */
	if (mss != tx_q->mss) {
		if (tx_q->tbs & STMMAC_TBS_AVAIL)
			mss_desc = &tx_q->dma_entx[tx_q->cur_tx].basic;
		else
			mss_desc = &tx_q->dma_tx[tx_q->cur_tx];

		stmmac_set_mss(priv, mss_desc, mss);
		tx_q->mss = mss;
		tx_q->cur_tx = STMMAC_GET_ENTRY(tx_q->cur_tx,
						priv->dma_conf.dma_tx_size);
		WARN_ON(tx_q->tx_skbuff[tx_q->cur_tx]);
	}

	if (netif_msg_tx_queued(priv)) {
		pr_info("%s: hdrlen %d, hdr_len %d, pay_len %d, mss %d\n",
			__func__, hdr, proto_hdr_len, pay_len, mss);
		pr_info("\tskb->len %d, skb->data_len %d\n", skb->len,
			skb->data_len);
	}

	/* Check if VLAN can be inserted by HW */
	has_vlan = stmmac_vlan_insert(priv, skb, tx_q);

	first_entry = tx_q->cur_tx;
	WARN_ON(tx_q->tx_skbuff[first_entry]);

	if (tx_q->tbs & STMMAC_TBS_AVAIL)
		desc = &tx_q->dma_entx[first_entry].basic;
	else
		desc = &tx_q->dma_tx[first_entry];
	first = desc;

	if (has_vlan)
		stmmac_set_desc_vlan(priv, first, STMMAC_VLAN_INSERT);

	/* first descriptor: fill Headers on Buf1 */
	des = dma_map_single(priv->device, skb->data, skb_headlen(skb),
			     DMA_TO_DEVICE);
	if (dma_mapping_error(priv->device, des))
		goto dma_map_err;

	tx_q->tx_skbuff_dma[first_entry].buf = des;
	tx_q->tx_skbuff_dma[first_entry].len = skb_headlen(skb);
	tx_q->tx_skbuff_dma[first_entry].map_as_page = false;
	tx_q->tx_skbuff_dma[first_entry].buf_type = STMMAC_TXBUF_T_SKB;

	if (priv->dma_cap.addr64 <= 32) {
		first->des0 = cpu_to_le32(des);

		/* Fill start of payload in buff2 of first descriptor */
		if (pay_len)
			first->des1 = cpu_to_le32(des + proto_hdr_len);

		/* If needed take extra descriptors to fill the remaining payload */
		tmp_pay_len = pay_len - TSO_MAX_BUFF_SIZE;
	} else {
		stmmac_set_desc_addr(priv, first, des);
		tmp_pay_len = pay_len;
		des += proto_hdr_len;
		pay_len = 0;
	}

	stmmac_tso_allocator(priv, des, tmp_pay_len, (nfrags == 0), queue);

	/* Prepare fragments */
	for (i = 0; i < nfrags; i++) {
		const skb_frag_t *frag = &skb_shinfo(skb)->frags[i];

		des = skb_frag_dma_map(priv->device, frag, 0,
				       skb_frag_size(frag),
				       DMA_TO_DEVICE);
		if (dma_mapping_error(priv->device, des))
			goto dma_map_err;

		stmmac_tso_allocator(priv, des, skb_frag_size(frag),
				     (i == nfrags - 1), queue);

		tx_q->tx_skbuff_dma[tx_q->cur_tx].buf = des;
		tx_q->tx_skbuff_dma[tx_q->cur_tx].len = skb_frag_size(frag);
		tx_q->tx_skbuff_dma[tx_q->cur_tx].map_as_page = true;
		tx_q->tx_skbuff_dma[tx_q->cur_tx].buf_type = STMMAC_TXBUF_T_SKB;
	}

	tx_q->tx_skbuff_dma[tx_q->cur_tx].last_segment = true;

	/* Only the last descriptor gets to point to the skb. */
	tx_q->tx_skbuff[tx_q->cur_tx] = skb;
	tx_q->tx_skbuff_dma[tx_q->cur_tx].buf_type = STMMAC_TXBUF_T_SKB;

	/* Manage tx mitigation */
	tx_packets = (tx_q->cur_tx + 1) - first_tx;
	tx_q->tx_count_frames += tx_packets;

	if ((skb_shinfo(skb)->tx_flags & SKBTX_HW_TSTAMP) && priv->hwts_tx_en)
		set_ic = true;
	else if (!priv->tx_coal_frames[queue])
		set_ic = false;
	else if (tx_packets > priv->tx_coal_frames[queue])
		set_ic = true;
	else if ((tx_q->tx_count_frames %
		  priv->tx_coal_frames[queue]) < tx_packets)
		set_ic = true;
	else
		set_ic = false;

	if (set_ic) {
		if (tx_q->tbs & STMMAC_TBS_AVAIL)
			desc = &tx_q->dma_entx[tx_q->cur_tx].basic;
		else
			desc = &tx_q->dma_tx[tx_q->cur_tx];

		tx_q->tx_count_frames = 0;
		stmmac_set_tx_ic(priv, desc);
		priv->xstats.tx_set_ic_bit++;
	}

	/* We've used all descriptors we need for this skb, however,
	 * advance cur_tx so that it references a fresh descriptor.
	 * ndo_start_xmit will fill this descriptor the next time it's
	 * called and stmmac_tx_clean may clean up to this descriptor.
	 */
	tx_q->cur_tx = STMMAC_GET_ENTRY(tx_q->cur_tx, priv->dma_conf.dma_tx_size);

	if (unlikely(stmmac_tx_avail(priv, queue) <= (MAX_SKB_FRAGS + 1))) {
		netif_dbg(priv, hw, priv->dev, "%s: stop transmitted packets\n",
			  __func__);
		netif_tx_stop_queue(netdev_get_tx_queue(priv->dev, queue));
	}

	dev->stats.tx_bytes += skb->len;
	priv->xstats.tx_tso_frames++;
	priv->xstats.tx_tso_nfrags += nfrags;

	if (priv->sarc_type)
		stmmac_set_desc_sarc(priv, first, priv->sarc_type);

	skb_tx_timestamp(skb);

	if (unlikely((skb_shinfo(skb)->tx_flags & SKBTX_HW_TSTAMP) &&
		     priv->hwts_tx_en)) {
		/* declare that device is doing timestamping */
		skb_shinfo(skb)->tx_flags |= SKBTX_IN_PROGRESS;
		stmmac_enable_tx_timestamp(priv, first);
	}

	/* Complete the first descriptor before granting the DMA */
	stmmac_prepare_tso_tx_desc(priv, first, 1,
			proto_hdr_len,
			pay_len,
			1, tx_q->tx_skbuff_dma[first_entry].last_segment,
			hdr / 4, (skb->len - proto_hdr_len));

	/* If context desc is used to change MSS */
	if (mss_desc) {
		/* Make sure that first descriptor has been completely
		 * written, including its own bit. This is because MSS is
		 * actually before first descriptor, so we need to make
		 * sure that MSS's own bit is the last thing written.
		 */
		dma_wmb();
		stmmac_set_tx_owner(priv, mss_desc);
	}

	if (netif_msg_pktdata(priv)) {
		pr_info("%s: curr=%d dirty=%d f=%d, e=%d, f_p=%p, nfrags %d\n",
			__func__, tx_q->cur_tx, tx_q->dirty_tx, first_entry,
			tx_q->cur_tx, first, nfrags);
		pr_info(">>> frame to be transmitted: ");
		print_pkt(skb->data, skb_headlen(skb));
	}

	netdev_tx_sent_queue(netdev_get_tx_queue(dev, queue), skb->len);

	stmmac_flush_tx_descriptors(priv, queue);
	stmmac_tx_timer_arm(priv, queue);

	return NETDEV_TX_OK;

dma_map_err:
	dev_err(priv->device, "Tx dma map failed\n");
	dev_kfree_skb(skb);
	priv->dev->stats.tx_dropped++;
	return NETDEV_TX_OK;
}

/**
 *  stmmac_xmit - Tx entry point of the driver
 *  @skb : the socket buffer
 *  @dev : device pointer
 *  Description : this is the tx entry point of the driver.
 *  It programs the chain or the ring and supports oversized frames
 *  and SG feature.
 */
static netdev_tx_t stmmac_xmit(struct sk_buff *skb, struct net_device *dev)
{
	unsigned int first_entry, tx_packets, enh_desc;
	struct stmmac_priv *priv = netdev_priv(dev);
	unsigned int nopaged_len = skb_headlen(skb);
	int i, csum_insertion = 0, is_jumbo = 0;
	u32 queue = skb_get_queue_mapping(skb);
	int nfrags = skb_shinfo(skb)->nr_frags;
	int gso = skb_shinfo(skb)->gso_type;
	struct dma_edesc *tbs_desc = NULL;
	struct dma_desc *desc, *first;
	struct stmmac_tx_queue *tx_q;
	bool has_vlan, set_ic;
	int entry, first_tx;
	dma_addr_t des;

	tx_q = &priv->dma_conf.tx_queue[queue];
	first_tx = tx_q->cur_tx;

	if (priv->tx_path_in_lpi_mode && priv->eee_sw_timer_en)
		stmmac_disable_eee_mode(priv);

	/* Manage oversized TCP frames for GMAC4 device */
	if (skb_is_gso(skb) && priv->tso) {
		if (gso & (SKB_GSO_TCPV4 | SKB_GSO_TCPV6))
			return stmmac_tso_xmit(skb, dev);
		if (priv->plat->has_gmac4 && (gso & SKB_GSO_UDP_L4))
			return stmmac_tso_xmit(skb, dev);
	}

	if (unlikely(stmmac_tx_avail(priv, queue) < nfrags + 1)) {
		if (!netif_tx_queue_stopped(netdev_get_tx_queue(dev, queue))) {
			netif_tx_stop_queue(netdev_get_tx_queue(priv->dev,
								queue));
			/* This is a hard error, log it. */
			netdev_err(priv->dev,
				   "%s: Tx Ring full when queue awake\n",
				   __func__);
		}
		return NETDEV_TX_BUSY;
	}

	/* Check if VLAN can be inserted by HW */
	has_vlan = stmmac_vlan_insert(priv, skb, tx_q);

	entry = tx_q->cur_tx;
	first_entry = entry;
	WARN_ON(tx_q->tx_skbuff[first_entry]);

	csum_insertion = (skb->ip_summed == CHECKSUM_PARTIAL);

	if (likely(priv->extend_desc))
		desc = (struct dma_desc *)(tx_q->dma_etx + entry);
	else if (tx_q->tbs & STMMAC_TBS_AVAIL)
		desc = &tx_q->dma_entx[entry].basic;
	else
		desc = tx_q->dma_tx + entry;

	first = desc;

	if (has_vlan)
		stmmac_set_desc_vlan(priv, first, STMMAC_VLAN_INSERT);

	enh_desc = priv->plat->enh_desc;
	/* To program the descriptors according to the size of the frame */
	if (enh_desc)
		is_jumbo = stmmac_is_jumbo_frm(priv, skb->len, enh_desc);

	if (unlikely(is_jumbo)) {
		entry = stmmac_jumbo_frm(priv, tx_q, skb, csum_insertion);
		if (unlikely(entry < 0) && (entry != -EINVAL))
			goto dma_map_err;
	}

	for (i = 0; i < nfrags; i++) {
		const skb_frag_t *frag = &skb_shinfo(skb)->frags[i];
		int len = skb_frag_size(frag);
		bool last_segment = (i == (nfrags - 1));

		entry = STMMAC_GET_ENTRY(entry, priv->dma_conf.dma_tx_size);
		WARN_ON(tx_q->tx_skbuff[entry]);

		if (likely(priv->extend_desc))
			desc = (struct dma_desc *)(tx_q->dma_etx + entry);
		else if (tx_q->tbs & STMMAC_TBS_AVAIL)
			desc = &tx_q->dma_entx[entry].basic;
		else
			desc = tx_q->dma_tx + entry;

		des = skb_frag_dma_map(priv->device, frag, 0, len,
				       DMA_TO_DEVICE);
		if (dma_mapping_error(priv->device, des))
			goto dma_map_err; /* should reuse desc w/o issues */

		tx_q->tx_skbuff_dma[entry].buf = des;

		stmmac_set_desc_addr(priv, desc, des);

		tx_q->tx_skbuff_dma[entry].map_as_page = true;
		tx_q->tx_skbuff_dma[entry].len = len;
		tx_q->tx_skbuff_dma[entry].last_segment = last_segment;
		tx_q->tx_skbuff_dma[entry].buf_type = STMMAC_TXBUF_T_SKB;

		/* Prepare the descriptor and set the own bit too */
		stmmac_prepare_tx_desc(priv, desc, 0, len, csum_insertion,
				priv->mode, 1, last_segment, skb->len);
	}

	/* Only the last descriptor gets to point to the skb. */
	tx_q->tx_skbuff[entry] = skb;
	tx_q->tx_skbuff_dma[entry].buf_type = STMMAC_TXBUF_T_SKB;

	/* According to the coalesce parameter the IC bit for the latest
	 * segment is reset and the timer re-started to clean the tx status.
	 * This approach takes care about the fragments: desc is the first
	 * element in case of no SG.
	 */
	tx_packets = (entry + 1) - first_tx;
	tx_q->tx_count_frames += tx_packets;

	if ((skb_shinfo(skb)->tx_flags & SKBTX_HW_TSTAMP) && priv->hwts_tx_en)
		set_ic = true;
	else if (!priv->tx_coal_frames[queue])
		set_ic = false;
	else if (tx_packets > priv->tx_coal_frames[queue])
		set_ic = true;
	else if ((tx_q->tx_count_frames %
		  priv->tx_coal_frames[queue]) < tx_packets)
		set_ic = true;
	else
		set_ic = false;

	if (set_ic) {
		if (likely(priv->extend_desc))
			desc = &tx_q->dma_etx[entry].basic;
		else if (tx_q->tbs & STMMAC_TBS_AVAIL)
			desc = &tx_q->dma_entx[entry].basic;
		else
			desc = &tx_q->dma_tx[entry];

		tx_q->tx_count_frames = 0;
		stmmac_set_tx_ic(priv, desc);
		priv->xstats.tx_set_ic_bit++;
	}

	/* We've used all descriptors we need for this skb, however,
	 * advance cur_tx so that it references a fresh descriptor.
	 * ndo_start_xmit will fill this descriptor the next time it's
	 * called and stmmac_tx_clean may clean up to this descriptor.
	 */
	entry = STMMAC_GET_ENTRY(entry, priv->dma_conf.dma_tx_size);
	tx_q->cur_tx = entry;

	if (netif_msg_pktdata(priv)) {
		netdev_dbg(priv->dev,
			   "%s: curr=%d dirty=%d f=%d, e=%d, first=%p, nfrags=%d",
			   __func__, tx_q->cur_tx, tx_q->dirty_tx, first_entry,
			   entry, first, nfrags);

		netdev_dbg(priv->dev, ">>> frame to be transmitted: ");
		print_pkt(skb->data, skb->len);
	}

	if (unlikely(stmmac_tx_avail(priv, queue) <= (MAX_SKB_FRAGS + 1))) {
		netif_dbg(priv, hw, priv->dev, "%s: stop transmitted packets\n",
			  __func__);
		netif_tx_stop_queue(netdev_get_tx_queue(priv->dev, queue));
	}

	dev->stats.tx_bytes += skb->len;

	if (priv->sarc_type)
		stmmac_set_desc_sarc(priv, first, priv->sarc_type);

	skb_tx_timestamp(skb);

	/* Ready to fill the first descriptor and set the OWN bit w/o any
	 * problems because all the descriptors are actually ready to be
	 * passed to the DMA engine.
	 */
	if (likely(!is_jumbo)) {
		bool last_segment = (nfrags == 0);

		des = dma_map_single(priv->device, skb->data,
				     nopaged_len, DMA_TO_DEVICE);
		if (dma_mapping_error(priv->device, des))
			goto dma_map_err;

		tx_q->tx_skbuff_dma[first_entry].buf = des;
		tx_q->tx_skbuff_dma[first_entry].buf_type = STMMAC_TXBUF_T_SKB;
		tx_q->tx_skbuff_dma[first_entry].map_as_page = false;

		stmmac_set_desc_addr(priv, first, des);

		tx_q->tx_skbuff_dma[first_entry].len = nopaged_len;
		tx_q->tx_skbuff_dma[first_entry].last_segment = last_segment;

		if (unlikely((skb_shinfo(skb)->tx_flags & SKBTX_HW_TSTAMP) &&
			     priv->hwts_tx_en)) {
			/* declare that device is doing timestamping */
			skb_shinfo(skb)->tx_flags |= SKBTX_IN_PROGRESS;
			stmmac_enable_tx_timestamp(priv, first);
		}

		/* Prepare the first descriptor setting the OWN bit too */
		stmmac_prepare_tx_desc(priv, first, 1, nopaged_len,
				csum_insertion, priv->mode, 0, last_segment,
				skb->len);
	}

	if (tx_q->tbs & STMMAC_TBS_EN) {
		struct timespec64 ts = ns_to_timespec64(skb->tstamp);

		tbs_desc = &tx_q->dma_entx[first_entry];
		stmmac_set_desc_tbs(priv, tbs_desc, ts.tv_sec, ts.tv_nsec);
	}

	stmmac_set_tx_owner(priv, first);

	netdev_tx_sent_queue(netdev_get_tx_queue(dev, queue), skb->len);

	stmmac_enable_dma_transmission(priv, priv->ioaddr);

	stmmac_flush_tx_descriptors(priv, queue);
	stmmac_tx_timer_arm(priv, queue);

	return NETDEV_TX_OK;

dma_map_err:
	netdev_err(priv->dev, "Tx DMA map failed\n");
	dev_kfree_skb(skb);
	priv->dev->stats.tx_dropped++;
	return NETDEV_TX_OK;
}

static void stmmac_rx_vlan(struct net_device *dev, struct sk_buff *skb)
{
	struct vlan_ethhdr *veth;
	__be16 vlan_proto;
	u16 vlanid;

	veth = (struct vlan_ethhdr *)skb->data;
	vlan_proto = veth->h_vlan_proto;

	if ((vlan_proto == htons(ETH_P_8021Q) &&
	     dev->features & NETIF_F_HW_VLAN_CTAG_RX) ||
	    (vlan_proto == htons(ETH_P_8021AD) &&
	     dev->features & NETIF_F_HW_VLAN_STAG_RX)) {
		/* pop the vlan tag */
		vlanid = ntohs(veth->h_vlan_TCI);
		memmove(skb->data + VLAN_HLEN, veth, ETH_ALEN * 2);
		skb_pull(skb, VLAN_HLEN);
		__vlan_hwaccel_put_tag(skb, vlan_proto, vlanid);
	}
}

/**
 * stmmac_rx_refill - refill used skb preallocated buffers
 * @priv: driver private structure
 * @queue: RX queue index
 * Description : this is to reallocate the skb for the reception process
 * that is based on zero-copy.
 */
static inline void stmmac_rx_refill(struct stmmac_priv *priv, u32 queue)
{
	struct stmmac_rx_queue *rx_q = &priv->dma_conf.rx_queue[queue];
	int dirty = stmmac_rx_dirty(priv, queue);
	unsigned int entry = rx_q->dirty_rx;
	gfp_t gfp = (GFP_ATOMIC | __GFP_NOWARN);

	if (priv->dma_cap.addr64 <= 32)
		gfp |= GFP_DMA32;

	while (dirty-- > 0) {
		struct stmmac_rx_buffer *buf = &rx_q->buf_pool[entry];
		struct dma_desc *p;
		bool use_rx_wd;

		if (priv->extend_desc)
			p = (struct dma_desc *)(rx_q->dma_erx + entry);
		else
			p = rx_q->dma_rx + entry;

		if (!buf->page) {
			buf->page = page_pool_alloc_pages(rx_q->page_pool, gfp);
			if (!buf->page)
				break;
		}

		if (priv->sph && !buf->sec_page) {
			buf->sec_page = page_pool_alloc_pages(rx_q->page_pool, gfp);
			if (!buf->sec_page)
				break;

			buf->sec_addr = page_pool_get_dma_addr(buf->sec_page);
		}

		buf->addr = page_pool_get_dma_addr(buf->page) + buf->page_offset;

		stmmac_set_desc_addr(priv, p, buf->addr);
		if (priv->sph)
			stmmac_set_desc_sec_addr(priv, p, buf->sec_addr, true);
		else
			stmmac_set_desc_sec_addr(priv, p, buf->sec_addr, false);
		stmmac_refill_desc3(priv, rx_q, p);

		rx_q->rx_count_frames++;
		rx_q->rx_count_frames += priv->rx_coal_frames[queue];
		if (rx_q->rx_count_frames > priv->rx_coal_frames[queue])
			rx_q->rx_count_frames = 0;

		use_rx_wd = !priv->rx_coal_frames[queue];
		use_rx_wd |= rx_q->rx_count_frames > 0;
		if (!priv->use_riwt)
			use_rx_wd = false;

		dma_wmb();
		stmmac_set_rx_owner(priv, p, use_rx_wd);

		entry = STMMAC_GET_ENTRY(entry, priv->dma_conf.dma_rx_size);
	}
	rx_q->dirty_rx = entry;
	rx_q->rx_tail_addr = rx_q->dma_rx_phy +
			    (rx_q->dirty_rx * sizeof(struct dma_desc));
	stmmac_set_rx_tail_ptr(priv, priv->ioaddr, rx_q->rx_tail_addr, queue);
}

static unsigned int stmmac_rx_buf1_len(struct stmmac_priv *priv,
				       struct dma_desc *p,
				       int status, unsigned int len)
{
	unsigned int plen = 0, hlen = 0;
	int coe = priv->hw->rx_csum;

	/* Not first descriptor, buffer is always zero */
	if (priv->sph && len)
		return 0;

	/* First descriptor, get split header length */
	stmmac_get_rx_header_len(priv, p, &hlen);
	if (priv->sph && hlen) {
		priv->xstats.rx_split_hdr_pkt_n++;
		return hlen;
	}

	/* First descriptor, not last descriptor and not split header */
	if (status & rx_not_ls)
		return priv->dma_conf.dma_buf_sz;

	plen = stmmac_get_rx_frame_len(priv, p, coe);

	/* First descriptor and last descriptor and not split header */
	return min_t(unsigned int, priv->dma_conf.dma_buf_sz, plen);
}

static unsigned int stmmac_rx_buf2_len(struct stmmac_priv *priv,
				       struct dma_desc *p,
				       int status, unsigned int len)
{
	int coe = priv->hw->rx_csum;
	unsigned int plen = 0;

	/* Not split header, buffer is not available */
	if (!priv->sph)
		return 0;

	/* Not last descriptor */
	if (status & rx_not_ls)
		return priv->dma_conf.dma_buf_sz;

	plen = stmmac_get_rx_frame_len(priv, p, coe);

	/* Last descriptor */
	return plen - len;
}

static int stmmac_xdp_xmit_xdpf(struct stmmac_priv *priv, int queue,
				struct xdp_frame *xdpf, bool dma_map)
{
	struct stmmac_tx_queue *tx_q = &priv->dma_conf.tx_queue[queue];
	unsigned int entry = tx_q->cur_tx;
	struct dma_desc *tx_desc;
	dma_addr_t dma_addr;
	bool set_ic;

	if (stmmac_tx_avail(priv, queue) < STMMAC_TX_THRESH(priv))
		return STMMAC_XDP_CONSUMED;

	if (likely(priv->extend_desc))
		tx_desc = (struct dma_desc *)(tx_q->dma_etx + entry);
	else if (tx_q->tbs & STMMAC_TBS_AVAIL)
		tx_desc = &tx_q->dma_entx[entry].basic;
	else
		tx_desc = tx_q->dma_tx + entry;

	if (dma_map) {
		dma_addr = dma_map_single(priv->device, xdpf->data,
					  xdpf->len, DMA_TO_DEVICE);
		if (dma_mapping_error(priv->device, dma_addr))
			return STMMAC_XDP_CONSUMED;

		tx_q->tx_skbuff_dma[entry].buf_type = STMMAC_TXBUF_T_XDP_NDO;
	} else {
		struct page *page = virt_to_page(xdpf->data);

		dma_addr = page_pool_get_dma_addr(page) + sizeof(*xdpf) +
			   xdpf->headroom;
		dma_sync_single_for_device(priv->device, dma_addr,
					   xdpf->len, DMA_BIDIRECTIONAL);

		tx_q->tx_skbuff_dma[entry].buf_type = STMMAC_TXBUF_T_XDP_TX;
	}

	tx_q->tx_skbuff_dma[entry].buf = dma_addr;
	tx_q->tx_skbuff_dma[entry].map_as_page = false;
	tx_q->tx_skbuff_dma[entry].len = xdpf->len;
	tx_q->tx_skbuff_dma[entry].last_segment = true;
	tx_q->tx_skbuff_dma[entry].is_jumbo = false;

	tx_q->xdpf[entry] = xdpf;

	stmmac_set_desc_addr(priv, tx_desc, dma_addr);

	stmmac_prepare_tx_desc(priv, tx_desc, 1, xdpf->len,
			       true, priv->mode, true, true,
			       xdpf->len);

	tx_q->tx_count_frames++;

	if (tx_q->tx_count_frames % priv->tx_coal_frames[queue] == 0)
		set_ic = true;
	else
		set_ic = false;

	if (set_ic) {
		tx_q->tx_count_frames = 0;
		stmmac_set_tx_ic(priv, tx_desc);
		priv->xstats.tx_set_ic_bit++;
	}

	stmmac_enable_dma_transmission(priv, priv->ioaddr);

	entry = STMMAC_GET_ENTRY(entry, priv->dma_conf.dma_tx_size);
	tx_q->cur_tx = entry;

	return STMMAC_XDP_TX;
}

static int stmmac_xdp_get_tx_queue(struct stmmac_priv *priv,
				   int cpu)
{
	int index = cpu;

	if (unlikely(index < 0))
		index = 0;

	while (index >= priv->plat->tx_queues_to_use)
		index -= priv->plat->tx_queues_to_use;

	return index;
}

static int stmmac_xdp_xmit_back(struct stmmac_priv *priv,
				struct xdp_buff *xdp)
{
	struct xdp_frame *xdpf = xdp_convert_buff_to_frame(xdp);
	int cpu = smp_processor_id();
	struct netdev_queue *nq;
	int queue;
	int res;

	if (unlikely(!xdpf))
		return STMMAC_XDP_CONSUMED;

	queue = stmmac_xdp_get_tx_queue(priv, cpu);
	nq = netdev_get_tx_queue(priv->dev, queue);

	__netif_tx_lock(nq, cpu);
	/* Avoids TX time-out as we are sharing with slow path */
	txq_trans_cond_update(nq);

	res = stmmac_xdp_xmit_xdpf(priv, queue, xdpf, false);
	if (res == STMMAC_XDP_TX)
		stmmac_flush_tx_descriptors(priv, queue);

	__netif_tx_unlock(nq);

	return res;
}

static int __stmmac_xdp_run_prog(struct stmmac_priv *priv,
				 struct bpf_prog *prog,
				 struct xdp_buff *xdp)
{
	u32 act;
	int res;

	act = bpf_prog_run_xdp(prog, xdp);
	switch (act) {
	case XDP_PASS:
		res = STMMAC_XDP_PASS;
		break;
	case XDP_TX:
		res = stmmac_xdp_xmit_back(priv, xdp);
		break;
	case XDP_REDIRECT:
		if (xdp_do_redirect(priv->dev, xdp, prog) < 0)
			res = STMMAC_XDP_CONSUMED;
		else
			res = STMMAC_XDP_REDIRECT;
		break;
	default:
		bpf_warn_invalid_xdp_action(priv->dev, prog, act);
		fallthrough;
	case XDP_ABORTED:
		trace_xdp_exception(priv->dev, prog, act);
		fallthrough;
	case XDP_DROP:
		res = STMMAC_XDP_CONSUMED;
		break;
	}

	return res;
}

static struct sk_buff *stmmac_xdp_run_prog(struct stmmac_priv *priv,
					   struct xdp_buff *xdp)
{
	struct bpf_prog *prog;
	int res;

	prog = READ_ONCE(priv->xdp_prog);
	if (!prog) {
		res = STMMAC_XDP_PASS;
		goto out;
	}

	res = __stmmac_xdp_run_prog(priv, prog, xdp);
out:
	return ERR_PTR(-res);
}

static void stmmac_finalize_xdp_rx(struct stmmac_priv *priv,
				   int xdp_status)
{
	int cpu = smp_processor_id();
	int queue;

	queue = stmmac_xdp_get_tx_queue(priv, cpu);

	if (xdp_status & STMMAC_XDP_TX)
		stmmac_tx_timer_arm(priv, queue);

	if (xdp_status & STMMAC_XDP_REDIRECT)
		xdp_do_flush();
}

static struct sk_buff *stmmac_construct_skb_zc(struct stmmac_channel *ch,
					       struct xdp_buff *xdp)
{
	unsigned int metasize = xdp->data - xdp->data_meta;
	unsigned int datasize = xdp->data_end - xdp->data;
	struct sk_buff *skb;

	skb = __napi_alloc_skb(&ch->rxtx_napi,
			       xdp->data_end - xdp->data_hard_start,
			       GFP_ATOMIC | __GFP_NOWARN);
	if (unlikely(!skb))
		return NULL;

	skb_reserve(skb, xdp->data - xdp->data_hard_start);
	memcpy(__skb_put(skb, datasize), xdp->data, datasize);
	if (metasize)
		skb_metadata_set(skb, metasize);

	return skb;
}

static void stmmac_dispatch_skb_zc(struct stmmac_priv *priv, u32 queue,
				   struct dma_desc *p, struct dma_desc *np,
				   struct xdp_buff *xdp)
{
	struct stmmac_channel *ch = &priv->channel[queue];
	unsigned int len = xdp->data_end - xdp->data;
	enum pkt_hash_types hash_type;
	int coe = priv->hw->rx_csum;
	struct sk_buff *skb;
	u32 hash;

	skb = stmmac_construct_skb_zc(ch, xdp);
	if (!skb) {
		priv->dev->stats.rx_dropped++;
		return;
	}

	stmmac_get_rx_hwtstamp(priv, p, np, skb);
	stmmac_rx_vlan(priv->dev, skb);
	skb->protocol = eth_type_trans(skb, priv->dev);

	if (unlikely(!coe))
		skb_checksum_none_assert(skb);
	else
		skb->ip_summed = CHECKSUM_UNNECESSARY;

	if (!stmmac_get_rx_hash(priv, p, &hash, &hash_type))
		skb_set_hash(skb, hash, hash_type);

	skb_record_rx_queue(skb, queue);
	napi_gro_receive(&ch->rxtx_napi, skb);

	priv->dev->stats.rx_packets++;
	priv->dev->stats.rx_bytes += len;
}

static bool stmmac_rx_refill_zc(struct stmmac_priv *priv, u32 queue, u32 budget)
{
	struct stmmac_rx_queue *rx_q = &priv->dma_conf.rx_queue[queue];
	unsigned int entry = rx_q->dirty_rx;
	struct dma_desc *rx_desc = NULL;
	bool ret = true;

	budget = min(budget, stmmac_rx_dirty(priv, queue));

	while (budget-- > 0 && entry != rx_q->cur_rx) {
		struct stmmac_rx_buffer *buf = &rx_q->buf_pool[entry];
		dma_addr_t dma_addr;
		bool use_rx_wd;

		if (!buf->xdp) {
			buf->xdp = xsk_buff_alloc(rx_q->xsk_pool);
			if (!buf->xdp) {
				ret = false;
				break;
			}
		}

		if (priv->extend_desc)
			rx_desc = (struct dma_desc *)(rx_q->dma_erx + entry);
		else
			rx_desc = rx_q->dma_rx + entry;

		dma_addr = xsk_buff_xdp_get_dma(buf->xdp);
		stmmac_set_desc_addr(priv, rx_desc, dma_addr);
		stmmac_set_desc_sec_addr(priv, rx_desc, 0, false);
		stmmac_refill_desc3(priv, rx_q, rx_desc);

		rx_q->rx_count_frames++;
		rx_q->rx_count_frames += priv->rx_coal_frames[queue];
		if (rx_q->rx_count_frames > priv->rx_coal_frames[queue])
			rx_q->rx_count_frames = 0;

		use_rx_wd = !priv->rx_coal_frames[queue];
		use_rx_wd |= rx_q->rx_count_frames > 0;
		if (!priv->use_riwt)
			use_rx_wd = false;

		dma_wmb();
		stmmac_set_rx_owner(priv, rx_desc, use_rx_wd);

		entry = STMMAC_GET_ENTRY(entry, priv->dma_conf.dma_rx_size);
	}

	if (rx_desc) {
		rx_q->dirty_rx = entry;
		rx_q->rx_tail_addr = rx_q->dma_rx_phy +
				     (rx_q->dirty_rx * sizeof(struct dma_desc));
		stmmac_set_rx_tail_ptr(priv, priv->ioaddr, rx_q->rx_tail_addr, queue);
	}

	return ret;
}

static int stmmac_rx_zc(struct stmmac_priv *priv, int limit, u32 queue)
{
	struct stmmac_rx_queue *rx_q = &priv->dma_conf.rx_queue[queue];
	unsigned int count = 0, error = 0, len = 0;
	int dirty = stmmac_rx_dirty(priv, queue);
	unsigned int next_entry = rx_q->cur_rx;
	unsigned int desc_size;
	struct bpf_prog *prog;
	bool failure = false;
	int xdp_status = 0;
	int status = 0;

	if (netif_msg_rx_status(priv)) {
		void *rx_head;

		netdev_dbg(priv->dev, "%s: descriptor ring:\n", __func__);
		if (priv->extend_desc) {
			rx_head = (void *)rx_q->dma_erx;
			desc_size = sizeof(struct dma_extended_desc);
		} else {
			rx_head = (void *)rx_q->dma_rx;
			desc_size = sizeof(struct dma_desc);
		}

		stmmac_display_ring(priv, rx_head, priv->dma_conf.dma_rx_size, true,
				    rx_q->dma_rx_phy, desc_size);
	}
	while (count < limit) {
		struct stmmac_rx_buffer *buf;
		unsigned int buf1_len = 0;
		struct dma_desc *np, *p;
		int entry;
		int res;

		if (!count && rx_q->state_saved) {
			error = rx_q->state.error;
			len = rx_q->state.len;
		} else {
			rx_q->state_saved = false;
			error = 0;
			len = 0;
		}

		if (count >= limit)
			break;

read_again:
		buf1_len = 0;
		entry = next_entry;
		buf = &rx_q->buf_pool[entry];

		if (dirty >= STMMAC_RX_FILL_BATCH) {
			failure = failure ||
				  !stmmac_rx_refill_zc(priv, queue, dirty);
			dirty = 0;
		}

		if (priv->extend_desc)
			p = (struct dma_desc *)(rx_q->dma_erx + entry);
		else
			p = rx_q->dma_rx + entry;

		/* read the status of the incoming frame */
		status = stmmac_rx_status(priv, &priv->dev->stats,
					  &priv->xstats, p);
		/* check if managed by the DMA otherwise go ahead */
		if (unlikely(status & dma_own))
			break;

		/* Prefetch the next RX descriptor */
		rx_q->cur_rx = STMMAC_GET_ENTRY(rx_q->cur_rx,
						priv->dma_conf.dma_rx_size);
		next_entry = rx_q->cur_rx;

		if (priv->extend_desc)
			np = (struct dma_desc *)(rx_q->dma_erx + next_entry);
		else
			np = rx_q->dma_rx + next_entry;

		prefetch(np);

		/* Ensure a valid XSK buffer before proceed */
		if (!buf->xdp)
			break;

		if (priv->extend_desc)
			stmmac_rx_extended_status(priv, &priv->dev->stats,
						  &priv->xstats,
						  rx_q->dma_erx + entry);
		if (unlikely(status == discard_frame)) {
			xsk_buff_free(buf->xdp);
			buf->xdp = NULL;
			dirty++;
			error = 1;
			if (!priv->hwts_rx_en)
				priv->dev->stats.rx_errors++;
		}

		if (unlikely(error && (status & rx_not_ls)))
			goto read_again;
		if (unlikely(error)) {
			count++;
			continue;
		}

		/* XSK pool expects RX frame 1:1 mapped to XSK buffer */
		if (likely(status & rx_not_ls)) {
			xsk_buff_free(buf->xdp);
			buf->xdp = NULL;
			dirty++;
			count++;
			goto read_again;
		}

		/* XDP ZC Frame only support primary buffers for now */
		buf1_len = stmmac_rx_buf1_len(priv, p, status, len);
		len += buf1_len;

		/* ACS is disabled; strip manually. */
		if (likely(!(status & rx_not_ls))) {
			buf1_len -= ETH_FCS_LEN;
			len -= ETH_FCS_LEN;
		}

		/* RX buffer is good and fit into a XSK pool buffer */
		buf->xdp->data_end = buf->xdp->data + buf1_len;
		xsk_buff_dma_sync_for_cpu(buf->xdp, rx_q->xsk_pool);

		prog = READ_ONCE(priv->xdp_prog);
		res = __stmmac_xdp_run_prog(priv, prog, buf->xdp);

		switch (res) {
		case STMMAC_XDP_PASS:
			stmmac_dispatch_skb_zc(priv, queue, p, np, buf->xdp);
			xsk_buff_free(buf->xdp);
			break;
		case STMMAC_XDP_CONSUMED:
			xsk_buff_free(buf->xdp);
			priv->dev->stats.rx_dropped++;
			break;
		case STMMAC_XDP_TX:
		case STMMAC_XDP_REDIRECT:
			xdp_status |= res;
			break;
		}

		buf->xdp = NULL;
		dirty++;
		count++;
	}

	if (status & rx_not_ls) {
		rx_q->state_saved = true;
		rx_q->state.error = error;
		rx_q->state.len = len;
	}

	stmmac_finalize_xdp_rx(priv, xdp_status);

	priv->xstats.rx_pkt_n += count;
	priv->xstats.rxq_stats[queue].rx_pkt_n += count;

	if (xsk_uses_need_wakeup(rx_q->xsk_pool)) {
		if (failure || stmmac_rx_dirty(priv, queue) > 0)
			xsk_set_rx_need_wakeup(rx_q->xsk_pool);
		else
			xsk_clear_rx_need_wakeup(rx_q->xsk_pool);

		return (int)count;
	}

	return failure ? limit : (int)count;
}

/**
 * stmmac_rx - manage the receive process
 * @priv: driver private structure
 * @limit: napi bugget
 * @queue: RX queue index.
 * Description :  this the function called by the napi poll method.
 * It gets all the frames inside the ring.
 */
static int stmmac_rx(struct stmmac_priv *priv, int limit, u32 queue)
{
	struct stmmac_rx_queue *rx_q = &priv->dma_conf.rx_queue[queue];
	struct stmmac_channel *ch = &priv->channel[queue];
	unsigned int count = 0, error = 0, len = 0;
	int status = 0, coe = priv->hw->rx_csum;
	unsigned int next_entry = rx_q->cur_rx;
	enum dma_data_direction dma_dir;
	unsigned int desc_size;
	struct sk_buff *skb = NULL;
	struct xdp_buff xdp;
	int xdp_status = 0;
	int buf_sz;

	dma_dir = page_pool_get_dma_dir(rx_q->page_pool);
	buf_sz = DIV_ROUND_UP(priv->dma_conf.dma_buf_sz, PAGE_SIZE) * PAGE_SIZE;

	if (netif_msg_rx_status(priv)) {
		void *rx_head;

		netdev_dbg(priv->dev, "%s: descriptor ring:\n", __func__);
		if (priv->extend_desc) {
			rx_head = (void *)rx_q->dma_erx;
			desc_size = sizeof(struct dma_extended_desc);
		} else {
			rx_head = (void *)rx_q->dma_rx;
			desc_size = sizeof(struct dma_desc);
		}

		stmmac_display_ring(priv, rx_head, priv->dma_conf.dma_rx_size, true,
				    rx_q->dma_rx_phy, desc_size);
	}
	while (count < limit) {
		unsigned int buf1_len = 0, buf2_len = 0;
		enum pkt_hash_types hash_type;
		struct stmmac_rx_buffer *buf;
		struct dma_desc *np, *p;
		int entry;
		u32 hash;

		if (!count && rx_q->state_saved) {
			skb = rx_q->state.skb;
			error = rx_q->state.error;
			len = rx_q->state.len;
		} else {
			rx_q->state_saved = false;
			skb = NULL;
			error = 0;
			len = 0;
		}

		if (count >= limit)
			break;

read_again:
		buf1_len = 0;
		buf2_len = 0;
		entry = next_entry;
		buf = &rx_q->buf_pool[entry];

		if (priv->extend_desc)
			p = (struct dma_desc *)(rx_q->dma_erx + entry);
		else
			p = rx_q->dma_rx + entry;

		/* read the status of the incoming frame */
		status = stmmac_rx_status(priv, &priv->dev->stats,
				&priv->xstats, p);
		/* check if managed by the DMA otherwise go ahead */
		if (unlikely(status & dma_own))
			break;

		rx_q->cur_rx = STMMAC_GET_ENTRY(rx_q->cur_rx,
						priv->dma_conf.dma_rx_size);
		next_entry = rx_q->cur_rx;

		if (priv->extend_desc)
			np = (struct dma_desc *)(rx_q->dma_erx + next_entry);
		else
			np = rx_q->dma_rx + next_entry;

		prefetch(np);

		if (priv->extend_desc)
			stmmac_rx_extended_status(priv, &priv->dev->stats,
					&priv->xstats, rx_q->dma_erx + entry);
		if (unlikely(status == discard_frame)) {
			page_pool_recycle_direct(rx_q->page_pool, buf->page);
			buf->page = NULL;
			error = 1;
			if (!priv->hwts_rx_en)
				priv->dev->stats.rx_errors++;
		}

		if (unlikely(error && (status & rx_not_ls)))
			goto read_again;
		if (unlikely(error)) {
			dev_kfree_skb(skb);
			skb = NULL;
			count++;
			continue;
		}

		/* Buffer is good. Go on. */

		prefetch(page_address(buf->page) + buf->page_offset);
		if (buf->sec_page)
			prefetch(page_address(buf->sec_page));

		buf1_len = stmmac_rx_buf1_len(priv, p, status, len);
		len += buf1_len;
		buf2_len = stmmac_rx_buf2_len(priv, p, status, len);
		len += buf2_len;

		/* ACS is disabled; strip manually. */
		if (likely(!(status & rx_not_ls))) {
			if (buf2_len) {
				buf2_len -= ETH_FCS_LEN;
				len -= ETH_FCS_LEN;
			} else if (buf1_len) {
				buf1_len -= ETH_FCS_LEN;
				len -= ETH_FCS_LEN;
			}
		}

		if (!skb) {
			unsigned int pre_len, sync_len;

			dma_sync_single_for_cpu(priv->device, buf->addr,
						buf1_len, dma_dir);

			xdp_init_buff(&xdp, buf_sz, &rx_q->xdp_rxq);
			xdp_prepare_buff(&xdp, page_address(buf->page),
					 buf->page_offset, buf1_len, false);

			pre_len = xdp.data_end - xdp.data_hard_start -
				  buf->page_offset;
			skb = stmmac_xdp_run_prog(priv, &xdp);
			/* Due xdp_adjust_tail: DMA sync for_device
			 * cover max len CPU touch
			 */
			sync_len = xdp.data_end - xdp.data_hard_start -
				   buf->page_offset;
			sync_len = max(sync_len, pre_len);

			/* For Not XDP_PASS verdict */
			if (IS_ERR(skb)) {
				unsigned int xdp_res = -PTR_ERR(skb);

				if (xdp_res & STMMAC_XDP_CONSUMED) {
					page_pool_put_page(rx_q->page_pool,
							   virt_to_head_page(xdp.data),
							   sync_len, true);
					buf->page = NULL;
					priv->dev->stats.rx_dropped++;

					/* Clear skb as it was set as
					 * status by XDP program.
					 */
					skb = NULL;

					if (unlikely((status & rx_not_ls)))
						goto read_again;

					count++;
					continue;
				} else if (xdp_res & (STMMAC_XDP_TX |
						      STMMAC_XDP_REDIRECT)) {
					xdp_status |= xdp_res;
					buf->page = NULL;
					skb = NULL;
					count++;
					continue;
				}
			}
		}

		if (!skb) {
			/* XDP program may expand or reduce tail */
			buf1_len = xdp.data_end - xdp.data;

			skb = napi_alloc_skb(&ch->rx_napi, buf1_len);
			if (!skb) {
				priv->dev->stats.rx_dropped++;
				count++;
				goto drain_data;
			}

			/* XDP program may adjust header */
			skb_copy_to_linear_data(skb, xdp.data, buf1_len);
			skb_put(skb, buf1_len);

			/* Data payload copied into SKB, page ready for recycle */
			page_pool_recycle_direct(rx_q->page_pool, buf->page);
			buf->page = NULL;
		} else if (buf1_len) {
			dma_sync_single_for_cpu(priv->device, buf->addr,
						buf1_len, dma_dir);
			skb_add_rx_frag(skb, skb_shinfo(skb)->nr_frags,
					buf->page, buf->page_offset, buf1_len,
					priv->dma_conf.dma_buf_sz);

			/* Data payload appended into SKB */
			page_pool_release_page(rx_q->page_pool, buf->page);
			buf->page = NULL;
		}

		if (buf2_len) {
			dma_sync_single_for_cpu(priv->device, buf->sec_addr,
						buf2_len, dma_dir);
			skb_add_rx_frag(skb, skb_shinfo(skb)->nr_frags,
					buf->sec_page, 0, buf2_len,
					priv->dma_conf.dma_buf_sz);

			/* Data payload appended into SKB */
			page_pool_release_page(rx_q->page_pool, buf->sec_page);
			buf->sec_page = NULL;
		}

drain_data:
		if (likely(status & rx_not_ls))
			goto read_again;
		if (!skb)
			continue;

		/* Got entire packet into SKB. Finish it. */

		stmmac_get_rx_hwtstamp(priv, p, np, skb);
		stmmac_rx_vlan(priv->dev, skb);
		skb->protocol = eth_type_trans(skb, priv->dev);

		if (unlikely(!coe))
			skb_checksum_none_assert(skb);
		else
			skb->ip_summed = CHECKSUM_UNNECESSARY;

		if (!stmmac_get_rx_hash(priv, p, &hash, &hash_type))
			skb_set_hash(skb, hash, hash_type);

		skb_record_rx_queue(skb, queue);
		napi_gro_receive(&ch->rx_napi, skb);
		skb = NULL;

		priv->dev->stats.rx_packets++;
		priv->dev->stats.rx_bytes += len;
		count++;
	}

	if (status & rx_not_ls || skb) {
		rx_q->state_saved = true;
		rx_q->state.skb = skb;
		rx_q->state.error = error;
		rx_q->state.len = len;
	}

	stmmac_finalize_xdp_rx(priv, xdp_status);

	stmmac_rx_refill(priv, queue);

	priv->xstats.rx_pkt_n += count;
	priv->xstats.rxq_stats[queue].rx_pkt_n += count;

	return count;
}

static int stmmac_napi_poll_rx(struct napi_struct *napi, int budget)
{
	struct stmmac_channel *ch =
		container_of(napi, struct stmmac_channel, rx_napi);
	struct stmmac_priv *priv = ch->priv_data;
	u32 chan = ch->index;
	int work_done;

	priv->xstats.napi_poll++;

	work_done = stmmac_rx(priv, budget, chan);
	if (work_done < budget && napi_complete_done(napi, work_done)) {
		unsigned long flags;

		spin_lock_irqsave(&ch->lock, flags);
		stmmac_enable_dma_irq(priv, priv->ioaddr, chan, 1, 0);
		spin_unlock_irqrestore(&ch->lock, flags);
	}

	return work_done;
}

static int stmmac_napi_poll_tx(struct napi_struct *napi, int budget)
{
	struct stmmac_channel *ch =
		container_of(napi, struct stmmac_channel, tx_napi);
	struct stmmac_priv *priv = ch->priv_data;
	u32 chan = ch->index;
	int work_done;

	priv->xstats.napi_poll++;

	work_done = stmmac_tx_clean(priv, budget, chan);
	work_done = min(work_done, budget);

	if (work_done < budget && napi_complete_done(napi, work_done)) {
		unsigned long flags;

		spin_lock_irqsave(&ch->lock, flags);
		stmmac_enable_dma_irq(priv, priv->ioaddr, chan, 0, 1);
		spin_unlock_irqrestore(&ch->lock, flags);
	}

	return work_done;
}

static int stmmac_napi_poll_rxtx(struct napi_struct *napi, int budget)
{
	struct stmmac_channel *ch =
		container_of(napi, struct stmmac_channel, rxtx_napi);
	struct stmmac_priv *priv = ch->priv_data;
	int rx_done, tx_done, rxtx_done;
	u32 chan = ch->index;

	priv->xstats.napi_poll++;

	tx_done = stmmac_tx_clean(priv, budget, chan);
	tx_done = min(tx_done, budget);

	rx_done = stmmac_rx_zc(priv, budget, chan);

	rxtx_done = max(tx_done, rx_done);

	/* If either TX or RX work is not complete, return budget
	 * and keep pooling
	 */
	if (rxtx_done >= budget)
		return budget;

	/* all work done, exit the polling mode */
	if (napi_complete_done(napi, rxtx_done)) {
		unsigned long flags;

		spin_lock_irqsave(&ch->lock, flags);
		/* Both RX and TX work done are compelte,
		 * so enable both RX & TX IRQs.
		 */
		stmmac_enable_dma_irq(priv, priv->ioaddr, chan, 1, 1);
		spin_unlock_irqrestore(&ch->lock, flags);
	}

	return min(rxtx_done, budget - 1);
}

/**
 *  stmmac_tx_timeout
 *  @dev : Pointer to net device structure
 *  @txqueue: the index of the hanging transmit queue
 *  Description: this function is called when a packet transmission fails to
 *   complete within a reasonable time. The driver will mark the error in the
 *   netdev structure and arrange for the device to be reset to a sane state
 *   in order to transmit a new packet.
 */
static void stmmac_tx_timeout(struct net_device *dev, unsigned int txqueue)
{
	struct stmmac_priv *priv = netdev_priv(dev);

	stmmac_global_err(priv);
}

/**
 *  stmmac_set_rx_mode - entry point for multicast addressing
 *  @dev : pointer to the device structure
 *  Description:
 *  This function is a driver entry point which gets called by the kernel
 *  whenever multicast addresses must be enabled/disabled.
 *  Return value:
 *  void.
 */
static void stmmac_set_rx_mode(struct net_device *dev)
{
	struct stmmac_priv *priv = netdev_priv(dev);

	stmmac_set_filter(priv, priv->hw, dev);
}

/**
 *  stmmac_change_mtu - entry point to change MTU size for the device.
 *  @dev : device pointer.
 *  @new_mtu : the new MTU size for the device.
 *  Description: the Maximum Transfer Unit (MTU) is used by the network layer
 *  to drive packet transmission. Ethernet has an MTU of 1500 octets
 *  (ETH_DATA_LEN). This value can be changed with ifconfig.
 *  Return value:
 *  0 on success and an appropriate (-)ve integer as defined in errno.h
 *  file on failure.
 */
static int stmmac_change_mtu(struct net_device *dev, int new_mtu)
{
	struct stmmac_priv *priv = netdev_priv(dev);
	int txfifosz = priv->plat->tx_fifo_size;
	struct stmmac_dma_conf *dma_conf;
	const int mtu = new_mtu;
	int ret;

	if (txfifosz == 0)
		txfifosz = priv->dma_cap.tx_fifo_size;

	txfifosz /= priv->plat->tx_queues_to_use;

	if (stmmac_xdp_is_enabled(priv) && new_mtu > ETH_DATA_LEN) {
		netdev_dbg(priv->dev, "Jumbo frames not supported for XDP\n");
		return -EINVAL;
	}

	new_mtu = STMMAC_ALIGN(new_mtu);

	/* If condition true, FIFO is too small or MTU too large */
	if ((txfifosz < new_mtu) || (new_mtu > BUF_SIZE_16KiB))
		return -EINVAL;

	if (netif_running(dev)) {
		netdev_dbg(priv->dev, "restarting interface to change its MTU\n");
		/* Try to allocate the new DMA conf with the new mtu */
		dma_conf = stmmac_setup_dma_desc(priv, mtu);
		if (IS_ERR(dma_conf)) {
			netdev_err(priv->dev, "failed allocating new dma conf for new MTU %d\n",
				   mtu);
			return PTR_ERR(dma_conf);
		}

		stmmac_release(dev);

		ret = __stmmac_open(dev, dma_conf);
		kfree(dma_conf);
		if (ret) {
			netdev_err(priv->dev, "failed reopening the interface after MTU change\n");
			return ret;
		}

		stmmac_set_rx_mode(dev);
	}

	dev->mtu = mtu;
	netdev_update_features(dev);

	return 0;
}

static netdev_features_t stmmac_fix_features(struct net_device *dev,
					     netdev_features_t features)
{
	struct stmmac_priv *priv = netdev_priv(dev);

	if (priv->plat->rx_coe == STMMAC_RX_COE_NONE)
		features &= ~NETIF_F_RXCSUM;

	if (!priv->plat->tx_coe)
		features &= ~NETIF_F_CSUM_MASK;

	/* Some GMAC devices have a bugged Jumbo frame support that
	 * needs to have the Tx COE disabled for oversized frames
	 * (due to limited buffer sizes). In this case we disable
	 * the TX csum insertion in the TDES and not use SF.
	 */
	if (priv->plat->bugged_jumbo && (dev->mtu > ETH_DATA_LEN))
		features &= ~NETIF_F_CSUM_MASK;

	/* Disable tso if asked by ethtool */
	if ((priv->plat->tso_en) && (priv->dma_cap.tsoen)) {
		if (features & NETIF_F_TSO)
			priv->tso = true;
		else
			priv->tso = false;
	}

	return features;
}

static int stmmac_set_features(struct net_device *netdev,
			       netdev_features_t features)
{
	struct stmmac_priv *priv = netdev_priv(netdev);

	/* Keep the COE Type in case of csum is supporting */
	if (features & NETIF_F_RXCSUM)
		priv->hw->rx_csum = priv->plat->rx_coe;
	else
		priv->hw->rx_csum = 0;
	/* No check needed because rx_coe has been set before and it will be
	 * fixed in case of issue.
	 */
	stmmac_rx_ipc(priv, priv->hw);

	if (priv->sph_cap) {
		bool sph_en = (priv->hw->rx_csum > 0) && priv->sph;
		u32 chan;

		for (chan = 0; chan < priv->plat->rx_queues_to_use; chan++)
			stmmac_enable_sph(priv, priv->ioaddr, sph_en, chan);
	}

	return 0;
}

static void stmmac_fpe_event_status(struct stmmac_priv *priv, int status)
{
	struct stmmac_fpe_cfg *fpe_cfg = priv->plat->fpe_cfg;
	enum stmmac_fpe_state *lo_state = &fpe_cfg->lo_fpe_state;
	enum stmmac_fpe_state *lp_state = &fpe_cfg->lp_fpe_state;
	bool *hs_enable = &fpe_cfg->hs_enable;

	if (status == FPE_EVENT_UNKNOWN || !*hs_enable)
		return;

	/* If LP has sent verify mPacket, LP is FPE capable */
	if ((status & FPE_EVENT_RVER) == FPE_EVENT_RVER) {
		if (*lp_state < FPE_STATE_CAPABLE)
			*lp_state = FPE_STATE_CAPABLE;

		/* If user has requested FPE enable, quickly response */
		if (*hs_enable)
			stmmac_fpe_send_mpacket(priv, priv->ioaddr,
						MPACKET_RESPONSE);
	}

	/* If Local has sent verify mPacket, Local is FPE capable */
	if ((status & FPE_EVENT_TVER) == FPE_EVENT_TVER) {
		if (*lo_state < FPE_STATE_CAPABLE)
			*lo_state = FPE_STATE_CAPABLE;
	}

	/* If LP has sent response mPacket, LP is entering FPE ON */
	if ((status & FPE_EVENT_RRSP) == FPE_EVENT_RRSP)
		*lp_state = FPE_STATE_ENTERING_ON;

	/* If Local has sent response mPacket, Local is entering FPE ON */
	if ((status & FPE_EVENT_TRSP) == FPE_EVENT_TRSP)
		*lo_state = FPE_STATE_ENTERING_ON;

	if (!test_bit(__FPE_REMOVING, &priv->fpe_task_state) &&
	    !test_and_set_bit(__FPE_TASK_SCHED, &priv->fpe_task_state) &&
	    priv->fpe_wq) {
		queue_work(priv->fpe_wq, &priv->fpe_task);
	}
}

static void stmmac_common_interrupt(struct stmmac_priv *priv)
{
	u32 rx_cnt = priv->plat->rx_queues_to_use;
	u32 tx_cnt = priv->plat->tx_queues_to_use;
	u32 queues_count;
	u32 queue;
	bool xmac;

	xmac = priv->plat->has_gmac4 || priv->plat->has_xgmac;
	queues_count = (rx_cnt > tx_cnt) ? rx_cnt : tx_cnt;

	if (priv->irq_wake)
		pm_wakeup_event(priv->device, 0);

	if (priv->dma_cap.estsel)
		stmmac_est_irq_status(priv, priv->ioaddr, priv->dev,
				      &priv->xstats, tx_cnt);

	if (priv->dma_cap.fpesel) {
		int status = stmmac_fpe_irq_status(priv, priv->ioaddr,
						   priv->dev);

		stmmac_fpe_event_status(priv, status);
	}

	/* To handle GMAC own interrupts */
	if ((priv->plat->has_gmac) || xmac) {
		int status = stmmac_host_irq_status(priv, priv->hw, &priv->xstats);

		if (unlikely(status)) {
			/* For LPI we need to save the tx status */
			if (status & CORE_IRQ_TX_PATH_IN_LPI_MODE)
				priv->tx_path_in_lpi_mode = true;
			if (status & CORE_IRQ_TX_PATH_EXIT_LPI_MODE)
				priv->tx_path_in_lpi_mode = false;
		}

		for (queue = 0; queue < queues_count; queue++) {
			status = stmmac_host_mtl_irq_status(priv, priv->hw,
							    queue);
		}

		/* PCS link status */
		if (priv->hw->pcs) {
			if (priv->xstats.pcs_link)
				netif_carrier_on(priv->dev);
			else
				netif_carrier_off(priv->dev);
		}

		stmmac_timestamp_interrupt(priv, priv);
	}
}

/**
 *  stmmac_interrupt - main ISR
 *  @irq: interrupt number.
 *  @dev_id: to pass the net device pointer.
 *  Description: this is the main driver interrupt service routine.
 *  It can call:
 *  o DMA service routine (to manage incoming frame reception and transmission
 *    status)
 *  o Core interrupts to manage: remote wake-up, management counter, LPI
 *    interrupts.
 */
static irqreturn_t stmmac_interrupt(int irq, void *dev_id)
{
	struct net_device *dev = (struct net_device *)dev_id;
	struct stmmac_priv *priv = netdev_priv(dev);

	/* Check if adapter is up */
	if (test_bit(STMMAC_DOWN, &priv->state))
		return IRQ_HANDLED;

	/* Check if a fatal error happened */
	if (stmmac_safety_feat_interrupt(priv))
		return IRQ_HANDLED;

	/* To handle Common interrupts */
	stmmac_common_interrupt(priv);

	/* To handle DMA interrupts */
	stmmac_dma_interrupt(priv);

	return IRQ_HANDLED;
}

static irqreturn_t stmmac_mac_interrupt(int irq, void *dev_id)
{
	struct net_device *dev = (struct net_device *)dev_id;
	struct stmmac_priv *priv = netdev_priv(dev);

	if (unlikely(!dev)) {
		netdev_err(priv->dev, "%s: invalid dev pointer\n", __func__);
		return IRQ_NONE;
	}

	/* Check if adapter is up */
	if (test_bit(STMMAC_DOWN, &priv->state))
		return IRQ_HANDLED;

	/* To handle Common interrupts */
	stmmac_common_interrupt(priv);

	return IRQ_HANDLED;
}

static irqreturn_t stmmac_safety_interrupt(int irq, void *dev_id)
{
	struct net_device *dev = (struct net_device *)dev_id;
	struct stmmac_priv *priv = netdev_priv(dev);

	if (unlikely(!dev)) {
		netdev_err(priv->dev, "%s: invalid dev pointer\n", __func__);
		return IRQ_NONE;
	}

	/* Check if adapter is up */
	if (test_bit(STMMAC_DOWN, &priv->state))
		return IRQ_HANDLED;

	/* Check if a fatal error happened */
	stmmac_safety_feat_interrupt(priv);

	return IRQ_HANDLED;
}

static irqreturn_t stmmac_msi_intr_tx(int irq, void *data)
{
	struct stmmac_tx_queue *tx_q = (struct stmmac_tx_queue *)data;
	struct stmmac_dma_conf *dma_conf;
	int chan = tx_q->queue_index;
	struct stmmac_priv *priv;
	int status;

	dma_conf = container_of(tx_q, struct stmmac_dma_conf, tx_queue[chan]);
	priv = container_of(dma_conf, struct stmmac_priv, dma_conf);

	if (unlikely(!data)) {
		netdev_err(priv->dev, "%s: invalid dev pointer\n", __func__);
		return IRQ_NONE;
	}

	/* Check if adapter is up */
	if (test_bit(STMMAC_DOWN, &priv->state))
		return IRQ_HANDLED;

	status = stmmac_napi_check(priv, chan, DMA_DIR_TX);

	if (unlikely(status & tx_hard_error_bump_tc)) {
		/* Try to bump up the dma threshold on this failure */
		stmmac_bump_dma_threshold(priv, chan);
	} else if (unlikely(status == tx_hard_error)) {
		stmmac_tx_err(priv, chan);
	}

	return IRQ_HANDLED;
}

static irqreturn_t stmmac_msi_intr_rx(int irq, void *data)
{
	struct stmmac_rx_queue *rx_q = (struct stmmac_rx_queue *)data;
	struct stmmac_dma_conf *dma_conf;
	int chan = rx_q->queue_index;
	struct stmmac_priv *priv;

	dma_conf = container_of(rx_q, struct stmmac_dma_conf, rx_queue[chan]);
	priv = container_of(dma_conf, struct stmmac_priv, dma_conf);

	if (unlikely(!data)) {
		netdev_err(priv->dev, "%s: invalid dev pointer\n", __func__);
		return IRQ_NONE;
	}

	/* Check if adapter is up */
	if (test_bit(STMMAC_DOWN, &priv->state))
		return IRQ_HANDLED;

	stmmac_napi_check(priv, chan, DMA_DIR_RX);

	return IRQ_HANDLED;
}

#ifdef CONFIG_NET_POLL_CONTROLLER
/* Polling receive - used by NETCONSOLE and other diagnostic tools
 * to allow network I/O with interrupts disabled.
 */
static void stmmac_poll_controller(struct net_device *dev)
{
	struct stmmac_priv *priv = netdev_priv(dev);
	int i;

	/* If adapter is down, do nothing */
	if (test_bit(STMMAC_DOWN, &priv->state))
		return;

	if (priv->plat->multi_msi_en) {
		for (i = 0; i < priv->plat->rx_queues_to_use; i++)
			stmmac_msi_intr_rx(0, &priv->dma_conf.rx_queue[i]);

		for (i = 0; i < priv->plat->tx_queues_to_use; i++)
			stmmac_msi_intr_tx(0, &priv->dma_conf.tx_queue[i]);
	} else {
		disable_irq(dev->irq);
		stmmac_interrupt(dev->irq, dev);
		enable_irq(dev->irq);
	}
}
#endif

/**
 *  stmmac_ioctl - Entry point for the Ioctl
 *  @dev: Device pointer.
 *  @rq: An IOCTL specefic structure, that can contain a pointer to
 *  a proprietary structure used to pass information to the driver.
 *  @cmd: IOCTL command
 *  Description:
 *  Currently it supports the phy_mii_ioctl(...) and HW time stamping.
 */
static int stmmac_ioctl(struct net_device *dev, struct ifreq *rq, int cmd)
{
	struct stmmac_priv *priv = netdev_priv (dev);
	int ret = -EOPNOTSUPP;

	if (!netif_running(dev))
		return -EINVAL;

	switch (cmd) {
	case SIOCGMIIPHY:
	case SIOCGMIIREG:
	case SIOCSMIIREG:
		ret = phylink_mii_ioctl(priv->phylink, rq, cmd);
		break;
	case SIOCSHWTSTAMP:
		ret = stmmac_hwtstamp_set(dev, rq);
		break;
	case SIOCGHWTSTAMP:
		ret = stmmac_hwtstamp_get(dev, rq);
		break;
	default:
		break;
	}

	return ret;
}

static int stmmac_setup_tc_block_cb(enum tc_setup_type type, void *type_data,
				    void *cb_priv)
{
	struct stmmac_priv *priv = cb_priv;
	int ret = -EOPNOTSUPP;

	if (!tc_cls_can_offload_and_chain0(priv->dev, type_data))
		return ret;

	__stmmac_disable_all_queues(priv);

	switch (type) {
	case TC_SETUP_CLSU32:
		ret = stmmac_tc_setup_cls_u32(priv, priv, type_data);
		break;
	case TC_SETUP_CLSFLOWER:
		ret = stmmac_tc_setup_cls(priv, priv, type_data);
		break;
	default:
		break;
	}

	stmmac_enable_all_queues(priv);
	return ret;
}

static LIST_HEAD(stmmac_block_cb_list);

static int stmmac_setup_tc(struct net_device *ndev, enum tc_setup_type type,
			   void *type_data)
{
	struct stmmac_priv *priv = netdev_priv(ndev);

	switch (type) {
	case TC_SETUP_BLOCK:
		return flow_block_cb_setup_simple(type_data,
						  &stmmac_block_cb_list,
						  stmmac_setup_tc_block_cb,
						  priv, priv, true);
	case TC_SETUP_QDISC_CBS:
		return stmmac_tc_setup_cbs(priv, priv, type_data);
	case TC_SETUP_QDISC_TAPRIO:
		return stmmac_tc_setup_taprio(priv, priv, type_data);
	case TC_SETUP_QDISC_ETF:
		return stmmac_tc_setup_etf(priv, priv, type_data);
	default:
		return -EOPNOTSUPP;
	}
}

static u16 stmmac_select_queue(struct net_device *dev, struct sk_buff *skb,
			       struct net_device *sb_dev)
{
	int gso = skb_shinfo(skb)->gso_type;

	if (gso & (SKB_GSO_TCPV4 | SKB_GSO_TCPV6 | SKB_GSO_UDP_L4)) {
		/*
		 * There is no way to determine the number of TSO/USO
		 * capable Queues. Let's use always the Queue 0
		 * because if TSO/USO is supported then at least this
		 * one will be capable.
		 */
		return 0;
	}

	return netdev_pick_tx(dev, skb, NULL) % dev->real_num_tx_queues;
}

static int stmmac_set_mac_address(struct net_device *ndev, void *addr)
{
	struct stmmac_priv *priv = netdev_priv(ndev);
	int ret = 0;

	ret = pm_runtime_resume_and_get(priv->device);
	if (ret < 0)
		return ret;

	ret = eth_mac_addr(ndev, addr);
	if (ret)
		goto set_mac_error;

	stmmac_set_umac_addr(priv, priv->hw, ndev->dev_addr, 0);

set_mac_error:
	pm_runtime_put(priv->device);

	return ret;
}

#ifdef CONFIG_DEBUG_FS
static struct dentry *stmmac_fs_dir;

static void sysfs_display_ring(void *head, int size, int extend_desc,
			       struct seq_file *seq, dma_addr_t dma_phy_addr)
{
	int i;
	struct dma_extended_desc *ep = (struct dma_extended_desc *)head;
	struct dma_desc *p = (struct dma_desc *)head;
	dma_addr_t dma_addr;

	for (i = 0; i < size; i++) {
		if (extend_desc) {
			dma_addr = dma_phy_addr + i * sizeof(*ep);
			seq_printf(seq, "%d [%pad]: 0x%x 0x%x 0x%x 0x%x\n",
				   i, &dma_addr,
				   le32_to_cpu(ep->basic.des0),
				   le32_to_cpu(ep->basic.des1),
				   le32_to_cpu(ep->basic.des2),
				   le32_to_cpu(ep->basic.des3));
			ep++;
		} else {
			dma_addr = dma_phy_addr + i * sizeof(*p);
			seq_printf(seq, "%d [%pad]: 0x%x 0x%x 0x%x 0x%x\n",
				   i, &dma_addr,
				   le32_to_cpu(p->des0), le32_to_cpu(p->des1),
				   le32_to_cpu(p->des2), le32_to_cpu(p->des3));
			p++;
		}
		seq_printf(seq, "\n");
	}
}

static int stmmac_rings_status_show(struct seq_file *seq, void *v)
{
	struct net_device *dev = seq->private;
	struct stmmac_priv *priv = netdev_priv(dev);
	u32 rx_count = priv->plat->rx_queues_to_use;
	u32 tx_count = priv->plat->tx_queues_to_use;
	u32 queue;

	if ((dev->flags & IFF_UP) == 0)
		return 0;

	for (queue = 0; queue < rx_count; queue++) {
		struct stmmac_rx_queue *rx_q = &priv->dma_conf.rx_queue[queue];

		seq_printf(seq, "RX Queue %d:\n", queue);

		if (priv->extend_desc) {
			seq_printf(seq, "Extended descriptor ring:\n");
			sysfs_display_ring((void *)rx_q->dma_erx,
					   priv->dma_conf.dma_rx_size, 1, seq, rx_q->dma_rx_phy);
		} else {
			seq_printf(seq, "Descriptor ring:\n");
			sysfs_display_ring((void *)rx_q->dma_rx,
					   priv->dma_conf.dma_rx_size, 0, seq, rx_q->dma_rx_phy);
		}
	}

	for (queue = 0; queue < tx_count; queue++) {
		struct stmmac_tx_queue *tx_q = &priv->dma_conf.tx_queue[queue];

		seq_printf(seq, "TX Queue %d:\n", queue);

		if (priv->extend_desc) {
			seq_printf(seq, "Extended descriptor ring:\n");
			sysfs_display_ring((void *)tx_q->dma_etx,
					   priv->dma_conf.dma_tx_size, 1, seq, tx_q->dma_tx_phy);
		} else if (!(tx_q->tbs & STMMAC_TBS_AVAIL)) {
			seq_printf(seq, "Descriptor ring:\n");
			sysfs_display_ring((void *)tx_q->dma_tx,
					   priv->dma_conf.dma_tx_size, 0, seq, tx_q->dma_tx_phy);
		}
	}

	return 0;
}
DEFINE_SHOW_ATTRIBUTE(stmmac_rings_status);

static int stmmac_dma_cap_show(struct seq_file *seq, void *v)
{
	struct net_device *dev = seq->private;
	struct stmmac_priv *priv = netdev_priv(dev);

	if (!priv->hw_cap_support) {
		seq_printf(seq, "DMA HW features not supported\n");
		return 0;
	}

	seq_printf(seq, "==============================\n");
	seq_printf(seq, "\tDMA HW features\n");
	seq_printf(seq, "==============================\n");

	seq_printf(seq, "\t10/100 Mbps: %s\n",
		   (priv->dma_cap.mbps_10_100) ? "Y" : "N");
	seq_printf(seq, "\t1000 Mbps: %s\n",
		   (priv->dma_cap.mbps_1000) ? "Y" : "N");
	seq_printf(seq, "\tHalf duplex: %s\n",
		   (priv->dma_cap.half_duplex) ? "Y" : "N");
	seq_printf(seq, "\tHash Filter: %s\n",
		   (priv->dma_cap.hash_filter) ? "Y" : "N");
	seq_printf(seq, "\tMultiple MAC address registers: %s\n",
		   (priv->dma_cap.multi_addr) ? "Y" : "N");
	seq_printf(seq, "\tPCS (TBI/SGMII/RTBI PHY interfaces): %s\n",
		   (priv->dma_cap.pcs) ? "Y" : "N");
	seq_printf(seq, "\tSMA (MDIO) Interface: %s\n",
		   (priv->dma_cap.sma_mdio) ? "Y" : "N");
	seq_printf(seq, "\tPMT Remote wake up: %s\n",
		   (priv->dma_cap.pmt_remote_wake_up) ? "Y" : "N");
	seq_printf(seq, "\tPMT Magic Frame: %s\n",
		   (priv->dma_cap.pmt_magic_frame) ? "Y" : "N");
	seq_printf(seq, "\tRMON module: %s\n",
		   (priv->dma_cap.rmon) ? "Y" : "N");
	seq_printf(seq, "\tIEEE 1588-2002 Time Stamp: %s\n",
		   (priv->dma_cap.time_stamp) ? "Y" : "N");
	seq_printf(seq, "\tIEEE 1588-2008 Advanced Time Stamp: %s\n",
		   (priv->dma_cap.atime_stamp) ? "Y" : "N");
	seq_printf(seq, "\t802.3az - Energy-Efficient Ethernet (EEE): %s\n",
		   (priv->dma_cap.eee) ? "Y" : "N");
	seq_printf(seq, "\tAV features: %s\n", (priv->dma_cap.av) ? "Y" : "N");
	seq_printf(seq, "\tChecksum Offload in TX: %s\n",
		   (priv->dma_cap.tx_coe) ? "Y" : "N");
	if (priv->synopsys_id >= DWMAC_CORE_4_00) {
		seq_printf(seq, "\tIP Checksum Offload in RX: %s\n",
			   (priv->dma_cap.rx_coe) ? "Y" : "N");
	} else {
		seq_printf(seq, "\tIP Checksum Offload (type1) in RX: %s\n",
			   (priv->dma_cap.rx_coe_type1) ? "Y" : "N");
		seq_printf(seq, "\tIP Checksum Offload (type2) in RX: %s\n",
			   (priv->dma_cap.rx_coe_type2) ? "Y" : "N");
	}
	seq_printf(seq, "\tRXFIFO > 2048bytes: %s\n",
		   (priv->dma_cap.rxfifo_over_2048) ? "Y" : "N");
	seq_printf(seq, "\tNumber of Additional RX channel: %d\n",
		   priv->dma_cap.number_rx_channel);
	seq_printf(seq, "\tNumber of Additional TX channel: %d\n",
		   priv->dma_cap.number_tx_channel);
	seq_printf(seq, "\tNumber of Additional RX queues: %d\n",
		   priv->dma_cap.number_rx_queues);
	seq_printf(seq, "\tNumber of Additional TX queues: %d\n",
		   priv->dma_cap.number_tx_queues);
	seq_printf(seq, "\tEnhanced descriptors: %s\n",
		   (priv->dma_cap.enh_desc) ? "Y" : "N");
	seq_printf(seq, "\tTX Fifo Size: %d\n", priv->dma_cap.tx_fifo_size);
	seq_printf(seq, "\tRX Fifo Size: %d\n", priv->dma_cap.rx_fifo_size);
	seq_printf(seq, "\tHash Table Size: %d\n", priv->dma_cap.hash_tb_sz);
	seq_printf(seq, "\tTSO: %s\n", priv->dma_cap.tsoen ? "Y" : "N");
	seq_printf(seq, "\tNumber of PPS Outputs: %d\n",
		   priv->dma_cap.pps_out_num);
	seq_printf(seq, "\tSafety Features: %s\n",
		   priv->dma_cap.asp ? "Y" : "N");
	seq_printf(seq, "\tFlexible RX Parser: %s\n",
		   priv->dma_cap.frpsel ? "Y" : "N");
	seq_printf(seq, "\tEnhanced Addressing: %d\n",
		   priv->dma_cap.addr64);
	seq_printf(seq, "\tReceive Side Scaling: %s\n",
		   priv->dma_cap.rssen ? "Y" : "N");
	seq_printf(seq, "\tVLAN Hash Filtering: %s\n",
		   priv->dma_cap.vlhash ? "Y" : "N");
	seq_printf(seq, "\tSplit Header: %s\n",
		   priv->dma_cap.sphen ? "Y" : "N");
	seq_printf(seq, "\tVLAN TX Insertion: %s\n",
		   priv->dma_cap.vlins ? "Y" : "N");
	seq_printf(seq, "\tDouble VLAN: %s\n",
		   priv->dma_cap.dvlan ? "Y" : "N");
	seq_printf(seq, "\tNumber of L3/L4 Filters: %d\n",
		   priv->dma_cap.l3l4fnum);
	seq_printf(seq, "\tARP Offloading: %s\n",
		   priv->dma_cap.arpoffsel ? "Y" : "N");
	seq_printf(seq, "\tEnhancements to Scheduled Traffic (EST): %s\n",
		   priv->dma_cap.estsel ? "Y" : "N");
	seq_printf(seq, "\tFrame Preemption (FPE): %s\n",
		   priv->dma_cap.fpesel ? "Y" : "N");
	seq_printf(seq, "\tTime-Based Scheduling (TBS): %s\n",
		   priv->dma_cap.tbssel ? "Y" : "N");
	return 0;
}
DEFINE_SHOW_ATTRIBUTE(stmmac_dma_cap);

/* Use network device events to rename debugfs file entries.
 */
static int stmmac_device_event(struct notifier_block *unused,
			       unsigned long event, void *ptr)
{
	struct net_device *dev = netdev_notifier_info_to_dev(ptr);
	struct stmmac_priv *priv = netdev_priv(dev);

	if (dev->netdev_ops != &stmmac_netdev_ops)
		goto done;

	switch (event) {
	case NETDEV_CHANGENAME:
		if (priv->dbgfs_dir)
			priv->dbgfs_dir = debugfs_rename(stmmac_fs_dir,
							 priv->dbgfs_dir,
							 stmmac_fs_dir,
							 dev->name);
		break;
	}
done:
	return NOTIFY_DONE;
}

static struct notifier_block stmmac_notifier = {
	.notifier_call = stmmac_device_event,
};

static void stmmac_init_fs(struct net_device *dev)
{
	struct stmmac_priv *priv = netdev_priv(dev);

	rtnl_lock();

	/* Create per netdev entries */
	priv->dbgfs_dir = debugfs_create_dir(dev->name, stmmac_fs_dir);

	/* Entry to report DMA RX/TX rings */
	debugfs_create_file("descriptors_status", 0444, priv->dbgfs_dir, dev,
			    &stmmac_rings_status_fops);

	/* Entry to report the DMA HW features */
	debugfs_create_file("dma_cap", 0444, priv->dbgfs_dir, dev,
			    &stmmac_dma_cap_fops);

	rtnl_unlock();
}

static void stmmac_exit_fs(struct net_device *dev)
{
	struct stmmac_priv *priv = netdev_priv(dev);

	debugfs_remove_recursive(priv->dbgfs_dir);
}
#endif /* CONFIG_DEBUG_FS */

static u32 stmmac_vid_crc32_le(__le16 vid_le)
{
	unsigned char *data = (unsigned char *)&vid_le;
	unsigned char data_byte = 0;
	u32 crc = ~0x0;
	u32 temp = 0;
	int i, bits;

	bits = get_bitmask_order(VLAN_VID_MASK);
	for (i = 0; i < bits; i++) {
		if ((i % 8) == 0)
			data_byte = data[i / 8];

		temp = ((crc & 1) ^ data_byte) & 1;
		crc >>= 1;
		data_byte >>= 1;

		if (temp)
			crc ^= 0xedb88320;
	}

	return crc;
}

static int stmmac_vlan_update(struct stmmac_priv *priv, bool is_double)
{
	u32 crc, hash = 0;
	__le16 pmatch = 0;
	int count = 0;
	u16 vid = 0;

	for_each_set_bit(vid, priv->active_vlans, VLAN_N_VID) {
		__le16 vid_le = cpu_to_le16(vid);
		crc = bitrev32(~stmmac_vid_crc32_le(vid_le)) >> 28;
		hash |= (1 << crc);
		count++;
	}

	if (!priv->dma_cap.vlhash) {
		if (count > 2) /* VID = 0 always passes filter */
			return -EOPNOTSUPP;

		pmatch = cpu_to_le16(vid);
		hash = 0;
	}

	return stmmac_update_vlan_hash(priv, priv->hw, hash, pmatch, is_double);
}

static int stmmac_vlan_rx_add_vid(struct net_device *ndev, __be16 proto, u16 vid)
{
	struct stmmac_priv *priv = netdev_priv(ndev);
	bool is_double = false;
	int ret;

	if (be16_to_cpu(proto) == ETH_P_8021AD)
		is_double = true;

	set_bit(vid, priv->active_vlans);
	ret = stmmac_vlan_update(priv, is_double);
	if (ret) {
		clear_bit(vid, priv->active_vlans);
		return ret;
	}

	if (priv->hw->num_vlan) {
		ret = stmmac_add_hw_vlan_rx_fltr(priv, ndev, priv->hw, proto, vid);
		if (ret)
			return ret;
	}

	return 0;
}

static int stmmac_vlan_rx_kill_vid(struct net_device *ndev, __be16 proto, u16 vid)
{
	struct stmmac_priv *priv = netdev_priv(ndev);
	bool is_double = false;
	int ret;

	ret = pm_runtime_resume_and_get(priv->device);
	if (ret < 0)
		return ret;

	if (be16_to_cpu(proto) == ETH_P_8021AD)
		is_double = true;

	clear_bit(vid, priv->active_vlans);

	if (priv->hw->num_vlan) {
		ret = stmmac_del_hw_vlan_rx_fltr(priv, ndev, priv->hw, proto, vid);
		if (ret)
			goto del_vlan_error;
	}

	ret = stmmac_vlan_update(priv, is_double);

del_vlan_error:
	pm_runtime_put(priv->device);

	return ret;
}

static int stmmac_bpf(struct net_device *dev, struct netdev_bpf *bpf)
{
	struct stmmac_priv *priv = netdev_priv(dev);

	switch (bpf->command) {
	case XDP_SETUP_PROG:
		return stmmac_xdp_set_prog(priv, bpf->prog, bpf->extack);
	case XDP_SETUP_XSK_POOL:
		return stmmac_xdp_setup_pool(priv, bpf->xsk.pool,
					     bpf->xsk.queue_id);
	default:
		return -EOPNOTSUPP;
	}
}

static int stmmac_xdp_xmit(struct net_device *dev, int num_frames,
			   struct xdp_frame **frames, u32 flags)
{
	struct stmmac_priv *priv = netdev_priv(dev);
	int cpu = smp_processor_id();
	struct netdev_queue *nq;
	int i, nxmit = 0;
	int queue;

	if (unlikely(test_bit(STMMAC_DOWN, &priv->state)))
		return -ENETDOWN;

	if (unlikely(flags & ~XDP_XMIT_FLAGS_MASK))
		return -EINVAL;

	queue = stmmac_xdp_get_tx_queue(priv, cpu);
	nq = netdev_get_tx_queue(priv->dev, queue);

	__netif_tx_lock(nq, cpu);
	/* Avoids TX time-out as we are sharing with slow path */
	txq_trans_cond_update(nq);

	for (i = 0; i < num_frames; i++) {
		int res;

		res = stmmac_xdp_xmit_xdpf(priv, queue, frames[i], true);
		if (res == STMMAC_XDP_CONSUMED)
			break;

		nxmit++;
	}

	if (flags & XDP_XMIT_FLUSH) {
		stmmac_flush_tx_descriptors(priv, queue);
		stmmac_tx_timer_arm(priv, queue);
	}

	__netif_tx_unlock(nq);

	return nxmit;
}

void stmmac_disable_rx_queue(struct stmmac_priv *priv, u32 queue)
{
	struct stmmac_channel *ch = &priv->channel[queue];
	unsigned long flags;

	spin_lock_irqsave(&ch->lock, flags);
	stmmac_disable_dma_irq(priv, priv->ioaddr, queue, 1, 0);
	spin_unlock_irqrestore(&ch->lock, flags);

	stmmac_stop_rx_dma(priv, queue);
	__free_dma_rx_desc_resources(priv, &priv->dma_conf, queue);
}

void stmmac_enable_rx_queue(struct stmmac_priv *priv, u32 queue)
{
	struct stmmac_rx_queue *rx_q = &priv->dma_conf.rx_queue[queue];
	struct stmmac_channel *ch = &priv->channel[queue];
	unsigned long flags;
	u32 buf_size;
	int ret;

	ret = __alloc_dma_rx_desc_resources(priv, &priv->dma_conf, queue);
	if (ret) {
		netdev_err(priv->dev, "Failed to alloc RX desc.\n");
		return;
	}

	ret = __init_dma_rx_desc_rings(priv, &priv->dma_conf, queue, GFP_KERNEL);
	if (ret) {
		__free_dma_rx_desc_resources(priv, &priv->dma_conf, queue);
		netdev_err(priv->dev, "Failed to init RX desc.\n");
		return;
	}

	stmmac_reset_rx_queue(priv, queue);
	stmmac_clear_rx_descriptors(priv, &priv->dma_conf, queue);

	stmmac_init_rx_chan(priv, priv->ioaddr, priv->plat->dma_cfg,
			    rx_q->dma_rx_phy, rx_q->queue_index);

	rx_q->rx_tail_addr = rx_q->dma_rx_phy + (rx_q->buf_alloc_num *
			     sizeof(struct dma_desc));
	stmmac_set_rx_tail_ptr(priv, priv->ioaddr,
			       rx_q->rx_tail_addr, rx_q->queue_index);

	if (rx_q->xsk_pool && rx_q->buf_alloc_num) {
		buf_size = xsk_pool_get_rx_frame_size(rx_q->xsk_pool);
		stmmac_set_dma_bfsize(priv, priv->ioaddr,
				      buf_size,
				      rx_q->queue_index);
	} else {
		stmmac_set_dma_bfsize(priv, priv->ioaddr,
				      priv->dma_conf.dma_buf_sz,
				      rx_q->queue_index);
	}

	stmmac_start_rx_dma(priv, queue);

	spin_lock_irqsave(&ch->lock, flags);
	stmmac_enable_dma_irq(priv, priv->ioaddr, queue, 1, 0);
	spin_unlock_irqrestore(&ch->lock, flags);
}

void stmmac_disable_tx_queue(struct stmmac_priv *priv, u32 queue)
{
	struct stmmac_channel *ch = &priv->channel[queue];
	unsigned long flags;

	spin_lock_irqsave(&ch->lock, flags);
	stmmac_disable_dma_irq(priv, priv->ioaddr, queue, 0, 1);
	spin_unlock_irqrestore(&ch->lock, flags);

	stmmac_stop_tx_dma(priv, queue);
	__free_dma_tx_desc_resources(priv, &priv->dma_conf, queue);
}

void stmmac_enable_tx_queue(struct stmmac_priv *priv, u32 queue)
{
	struct stmmac_tx_queue *tx_q = &priv->dma_conf.tx_queue[queue];
	struct stmmac_channel *ch = &priv->channel[queue];
	unsigned long flags;
	int ret;

	ret = __alloc_dma_tx_desc_resources(priv, &priv->dma_conf, queue);
	if (ret) {
		netdev_err(priv->dev, "Failed to alloc TX desc.\n");
		return;
	}

	ret = __init_dma_tx_desc_rings(priv,  &priv->dma_conf, queue);
	if (ret) {
		__free_dma_tx_desc_resources(priv, &priv->dma_conf, queue);
		netdev_err(priv->dev, "Failed to init TX desc.\n");
		return;
	}

	stmmac_reset_tx_queue(priv, queue);
	stmmac_clear_tx_descriptors(priv, &priv->dma_conf, queue);

	stmmac_init_tx_chan(priv, priv->ioaddr, priv->plat->dma_cfg,
			    tx_q->dma_tx_phy, tx_q->queue_index);

	if (tx_q->tbs & STMMAC_TBS_AVAIL)
		stmmac_enable_tbs(priv, priv->ioaddr, 1, tx_q->queue_index);

	tx_q->tx_tail_addr = tx_q->dma_tx_phy;
	stmmac_set_tx_tail_ptr(priv, priv->ioaddr,
			       tx_q->tx_tail_addr, tx_q->queue_index);

	stmmac_start_tx_dma(priv, queue);

	spin_lock_irqsave(&ch->lock, flags);
	stmmac_enable_dma_irq(priv, priv->ioaddr, queue, 0, 1);
	spin_unlock_irqrestore(&ch->lock, flags);
}

void stmmac_xdp_release(struct net_device *dev)
{
	struct stmmac_priv *priv = netdev_priv(dev);
	u32 chan;

	/* Ensure tx function is not running */
	netif_tx_disable(dev);

	/* Disable NAPI process */
	stmmac_disable_all_queues(priv);

	for (chan = 0; chan < priv->plat->tx_queues_to_use; chan++)
		hrtimer_cancel(&priv->dma_conf.tx_queue[chan].txtimer);

	/* Free the IRQ lines */
	stmmac_free_irq(dev, REQ_IRQ_ERR_ALL, 0);

	/* Stop TX/RX DMA channels */
	stmmac_stop_all_dma(priv);

	/* Release and free the Rx/Tx resources */
	free_dma_desc_resources(priv, &priv->dma_conf);

	/* Disable the MAC Rx/Tx */
	stmmac_mac_set(priv, priv->ioaddr, false);

	/* set trans_start so we don't get spurious
	 * watchdogs during reset
	 */
	netif_trans_update(dev);
	netif_carrier_off(dev);
}

int stmmac_xdp_open(struct net_device *dev)
{
	struct stmmac_priv *priv = netdev_priv(dev);
	u32 rx_cnt = priv->plat->rx_queues_to_use;
	u32 tx_cnt = priv->plat->tx_queues_to_use;
	u32 dma_csr_ch = max(rx_cnt, tx_cnt);
	struct stmmac_rx_queue *rx_q;
	struct stmmac_tx_queue *tx_q;
	u32 buf_size;
	bool sph_en;
	u32 chan;
	int ret;

	ret = alloc_dma_desc_resources(priv, &priv->dma_conf);
	if (ret < 0) {
		netdev_err(dev, "%s: DMA descriptors allocation failed\n",
			   __func__);
		goto dma_desc_error;
	}

	ret = init_dma_desc_rings(dev, &priv->dma_conf, GFP_KERNEL);
	if (ret < 0) {
		netdev_err(dev, "%s: DMA descriptors initialization failed\n",
			   __func__);
		goto init_error;
	}

	/* DMA CSR Channel configuration */
	for (chan = 0; chan < dma_csr_ch; chan++) {
		stmmac_init_chan(priv, priv->ioaddr, priv->plat->dma_cfg, chan);
		stmmac_disable_dma_irq(priv, priv->ioaddr, chan, 1, 1);
	}

	/* Adjust Split header */
	sph_en = (priv->hw->rx_csum > 0) && priv->sph;

	/* DMA RX Channel Configuration */
	for (chan = 0; chan < rx_cnt; chan++) {
		rx_q = &priv->dma_conf.rx_queue[chan];

		stmmac_init_rx_chan(priv, priv->ioaddr, priv->plat->dma_cfg,
				    rx_q->dma_rx_phy, chan);

		rx_q->rx_tail_addr = rx_q->dma_rx_phy +
				     (rx_q->buf_alloc_num *
				      sizeof(struct dma_desc));
		stmmac_set_rx_tail_ptr(priv, priv->ioaddr,
				       rx_q->rx_tail_addr, chan);

		if (rx_q->xsk_pool && rx_q->buf_alloc_num) {
			buf_size = xsk_pool_get_rx_frame_size(rx_q->xsk_pool);
			stmmac_set_dma_bfsize(priv, priv->ioaddr,
					      buf_size,
					      rx_q->queue_index);
		} else {
			stmmac_set_dma_bfsize(priv, priv->ioaddr,
					      priv->dma_conf.dma_buf_sz,
					      rx_q->queue_index);
		}

		stmmac_enable_sph(priv, priv->ioaddr, sph_en, chan);
	}

	/* DMA TX Channel Configuration */
	for (chan = 0; chan < tx_cnt; chan++) {
		tx_q = &priv->dma_conf.tx_queue[chan];

		stmmac_init_tx_chan(priv, priv->ioaddr, priv->plat->dma_cfg,
				    tx_q->dma_tx_phy, chan);

		tx_q->tx_tail_addr = tx_q->dma_tx_phy;
		stmmac_set_tx_tail_ptr(priv, priv->ioaddr,
				       tx_q->tx_tail_addr, chan);

		hrtimer_init(&tx_q->txtimer, CLOCK_MONOTONIC, HRTIMER_MODE_REL);
		tx_q->txtimer.function = stmmac_tx_timer;
	}

	/* Enable the MAC Rx/Tx */
	stmmac_mac_set(priv, priv->ioaddr, true);

	/* Start Rx & Tx DMA Channels */
	stmmac_start_all_dma(priv);

	ret = stmmac_request_irq(dev);
	if (ret)
		goto irq_error;

	/* Enable NAPI process*/
	stmmac_enable_all_queues(priv);
	netif_carrier_on(dev);
	netif_tx_start_all_queues(dev);
	stmmac_enable_all_dma_irq(priv);

	return 0;

irq_error:
	for (chan = 0; chan < priv->plat->tx_queues_to_use; chan++)
		hrtimer_cancel(&priv->dma_conf.tx_queue[chan].txtimer);

	stmmac_hw_teardown(dev);
init_error:
	free_dma_desc_resources(priv, &priv->dma_conf);
dma_desc_error:
	return ret;
}

int stmmac_xsk_wakeup(struct net_device *dev, u32 queue, u32 flags)
{
	struct stmmac_priv *priv = netdev_priv(dev);
	struct stmmac_rx_queue *rx_q;
	struct stmmac_tx_queue *tx_q;
	struct stmmac_channel *ch;

	if (test_bit(STMMAC_DOWN, &priv->state) ||
	    !netif_carrier_ok(priv->dev))
		return -ENETDOWN;

	if (!stmmac_xdp_is_enabled(priv))
		return -EINVAL;

	if (queue >= priv->plat->rx_queues_to_use ||
	    queue >= priv->plat->tx_queues_to_use)
		return -EINVAL;

	rx_q = &priv->dma_conf.rx_queue[queue];
	tx_q = &priv->dma_conf.tx_queue[queue];
	ch = &priv->channel[queue];

	if (!rx_q->xsk_pool && !tx_q->xsk_pool)
		return -EINVAL;

	if (!napi_if_scheduled_mark_missed(&ch->rxtx_napi)) {
		/* EQoS does not have per-DMA channel SW interrupt,
		 * so we schedule RX Napi straight-away.
		 */
		if (likely(napi_schedule_prep(&ch->rxtx_napi)))
			__napi_schedule(&ch->rxtx_napi);
	}

	return 0;
}

static const struct net_device_ops stmmac_netdev_ops = {
	.ndo_open = stmmac_open,
	.ndo_start_xmit = stmmac_xmit,
	.ndo_stop = stmmac_release,
	.ndo_change_mtu = stmmac_change_mtu,
	.ndo_fix_features = stmmac_fix_features,
	.ndo_set_features = stmmac_set_features,
	.ndo_set_rx_mode = stmmac_set_rx_mode,
	.ndo_tx_timeout = stmmac_tx_timeout,
	.ndo_eth_ioctl = stmmac_ioctl,
	.ndo_setup_tc = stmmac_setup_tc,
	.ndo_select_queue = stmmac_select_queue,
#ifdef CONFIG_NET_POLL_CONTROLLER
	.ndo_poll_controller = stmmac_poll_controller,
#endif
	.ndo_set_mac_address = stmmac_set_mac_address,
	.ndo_vlan_rx_add_vid = stmmac_vlan_rx_add_vid,
	.ndo_vlan_rx_kill_vid = stmmac_vlan_rx_kill_vid,
	.ndo_bpf = stmmac_bpf,
	.ndo_xdp_xmit = stmmac_xdp_xmit,
	.ndo_xsk_wakeup = stmmac_xsk_wakeup,
};

static void stmmac_reset_subtask(struct stmmac_priv *priv)
{
	if (!test_and_clear_bit(STMMAC_RESET_REQUESTED, &priv->state))
		return;
	if (test_bit(STMMAC_DOWN, &priv->state))
		return;

	netdev_err(priv->dev, "Reset adapter.\n");

	rtnl_lock();
	netif_trans_update(priv->dev);
	while (test_and_set_bit(STMMAC_RESETING, &priv->state))
		usleep_range(1000, 2000);

	set_bit(STMMAC_DOWN, &priv->state);
	dev_close(priv->dev);
	dev_open(priv->dev, NULL);
	clear_bit(STMMAC_DOWN, &priv->state);
	clear_bit(STMMAC_RESETING, &priv->state);
	rtnl_unlock();
}

static void stmmac_service_task(struct work_struct *work)
{
	struct stmmac_priv *priv = container_of(work, struct stmmac_priv,
			service_task);

	stmmac_reset_subtask(priv);
	clear_bit(STMMAC_SERVICE_SCHED, &priv->state);
}

/**
 *  stmmac_hw_init - Init the MAC device
 *  @priv: driver private structure
 *  Description: this function is to configure the MAC device according to
 *  some platform parameters or the HW capability register. It prepares the
 *  driver to use either ring or chain modes and to setup either enhanced or
 *  normal descriptors.
 */
static int stmmac_hw_init(struct stmmac_priv *priv)
{
	int ret;

	/* dwmac-sun8i only work in chain mode */
	if (priv->plat->has_sun8i)
		chain_mode = 1;
	priv->chain_mode = chain_mode;

	/* Initialize HW Interface */
	ret = stmmac_hwif_init(priv);
	if (ret)
		return ret;

	/* Get the HW capability (new GMAC newer than 3.50a) */
	priv->hw_cap_support = stmmac_get_hw_features(priv);
	if (priv->hw_cap_support) {
		dev_info(priv->device, "DMA HW capability register supported\n");

		/* We can override some gmac/dma configuration fields: e.g.
		 * enh_desc, tx_coe (e.g. that are passed through the
		 * platform) with the values from the HW capability
		 * register (if supported).
		 */
		priv->plat->enh_desc = priv->dma_cap.enh_desc;
		priv->plat->pmt = priv->dma_cap.pmt_remote_wake_up &&
				!priv->plat->use_phy_wol;
		priv->hw->pmt = priv->plat->pmt;
		if (priv->dma_cap.hash_tb_sz) {
			priv->hw->multicast_filter_bins =
					(BIT(priv->dma_cap.hash_tb_sz) << 5);
			priv->hw->mcast_bits_log2 =
					ilog2(priv->hw->multicast_filter_bins);
		}

		/* TXCOE doesn't work in thresh DMA mode */
		if (priv->plat->force_thresh_dma_mode)
			priv->plat->tx_coe = 0;
		else
			priv->plat->tx_coe = priv->dma_cap.tx_coe;

		/* In case of GMAC4 rx_coe is from HW cap register. */
		priv->plat->rx_coe = priv->dma_cap.rx_coe;

		if (priv->dma_cap.rx_coe_type2)
			priv->plat->rx_coe = STMMAC_RX_COE_TYPE2;
		else if (priv->dma_cap.rx_coe_type1)
			priv->plat->rx_coe = STMMAC_RX_COE_TYPE1;

	} else {
		dev_info(priv->device, "No HW DMA feature register supported\n");
	}

	if (priv->plat->rx_coe) {
		priv->hw->rx_csum = priv->plat->rx_coe;
		dev_info(priv->device, "RX Checksum Offload Engine supported\n");
		if (priv->synopsys_id < DWMAC_CORE_4_00)
			dev_info(priv->device, "COE Type %d\n", priv->hw->rx_csum);
	}
	if (priv->plat->tx_coe)
		dev_info(priv->device, "TX Checksum insertion supported\n");

	if (priv->plat->pmt) {
		dev_info(priv->device, "Wake-Up On Lan supported\n");
		device_set_wakeup_capable(priv->device, 1);
	}

	if (priv->dma_cap.tsoen)
		dev_info(priv->device, "TSO supported\n");

	priv->hw->vlan_fail_q_en = priv->plat->vlan_fail_q_en;
	priv->hw->vlan_fail_q = priv->plat->vlan_fail_q;

	/* Run HW quirks, if any */
	if (priv->hwif_quirks) {
		ret = priv->hwif_quirks(priv);
		if (ret)
			return ret;
	}

	/* Rx Watchdog is available in the COREs newer than the 3.40.
	 * In some case, for example on bugged HW this feature
	 * has to be disable and this can be done by passing the
	 * riwt_off field from the platform.
	 */
	if (((priv->synopsys_id >= DWMAC_CORE_3_50) ||
	    (priv->plat->has_xgmac)) && (!priv->plat->riwt_off)) {
		priv->use_riwt = 1;
		dev_info(priv->device,
			 "Enable RX Mitigation via HW Watchdog Timer\n");
	}

	return 0;
}

static void stmmac_napi_add(struct net_device *dev)
{
	struct stmmac_priv *priv = netdev_priv(dev);
	u32 queue, maxq;

	maxq = max(priv->plat->rx_queues_to_use, priv->plat->tx_queues_to_use);

	for (queue = 0; queue < maxq; queue++) {
		struct stmmac_channel *ch = &priv->channel[queue];

		ch->priv_data = priv;
		ch->index = queue;
		spin_lock_init(&ch->lock);

		if (queue < priv->plat->rx_queues_to_use) {
			netif_napi_add(dev, &ch->rx_napi, stmmac_napi_poll_rx);
		}
		if (queue < priv->plat->tx_queues_to_use) {
			netif_napi_add_tx(dev, &ch->tx_napi,
					  stmmac_napi_poll_tx);
		}
		if (queue < priv->plat->rx_queues_to_use &&
		    queue < priv->plat->tx_queues_to_use) {
			netif_napi_add(dev, &ch->rxtx_napi,
				       stmmac_napi_poll_rxtx);
		}
	}
}

static void stmmac_napi_del(struct net_device *dev)
{
	struct stmmac_priv *priv = netdev_priv(dev);
	u32 queue, maxq;

	maxq = max(priv->plat->rx_queues_to_use, priv->plat->tx_queues_to_use);

	for (queue = 0; queue < maxq; queue++) {
		struct stmmac_channel *ch = &priv->channel[queue];

		if (queue < priv->plat->rx_queues_to_use)
			netif_napi_del(&ch->rx_napi);
		if (queue < priv->plat->tx_queues_to_use)
			netif_napi_del(&ch->tx_napi);
		if (queue < priv->plat->rx_queues_to_use &&
		    queue < priv->plat->tx_queues_to_use) {
			netif_napi_del(&ch->rxtx_napi);
		}
	}
}

int stmmac_reinit_queues(struct net_device *dev, u32 rx_cnt, u32 tx_cnt)
{
	struct stmmac_priv *priv = netdev_priv(dev);
	int ret = 0;

	if (netif_running(dev))
		stmmac_release(dev);

	stmmac_napi_del(dev);

	priv->plat->rx_queues_to_use = rx_cnt;
	priv->plat->tx_queues_to_use = tx_cnt;

	stmmac_napi_add(dev);

	if (netif_running(dev))
		ret = stmmac_open(dev);

	return ret;
}

int stmmac_reinit_ringparam(struct net_device *dev, u32 rx_size, u32 tx_size)
{
	struct stmmac_priv *priv = netdev_priv(dev);
	int ret = 0;

	if (netif_running(dev))
		stmmac_release(dev);

	priv->dma_conf.dma_rx_size = rx_size;
	priv->dma_conf.dma_tx_size = tx_size;

	if (netif_running(dev))
		ret = stmmac_open(dev);

	return ret;
}

#define SEND_VERIFY_MPAKCET_FMT "Send Verify mPacket lo_state=%d lp_state=%d\n"
static void stmmac_fpe_lp_task(struct work_struct *work)
{
	struct stmmac_priv *priv = container_of(work, struct stmmac_priv,
						fpe_task);
	struct stmmac_fpe_cfg *fpe_cfg = priv->plat->fpe_cfg;
	enum stmmac_fpe_state *lo_state = &fpe_cfg->lo_fpe_state;
	enum stmmac_fpe_state *lp_state = &fpe_cfg->lp_fpe_state;
	bool *hs_enable = &fpe_cfg->hs_enable;
	bool *enable = &fpe_cfg->enable;
	int retries = 20;

	while (retries-- > 0) {
		/* Bail out immediately if FPE handshake is OFF */
		if (*lo_state == FPE_STATE_OFF || !*hs_enable)
			break;

		if (*lo_state == FPE_STATE_ENTERING_ON &&
		    *lp_state == FPE_STATE_ENTERING_ON) {
			stmmac_fpe_configure(priv, priv->ioaddr,
					     priv->plat->tx_queues_to_use,
					     priv->plat->rx_queues_to_use,
					     *enable);

			netdev_info(priv->dev, "configured FPE\n");

			*lo_state = FPE_STATE_ON;
			*lp_state = FPE_STATE_ON;
			netdev_info(priv->dev, "!!! BOTH FPE stations ON\n");
			break;
		}

		if ((*lo_state == FPE_STATE_CAPABLE ||
		     *lo_state == FPE_STATE_ENTERING_ON) &&
		     *lp_state != FPE_STATE_ON) {
			netdev_info(priv->dev, SEND_VERIFY_MPAKCET_FMT,
				    *lo_state, *lp_state);
			stmmac_fpe_send_mpacket(priv, priv->ioaddr,
						MPACKET_VERIFY);
		}
		/* Sleep then retry */
		msleep(500);
	}

	clear_bit(__FPE_TASK_SCHED, &priv->fpe_task_state);
}

void stmmac_fpe_handshake(struct stmmac_priv *priv, bool enable)
{
	if (priv->plat->fpe_cfg->hs_enable != enable) {
		if (enable) {
			stmmac_fpe_send_mpacket(priv, priv->ioaddr,
						MPACKET_VERIFY);
		} else {
			priv->plat->fpe_cfg->lo_fpe_state = FPE_STATE_OFF;
			priv->plat->fpe_cfg->lp_fpe_state = FPE_STATE_OFF;
		}

		priv->plat->fpe_cfg->hs_enable = enable;
	}
}

/**
 * stmmac_dvr_probe
 * @device: device pointer
 * @plat_dat: platform data pointer
 * @res: stmmac resource pointer
 * Description: this is the main probe function used to
 * call the alloc_etherdev, allocate the priv structure.
 * Return:
 * returns 0 on success, otherwise errno.
 */
int stmmac_dvr_probe(struct device *device,
		     struct plat_stmmacenet_data *plat_dat,
		     struct stmmac_resources *res)
{
	struct net_device *ndev = NULL;
	struct stmmac_priv *priv;
	u32 rxq;
	int i, ret = 0;

	ndev = devm_alloc_etherdev_mqs(device, sizeof(struct stmmac_priv),
				       MTL_MAX_TX_QUEUES, MTL_MAX_RX_QUEUES);
	if (!ndev)
		return -ENOMEM;

	SET_NETDEV_DEV(ndev, device);

	priv = netdev_priv(ndev);
	priv->device = device;
	priv->dev = ndev;

	stmmac_set_ethtool_ops(ndev);
	priv->pause = pause;
	priv->plat = plat_dat;
	priv->ioaddr = res->addr;
	priv->dev->base_addr = (unsigned long)res->addr;
	priv->plat->dma_cfg->multi_msi_en = priv->plat->multi_msi_en;

	priv->dev->irq = res->irq;
	priv->wol_irq = res->wol_irq;
	priv->lpi_irq = res->lpi_irq;
	priv->sfty_ce_irq = res->sfty_ce_irq;
	priv->sfty_ue_irq = res->sfty_ue_irq;
	for (i = 0; i < MTL_MAX_RX_QUEUES; i++)
		priv->rx_irq[i] = res->rx_irq[i];
	for (i = 0; i < MTL_MAX_TX_QUEUES; i++)
		priv->tx_irq[i] = res->tx_irq[i];

	if (!is_zero_ether_addr(res->mac))
		eth_hw_addr_set(priv->dev, res->mac);

	dev_set_drvdata(device, priv->dev);

	/* Verify driver arguments */
	stmmac_verify_args();

	priv->af_xdp_zc_qps = bitmap_zalloc(MTL_MAX_TX_QUEUES, GFP_KERNEL);
	if (!priv->af_xdp_zc_qps)
		return -ENOMEM;

	/* Allocate workqueue */
	priv->wq = create_singlethread_workqueue("stmmac_wq");
	if (!priv->wq) {
		dev_err(priv->device, "failed to create workqueue\n");
		return -ENOMEM;
	}

	INIT_WORK(&priv->service_task, stmmac_service_task);

	/* Initialize Link Partner FPE workqueue */
	INIT_WORK(&priv->fpe_task, stmmac_fpe_lp_task);

	/* Override with kernel parameters if supplied XXX CRS XXX
	 * this needs to have multiple instances
	 */
	if ((phyaddr >= 0) && (phyaddr <= 31))
		priv->plat->phy_addr = phyaddr;

	if (priv->plat->stmmac_rst) {
		ret = reset_control_assert(priv->plat->stmmac_rst);
		reset_control_deassert(priv->plat->stmmac_rst);
		/* Some reset controllers have only reset callback instead of
		 * assert + deassert callbacks pair.
		 */
		if (ret == -ENOTSUPP)
			reset_control_reset(priv->plat->stmmac_rst);
	}

	ret = reset_control_deassert(priv->plat->stmmac_ahb_rst);
	if (ret == -ENOTSUPP)
		dev_err(priv->device, "unable to bring out of ahb reset: %pe\n",
			ERR_PTR(ret));

	/* Init MAC and get the capabilities */
	ret = stmmac_hw_init(priv);
	if (ret)
		goto error_hw_init;

	/* Only DWMAC core version 5.20 onwards supports HW descriptor prefetch.
	 */
	if (priv->synopsys_id < DWMAC_CORE_5_20)
		priv->plat->dma_cfg->dche = false;

	stmmac_check_ether_addr(priv);

	ndev->netdev_ops = &stmmac_netdev_ops;

	ndev->hw_features = NETIF_F_SG | NETIF_F_IP_CSUM | NETIF_F_IPV6_CSUM |
			    NETIF_F_RXCSUM;

	ret = stmmac_tc_init(priv, priv);
	if (!ret) {
		ndev->hw_features |= NETIF_F_HW_TC;
	}

	if ((priv->plat->tso_en) && (priv->dma_cap.tsoen)) {
		ndev->hw_features |= NETIF_F_TSO | NETIF_F_TSO6;
		if (priv->plat->has_gmac4)
			ndev->hw_features |= NETIF_F_GSO_UDP_L4;
		priv->tso = true;
		dev_info(priv->device, "TSO feature enabled\n");
	}

	if (priv->dma_cap.sphen && !priv->plat->sph_disable) {
		ndev->hw_features |= NETIF_F_GRO;
		priv->sph_cap = true;
		priv->sph = priv->sph_cap;
		dev_info(priv->device, "SPH feature enabled\n");
	}

	/* The current IP register MAC_HW_Feature1[ADDR64] only define
	 * 32/40/64 bit width, but some SOC support others like i.MX8MP
	 * support 34 bits but it map to 40 bits width in MAC_HW_Feature1[ADDR64].
	 * So overwrite dma_cap.addr64 according to HW real design.
	 */
	if (priv->plat->addr64)
		priv->dma_cap.addr64 = priv->plat->addr64;

	if (priv->dma_cap.addr64) {
		ret = dma_set_mask_and_coherent(device,
				DMA_BIT_MASK(priv->dma_cap.addr64));
		if (!ret) {
			dev_info(priv->device, "Using %d bits DMA width\n",
				 priv->dma_cap.addr64);

			/*
			 * If more than 32 bits can be addressed, make sure to
			 * enable enhanced addressing mode.
			 */
			if (IS_ENABLED(CONFIG_ARCH_DMA_ADDR_T_64BIT))
				priv->plat->dma_cfg->eame = true;
		} else {
			ret = dma_set_mask_and_coherent(device, DMA_BIT_MASK(32));
			if (ret) {
				dev_err(priv->device, "Failed to set DMA Mask\n");
				goto error_hw_init;
			}

			priv->dma_cap.addr64 = 32;
		}
	}

	ndev->features |= ndev->hw_features | NETIF_F_HIGHDMA;
	ndev->watchdog_timeo = msecs_to_jiffies(watchdog);
#ifdef STMMAC_VLAN_TAG_USED
	/* Both mac100 and gmac support receive VLAN tag detection */
	ndev->features |= NETIF_F_HW_VLAN_CTAG_RX | NETIF_F_HW_VLAN_STAG_RX;
	if (priv->dma_cap.vlhash) {
		ndev->features |= NETIF_F_HW_VLAN_CTAG_FILTER;
		ndev->features |= NETIF_F_HW_VLAN_STAG_FILTER;
	}
	if (priv->dma_cap.vlins) {
		ndev->features |= NETIF_F_HW_VLAN_CTAG_TX;
		if (priv->dma_cap.dvlan)
			ndev->features |= NETIF_F_HW_VLAN_STAG_TX;
	}
#endif
	priv->msg_enable = netif_msg_init(debug, default_msg_level);

	/* Initialize RSS */
	rxq = priv->plat->rx_queues_to_use;
	netdev_rss_key_fill(priv->rss.key, sizeof(priv->rss.key));
	for (i = 0; i < ARRAY_SIZE(priv->rss.table); i++)
		priv->rss.table[i] = ethtool_rxfh_indir_default(i, rxq);

	if (priv->dma_cap.rssen && priv->plat->rss_en)
		ndev->features |= NETIF_F_RXHASH;

	/* MTU range: 46 - hw-specific max */
	ndev->min_mtu = ETH_ZLEN - ETH_HLEN;
	if (priv->plat->has_xgmac)
		ndev->max_mtu = XGMAC_JUMBO_LEN;
	else if ((priv->plat->enh_desc) || (priv->synopsys_id >= DWMAC_CORE_4_00))
		ndev->max_mtu = JUMBO_LEN;
	else
		ndev->max_mtu = SKB_MAX_HEAD(NET_SKB_PAD + NET_IP_ALIGN);
	/* Will not overwrite ndev->max_mtu if plat->maxmtu > ndev->max_mtu
	 * as well as plat->maxmtu < ndev->min_mtu which is a invalid range.
	 */
	if ((priv->plat->maxmtu < ndev->max_mtu) &&
	    (priv->plat->maxmtu >= ndev->min_mtu))
		ndev->max_mtu = priv->plat->maxmtu;
	else if (priv->plat->maxmtu < ndev->min_mtu)
		dev_warn(priv->device,
			 "%s: warning: maxmtu having invalid value (%d)\n",
			 __func__, priv->plat->maxmtu);

	if (flow_ctrl)
		priv->flow_ctrl = FLOW_AUTO;	/* RX/TX pause on */

	/* Setup channels NAPI */
	stmmac_napi_add(ndev);

	mutex_init(&priv->lock);

	/* If a specific clk_csr value is passed from the platform
	 * this means that the CSR Clock Range selection cannot be
	 * changed at run-time and it is fixed. Viceversa the driver'll try to
	 * set the MDC clock dynamically according to the csr actual
	 * clock input.
	 */
	if (priv->plat->clk_csr >= 0)
		priv->clk_csr = priv->plat->clk_csr;
	else
		stmmac_clk_csr_set(priv);

	stmmac_check_pcs_mode(priv);

	pm_runtime_get_noresume(device);
	pm_runtime_set_active(device);
	if (!pm_runtime_enabled(device))
		pm_runtime_enable(device);

	if (priv->hw->pcs != STMMAC_PCS_TBI &&
	    priv->hw->pcs != STMMAC_PCS_RTBI) {
		/* MDIO bus Registration */
		ret = stmmac_mdio_register(ndev);
		if (ret < 0) {
			dev_err_probe(priv->device, ret,
				      "%s: MDIO bus (id: %d) registration failed\n",
				      __func__, priv->plat->bus_id);
			goto error_mdio_register;
		}
	}

	if (priv->plat->speed_mode_2500)
		priv->plat->speed_mode_2500(ndev, priv->plat->bsp_priv);

	if (priv->plat->mdio_bus_data && priv->plat->mdio_bus_data->has_xpcs) {
		ret = stmmac_xpcs_setup(priv->mii);
		if (ret)
			goto error_xpcs_setup;
	}

	ret = stmmac_phy_setup(priv);
	if (ret) {
		netdev_err(ndev, "failed to setup phy (%d)\n", ret);
		goto error_phy_setup;
	}

	ret = register_netdev(ndev);
	if (ret) {
		dev_err(priv->device, "%s: ERROR %i registering the device\n",
			__func__, ret);
		goto error_netdev_register;
	}

#ifdef CONFIG_DEBUG_FS
	stmmac_init_fs(ndev);
#endif

	if (priv->plat->dump_debug_regs)
		priv->plat->dump_debug_regs(priv->plat->bsp_priv);

	/* Let pm_runtime_put() disable the clocks.
	 * If CONFIG_PM is not enabled, the clocks will stay powered.
	 */
	pm_runtime_put(device);

	return ret;

error_netdev_register:
	phylink_destroy(priv->phylink);
error_xpcs_setup:
error_phy_setup:
	if (priv->hw->pcs != STMMAC_PCS_TBI &&
	    priv->hw->pcs != STMMAC_PCS_RTBI)
		stmmac_mdio_unregister(ndev);
error_mdio_register:
	stmmac_napi_del(ndev);
error_hw_init:
	destroy_workqueue(priv->wq);
	bitmap_free(priv->af_xdp_zc_qps);

	return ret;
}
EXPORT_SYMBOL_GPL(stmmac_dvr_probe);

/**
 * stmmac_dvr_remove
 * @dev: device pointer
 * Description: this function resets the TX/RX processes, disables the MAC RX/TX
 * changes the link status, releases the DMA descriptor rings.
 */
int stmmac_dvr_remove(struct device *dev)
{
	struct net_device *ndev = dev_get_drvdata(dev);
	struct stmmac_priv *priv = netdev_priv(ndev);

	netdev_info(priv->dev, "%s: removing driver", __func__);

	pm_runtime_get_sync(dev);

	stmmac_stop_all_dma(priv);
	stmmac_mac_set(priv, priv->ioaddr, false);
	netif_carrier_off(ndev);
	unregister_netdev(ndev);

	/* Serdes power down needs to happen after VLAN filter
	 * is deleted that is triggered by unregister_netdev().
	 */
	if (priv->plat->serdes_powerdown)
		priv->plat->serdes_powerdown(ndev, priv->plat->bsp_priv);

#ifdef CONFIG_DEBUG_FS
	stmmac_exit_fs(ndev);
#endif
	phylink_destroy(priv->phylink);
	if (priv->plat->stmmac_rst)
		reset_control_assert(priv->plat->stmmac_rst);
	reset_control_assert(priv->plat->stmmac_ahb_rst);
	if (priv->hw->pcs != STMMAC_PCS_TBI &&
	    priv->hw->pcs != STMMAC_PCS_RTBI)
		stmmac_mdio_unregister(ndev);
	destroy_workqueue(priv->wq);
	mutex_destroy(&priv->lock);
	bitmap_free(priv->af_xdp_zc_qps);

	pm_runtime_disable(dev);
	pm_runtime_put_noidle(dev);

	return 0;
}
EXPORT_SYMBOL_GPL(stmmac_dvr_remove);

/**
 * stmmac_suspend - suspend callback
 * @dev: device pointer
 * Description: this is the function to suspend the device and it is called
 * by the platform driver to stop the network queue, release the resources,
 * program the PMT register (for WoL), clean and release driver resources.
 */
int stmmac_suspend(struct device *dev)
{
	struct net_device *ndev = dev_get_drvdata(dev);
	struct stmmac_priv *priv = netdev_priv(ndev);
	u32 chan;

	if (!ndev || !netif_running(ndev))
		return 0;

	mutex_lock(&priv->lock);

	netif_device_detach(ndev);

	stmmac_disable_all_queues(priv);

	for (chan = 0; chan < priv->plat->tx_queues_to_use; chan++)
		hrtimer_cancel(&priv->dma_conf.tx_queue[chan].txtimer);

	if (priv->eee_enabled) {
		priv->tx_path_in_lpi_mode = false;
		del_timer_sync(&priv->eee_ctrl_timer);
	}

	/* Stop TX/RX DMA */
	stmmac_stop_all_dma(priv);

	if (priv->plat->serdes_powerdown)
		priv->plat->serdes_powerdown(ndev, priv->plat->bsp_priv);

	/* Enable Power down mode by programming the PMT regs */
	if (device_may_wakeup(priv->device) && priv->plat->pmt) {
		stmmac_pmt(priv, priv->hw, priv->wolopts);
		priv->irq_wake = 1;
	} else {
		stmmac_mac_set(priv, priv->ioaddr, false);
		pinctrl_pm_select_sleep_state(priv->device);
	}

	mutex_unlock(&priv->lock);

	rtnl_lock();
	if (device_may_wakeup(priv->device) && priv->plat->pmt) {
		phylink_suspend(priv->phylink, true);
	} else {
		if (device_may_wakeup(priv->device))
			phylink_speed_down(priv->phylink, false);
		phylink_suspend(priv->phylink, false);
	}
	rtnl_unlock();

	if (priv->dma_cap.fpesel) {
		/* Disable FPE */
		stmmac_fpe_configure(priv, priv->ioaddr,
				     priv->plat->tx_queues_to_use,
				     priv->plat->rx_queues_to_use, false);

		stmmac_fpe_handshake(priv, false);
		stmmac_fpe_stop_wq(priv);
	}

	priv->speed = SPEED_UNKNOWN;
	return 0;
}
EXPORT_SYMBOL_GPL(stmmac_suspend);

static void stmmac_reset_rx_queue(struct stmmac_priv *priv, u32 queue)
{
	struct stmmac_rx_queue *rx_q = &priv->dma_conf.rx_queue[queue];

	rx_q->cur_rx = 0;
	rx_q->dirty_rx = 0;
}

static void stmmac_reset_tx_queue(struct stmmac_priv *priv, u32 queue)
{
	struct stmmac_tx_queue *tx_q = &priv->dma_conf.tx_queue[queue];

	tx_q->cur_tx = 0;
	tx_q->dirty_tx = 0;
	tx_q->mss = 0;

	netdev_tx_reset_queue(netdev_get_tx_queue(priv->dev, queue));
}

/**
 * stmmac_reset_queues_param - reset queue parameters
 * @priv: device pointer
 */
static void stmmac_reset_queues_param(struct stmmac_priv *priv)
{
	u32 rx_cnt = priv->plat->rx_queues_to_use;
	u32 tx_cnt = priv->plat->tx_queues_to_use;
	u32 queue;

	for (queue = 0; queue < rx_cnt; queue++)
		stmmac_reset_rx_queue(priv, queue);

	for (queue = 0; queue < tx_cnt; queue++)
		stmmac_reset_tx_queue(priv, queue);
}

/**
 * stmmac_resume - resume callback
 * @dev: device pointer
 * Description: when resume this function is invoked to setup the DMA and CORE
 * in a usable state.
 */
int stmmac_resume(struct device *dev)
{
	struct net_device *ndev = dev_get_drvdata(dev);
	struct stmmac_priv *priv = netdev_priv(ndev);
	int ret;

	if (!netif_running(ndev))
		return 0;

	/* Power Down bit, into the PM register, is cleared
	 * automatically as soon as a magic packet or a Wake-up frame
	 * is received. Anyway, it's better to manually clear
	 * this bit because it can generate problems while resuming
	 * from another devices (e.g. serial console).
	 */
	if (device_may_wakeup(priv->device) && priv->plat->pmt) {
		mutex_lock(&priv->lock);
		stmmac_pmt(priv, priv->hw, 0);
		mutex_unlock(&priv->lock);
		priv->irq_wake = 0;
	} else {
		pinctrl_pm_select_default_state(priv->device);
		/* reset the phy so that it's ready */
		if (priv->mii)
			stmmac_mdio_reset(priv->mii);
	}

	if (priv->plat->serdes_powerup) {
		ret = priv->plat->serdes_powerup(ndev,
						 priv->plat->bsp_priv);

		if (ret < 0)
			return ret;
	}

	rtnl_lock();
	if (device_may_wakeup(priv->device) && priv->plat->pmt) {
		phylink_resume(priv->phylink);
	} else {
		phylink_resume(priv->phylink);
		if (device_may_wakeup(priv->device))
			phylink_speed_up(priv->phylink);
	}
	rtnl_unlock();

	rtnl_lock();
	mutex_lock(&priv->lock);

	stmmac_reset_queues_param(priv);

	stmmac_free_tx_skbufs(priv);
	stmmac_clear_descriptors(priv, &priv->dma_conf);

	stmmac_hw_setup(ndev, false);
	stmmac_init_coalesce(priv);
	stmmac_set_rx_mode(ndev);

	stmmac_restore_hw_vlan_rx_fltr(priv, ndev, priv->hw);

	stmmac_enable_all_queues(priv);
	stmmac_enable_all_dma_irq(priv);

	mutex_unlock(&priv->lock);
	rtnl_unlock();

	netif_device_attach(ndev);

	return 0;
}
EXPORT_SYMBOL_GPL(stmmac_resume);

#ifndef MODULE
static int __init stmmac_cmdline_opt(char *str)
{
	char *opt;

	if (!str || !*str)
		return 1;
	while ((opt = strsep(&str, ",")) != NULL) {
		if (!strncmp(opt, "debug:", 6)) {
			if (kstrtoint(opt + 6, 0, &debug))
				goto err;
		} else if (!strncmp(opt, "phyaddr:", 8)) {
			if (kstrtoint(opt + 8, 0, &phyaddr))
				goto err;
		} else if (!strncmp(opt, "buf_sz:", 7)) {
			if (kstrtoint(opt + 7, 0, &buf_sz))
				goto err;
		} else if (!strncmp(opt, "tc:", 3)) {
			if (kstrtoint(opt + 3, 0, &tc))
				goto err;
		} else if (!strncmp(opt, "watchdog:", 9)) {
			if (kstrtoint(opt + 9, 0, &watchdog))
				goto err;
		} else if (!strncmp(opt, "flow_ctrl:", 10)) {
			if (kstrtoint(opt + 10, 0, &flow_ctrl))
				goto err;
		} else if (!strncmp(opt, "pause:", 6)) {
			if (kstrtoint(opt + 6, 0, &pause))
				goto err;
		} else if (!strncmp(opt, "eee_timer:", 10)) {
			if (kstrtoint(opt + 10, 0, &eee_timer))
				goto err;
		} else if (!strncmp(opt, "chain_mode:", 11)) {
			if (kstrtoint(opt + 11, 0, &chain_mode))
				goto err;
		}
	}
	return 1;

err:
	pr_err("%s: ERROR broken module parameter conversion", __func__);
	return 1;
}

__setup("stmmaceth=", stmmac_cmdline_opt);
#endif /* MODULE */

static int __init stmmac_init(void)
{
#ifdef CONFIG_DEBUG_FS
	/* Create debugfs main directory if it doesn't exist yet */
	if (!stmmac_fs_dir)
		stmmac_fs_dir = debugfs_create_dir(STMMAC_RESOURCE_NAME, NULL);
	register_netdevice_notifier(&stmmac_notifier);
#endif

	return 0;
}

static void __exit stmmac_exit(void)
{
#ifdef CONFIG_DEBUG_FS
	unregister_netdevice_notifier(&stmmac_notifier);
	debugfs_remove_recursive(stmmac_fs_dir);
#endif
}

module_init(stmmac_init)
module_exit(stmmac_exit)

MODULE_DESCRIPTION("STMMAC 10/100/1000 Ethernet device driver");
MODULE_AUTHOR("Giuseppe Cavallaro <peppe.cavallaro@st.com>");
MODULE_LICENSE("GPL");<|MERGE_RESOLUTION|>--- conflicted
+++ resolved
@@ -937,104 +937,8 @@
 {
 	struct stmmac_priv *priv = netdev_priv(to_net_dev(config->dev));
 
-<<<<<<< HEAD
-	phylink_set(mac_supported, 10baseT_Half);
-	phylink_set(mac_supported, 10baseT_Full);
-	phylink_set(mac_supported, 100baseT_Half);
-	phylink_set(mac_supported, 100baseT_Full);
-	phylink_set(mac_supported, 1000baseT_Half);
-	phylink_set(mac_supported, 1000baseT_Full);
-	phylink_set(mac_supported, 1000baseKX_Full);
-
-	phylink_set(mac_supported, Autoneg);
-	phylink_set(mac_supported, Pause);
-	phylink_set(mac_supported, Asym_Pause);
-	phylink_set_port_modes(mac_supported);
-
-	/* Cut down 1G if asked to */
-	if ((max_speed > 0) && (max_speed < 1000)) {
-		/* Need to remove use of 1000baseT_Half also when asked
-		 * to go lower than 1000 Mbps otherwise wrong clock selection
-		 * will break incoming data form MAC to PHY on MII or RMII.
-		 *
-		 * Remove this patch after 5.18,
-		 * (It is fixed in the phy abstraction layer)
-		 */
-		phylink_set(mask, 1000baseT_Half);
-		phylink_set(mask, 1000baseT_Full);
-		phylink_set(mask, 1000baseX_Full);
-	} else if (priv->plat->has_gmac4) {
-		if (!max_speed || max_speed >= 2500) {
-			phylink_set(mac_supported, 2500baseT_Full);
-			phylink_set(mac_supported, 2500baseX_Full);
-		}
-	} else if (priv->plat->has_xgmac) {
-		if (!max_speed || (max_speed >= 2500)) {
-			phylink_set(mac_supported, 2500baseT_Full);
-			phylink_set(mac_supported, 2500baseX_Full);
-		}
-		if (!max_speed || (max_speed >= 5000)) {
-			phylink_set(mac_supported, 5000baseT_Full);
-		}
-		if (!max_speed || (max_speed >= 10000)) {
-			phylink_set(mac_supported, 10000baseSR_Full);
-			phylink_set(mac_supported, 10000baseLR_Full);
-			phylink_set(mac_supported, 10000baseER_Full);
-			phylink_set(mac_supported, 10000baseLRM_Full);
-			phylink_set(mac_supported, 10000baseT_Full);
-			phylink_set(mac_supported, 10000baseKX4_Full);
-			phylink_set(mac_supported, 10000baseKR_Full);
-		}
-		if (!max_speed || (max_speed >= 25000)) {
-			phylink_set(mac_supported, 25000baseCR_Full);
-			phylink_set(mac_supported, 25000baseKR_Full);
-			phylink_set(mac_supported, 25000baseSR_Full);
-		}
-		if (!max_speed || (max_speed >= 40000)) {
-			phylink_set(mac_supported, 40000baseKR4_Full);
-			phylink_set(mac_supported, 40000baseCR4_Full);
-			phylink_set(mac_supported, 40000baseSR4_Full);
-			phylink_set(mac_supported, 40000baseLR4_Full);
-		}
-		if (!max_speed || (max_speed >= 50000)) {
-			phylink_set(mac_supported, 50000baseCR2_Full);
-			phylink_set(mac_supported, 50000baseKR2_Full);
-			phylink_set(mac_supported, 50000baseSR2_Full);
-			phylink_set(mac_supported, 50000baseKR_Full);
-			phylink_set(mac_supported, 50000baseSR_Full);
-			phylink_set(mac_supported, 50000baseCR_Full);
-			phylink_set(mac_supported, 50000baseLR_ER_FR_Full);
-			phylink_set(mac_supported, 50000baseDR_Full);
-		}
-		if (!max_speed || (max_speed >= 100000)) {
-			phylink_set(mac_supported, 100000baseKR4_Full);
-			phylink_set(mac_supported, 100000baseSR4_Full);
-			phylink_set(mac_supported, 100000baseCR4_Full);
-			phylink_set(mac_supported, 100000baseLR4_ER4_Full);
-			phylink_set(mac_supported, 100000baseKR2_Full);
-			phylink_set(mac_supported, 100000baseSR2_Full);
-			phylink_set(mac_supported, 100000baseCR2_Full);
-			phylink_set(mac_supported, 100000baseLR2_ER2_FR2_Full);
-			phylink_set(mac_supported, 100000baseDR2_Full);
-		}
-	}
-
-	/* Half-Duplex can only work with single queue */
-	if (tx_cnt > 1) {
-		phylink_set(mask, 10baseT_Half);
-		phylink_set(mask, 100baseT_Half);
-		phylink_set(mask, 1000baseT_Half);
-	}
-
-	linkmode_and(supported, supported, mac_supported);
-	linkmode_andnot(supported, supported, mask);
-
-	linkmode_and(state->advertising, state->advertising, mac_supported);
-	linkmode_andnot(state->advertising, state->advertising, mask);
-=======
 	if (!priv->hw->xpcs)
 		return NULL;
->>>>>>> cb1f2dbc
 
 	return &priv->hw->xpcs->pcs;
 }
