--- conflicted
+++ resolved
@@ -13,11 +13,7 @@
 #include <linux/of_iommu.h>
 #include <linux/platform_device.h>
 #include <linux/slab.h>
-<<<<<<< HEAD
-#include <linux/dma-iommu.h>
-=======
 #include <linux/spinlock.h>
->>>>>>> 3cea11cd
 #include <linux/dma-mapping.h>
 #include <linux/dma-iommu.h>
 #include <linux/pci.h>
@@ -691,7 +687,6 @@
 	if (!(gfp & __GFP_ATOMIC))
 		spin_lock_irqsave(&as->lock, *flags);
 
-<<<<<<< HEAD
 	/*
 	 * In a case of blocking allocation, a concurrent mapping may win
 	 * the PDE allocation. In this case the allocated page isn't needed
@@ -700,13 +695,6 @@
 	if (as->pts[pde]) {
 		if (page)
 			__free_page(page);
-=======
-static void tegra_smmu_set_pte(struct tegra_smmu_as *as, unsigned long iova,
-			       u32 *pte, dma_addr_t pte_dma, u32 val)
-{
-	struct tegra_smmu *smmu = as->smmu;
-	unsigned long offset = SMMU_OFFSET_IN_PAGE(pte);
->>>>>>> 3cea11cd
 
 		page = as->pts[pde];
 	}
@@ -714,56 +702,10 @@
 	return page;
 }
 
-<<<<<<< HEAD
 static int
 __tegra_smmu_map(struct iommu_domain *domain, unsigned long iova,
 		 phys_addr_t paddr, size_t size, int prot, gfp_t gfp,
 		 struct iommu_iotlb_gather *gather, unsigned long *flags)
-=======
-static struct page *as_get_pde_page(struct tegra_smmu_as *as,
-				    unsigned long iova, gfp_t gfp,
-				    unsigned long *flags)
-{
-	unsigned int pde = iova_pd_index(iova);
-	struct page *page = as->pts[pde];
-
-	/* at first check whether allocation needs to be done at all */
-	if (page)
-		return page;
-
-	/*
-	 * In order to prevent exhaustion of the atomic memory pool, we
-	 * allocate page in a sleeping context if GFP flags permit. Hence
-	 * spinlock needs to be unlocked and re-locked after allocation.
-	 */
-	if (!(gfp & __GFP_ATOMIC))
-		spin_unlock_irqrestore(&as->lock, *flags);
-
-	page = alloc_page(gfp | __GFP_DMA | __GFP_ZERO);
-
-	if (!(gfp & __GFP_ATOMIC))
-		spin_lock_irqsave(&as->lock, *flags);
-
-	/*
-	 * In a case of blocking allocation, a concurrent mapping may win
-	 * the PDE allocation. In this case the allocated page isn't needed
-	 * if allocation succeeded and the allocation failure isn't fatal.
-	 */
-	if (as->pts[pde]) {
-		if (page)
-			__free_page(page);
-
-		page = as->pts[pde];
-	}
-
-	return page;
-}
-
-static int
-__tegra_smmu_map(struct iommu_domain *domain, unsigned long iova,
-		 phys_addr_t paddr, size_t size, int prot, gfp_t gfp,
-		 unsigned long *flags)
->>>>>>> 3cea11cd
 {
 	struct tegra_smmu_as *as = to_smmu_as(domain);
 	dma_addr_t pte_dma;
@@ -791,14 +733,9 @@
 	if (prot & IOMMU_WRITE)
 		pte_attrs |= SMMU_PTE_WRITABLE;
 
-<<<<<<< HEAD
 	*pte = SMMU_PHYS_PFN(paddr) | pte_attrs;
 
 	iommu_iotlb_gather_add_page(domain, gather, iova, size);
-=======
-	tegra_smmu_set_pte(as, iova, pte, pte_dma,
-			   SMMU_PHYS_PFN(paddr) | pte_attrs);
->>>>>>> 3cea11cd
 
 	return 0;
 }
@@ -1015,8 +952,6 @@
 }
 
 static void tegra_smmu_group_release(void *iommu_data)
-<<<<<<< HEAD
-=======
 {
 	struct tegra_smmu_group *group = iommu_data;
 	struct tegra_smmu *smmu = group->smmu;
@@ -1026,24 +961,11 @@
 	mutex_unlock(&smmu->lock);
 }
 
-static struct iommu_group *tegra_smmu_group_get(struct tegra_smmu *smmu,
-						unsigned int swgroup)
->>>>>>> 3cea11cd
-{
-	struct tegra_smmu_group *group = iommu_data;
-	struct tegra_smmu *smmu = group->smmu;
-
-	mutex_lock(&smmu->lock);
-	list_del(&group->list);
-	mutex_unlock(&smmu->lock);
-}
-
 static struct iommu_group *tegra_smmu_device_group(struct device *dev)
 {
 	struct iommu_fwspec *fwspec = dev_iommu_fwspec_get(dev);
 	const struct tegra_smmu_group_soc *soc;
 	struct tegra_smmu_group *group;
-<<<<<<< HEAD
 	struct tegra_smmu *smmu;
 	struct iommu_group *grp;
 	bool pci = dev_is_pci(dev);
@@ -1051,12 +973,6 @@
 
 	if (!fwspec || fwspec->ops != &tegra_smmu_ops)
 		return NULL;
-=======
-	struct iommu_group *grp;
-
-	/* Find group_soc associating with swgroup */
-	soc = tegra_smmu_find_group(smmu, swgroup);
->>>>>>> 3cea11cd
 
 	smmu = dev_iommu_priv_get(dev);
 	if (!smmu)
@@ -1071,12 +987,7 @@
 
 	/* Find existing iommu_group associating with swgroup or group_soc */
 	list_for_each_entry(group, &smmu->groups, list)
-<<<<<<< HEAD
-		if ((group->swgroup == swgroup) ||
-		    (soc && group->soc == soc)) {
-=======
 		if ((group->swgroup == swgroup) || (soc && group->soc == soc)) {
->>>>>>> 3cea11cd
 			grp = iommu_group_ref_get(group->group);
 			mutex_unlock(&smmu->lock);
 			return grp;
