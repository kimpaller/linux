--- conflicted
+++ resolved
@@ -36,10 +36,7 @@
 
 config ARM_CCI500_PMU
 	bool "ARM CCI500 PMU support"
-<<<<<<< HEAD
-=======
 	default y
->>>>>>> 64291f7d
 	depends on (ARM && CPU_V7) || ARM64
 	depends on PERF_EVENTS
 	select ARM_CCI_PMU
